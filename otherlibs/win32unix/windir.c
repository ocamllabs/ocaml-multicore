/**************************************************************************/
/*                                                                        */
/*                                 OCaml                                  */
/*                                                                        */
/*    Pascal Cuoq and Xavier Leroy, projet Cristal, INRIA Rocquencourt    */
/*                                                                        */
/*   Copyright 1996 Institut National de Recherche en Informatique et     */
/*     en Automatique.                                                    */
/*                                                                        */
/*   All rights reserved.  This file is distributed under the terms of    */
/*   the GNU Lesser General Public License version 2.1, with the          */
/*   special exception on linking described in the file LICENSE.          */
/*                                                                        */
/**************************************************************************/

#define CAML_INTERNALS

#include <caml/mlvalues.h>
#include <caml/memory.h>
#include <errno.h>
#include <caml/alloc.h>
#include <caml/fail.h>
#include <caml/osdeps.h>
#include "unixsupport.h"

CAMLprim value win_findfirst(value name)
{
  HANDLE h;
  value v;
  WIN32_FIND_DATAW fileinfo;
  value valname = Val_unit;
  value valh = Val_unit;
  wchar_t * wname;

  caml_unix_check_path(name, "opendir");
  Begin_roots2 (valname,valh);
    wname = caml_stat_strdup_to_utf16(String_val(name));
    h = FindFirstFile(wname,&fileinfo);
    caml_stat_free(wname);
    if (h == INVALID_HANDLE_VALUE) {
      DWORD err = GetLastError();
      if (err == ERROR_NO_MORE_FILES)
        caml_raise_end_of_file();
      else {
        win32_maperr(err);
        uerror("opendir", Nothing);
      }
    }
    valname = caml_copy_string_of_utf16(fileinfo.cFileName);
    valh = win_alloc_handle(h);
<<<<<<< HEAD
    v = caml_alloc_2(0, valname, valh);
=======
    v = caml_alloc_small(2, 0);
    Field(v,0) = valname;
    Field(v,1) = valh;
>>>>>>> 0d68080b
  End_roots();
  return v;
}

CAMLprim value win_findnext(value valh)
{
  WIN32_FIND_DATAW fileinfo;
  BOOL retcode;

  retcode = FindNextFile(Handle_val(valh), &fileinfo);
  if (!retcode) {
    DWORD err = GetLastError();
    if (err == ERROR_NO_MORE_FILES)
      caml_raise_end_of_file();
    else {
      win32_maperr(err);
      uerror("readdir", Nothing);
    }
  }
  return caml_copy_string_of_utf16(fileinfo.cFileName);
}

CAMLprim value win_findclose(value valh)
{
  if (! FindClose(Handle_val(valh))) {
    win32_maperr(GetLastError());
    uerror("closedir", Nothing);
  }
  return Val_unit;
}<|MERGE_RESOLUTION|>--- conflicted
+++ resolved
@@ -48,13 +48,7 @@
     }
     valname = caml_copy_string_of_utf16(fileinfo.cFileName);
     valh = win_alloc_handle(h);
-<<<<<<< HEAD
     v = caml_alloc_2(0, valname, valh);
-=======
-    v = caml_alloc_small(2, 0);
-    Field(v,0) = valname;
-    Field(v,1) = valh;
->>>>>>> 0d68080b
   End_roots();
   return v;
 }
