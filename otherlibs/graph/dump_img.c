/**************************************************************************/
/*                                                                        */
/*                                 OCaml                                  */
/*                                                                        */
/*             Xavier Leroy, projet Cristal, INRIA Rocquencourt           */
/*                                                                        */
/*   Copyright 1996 Institut National de Recherche en Informatique et     */
/*     en Automatique.                                                    */
/*                                                                        */
/*   All rights reserved.  This file is distributed under the terms of    */
/*   the GNU Lesser General Public License version 2.1, with the          */
/*   special exception on linking described in the file LICENSE.          */
/*                                                                        */
/**************************************************************************/

#include "libgraph.h"
#include "image.h"
#include <caml/alloc.h>
#include <caml/memory.h>

value caml_gr_dump_image(value image)
{
  CAMLparam1 (image);
  CAMLlocal2 (m, row);
  int width, height, i, j;
  XImage * idata, * imask;

<<<<<<< HEAD
  caml_gr_check_open();
  width = Width_im(image);
  height = Height_im(image);
  m = alloc(height, 0);
  for (i = 0; i < height; i++) {
    value v = alloc(width, 0);
    caml_modify_field(m, i, v);
  }

  idata =
    XGetImage(caml_gr_display, Data_im(image), 0, 0, width, height, (-1),
              ZPixmap);
  for (i = 0; i < height; i++) {
    for (j = 0; j < width; j++) {
      caml_read_field(m, i, &row);
      caml_modify_field(row, j,
        Val_int(caml_gr_rgb_pixel(XGetPixel(idata, j, i))));
=======
  Begin_roots2(image, m);
    caml_gr_check_open();
    width = Width_im(image);
    height = Height_im(image);
    m = caml_alloc(height, 0);
    for (i = 0; i < height; i++) {
      value v = caml_alloc(width, 0);
      caml_modify(&Field(m, i), v);
>>>>>>> 0d68080b
    }
  }
  XDestroyImage(idata);

  if (Mask_im(image) != None) {
    imask =
      XGetImage(caml_gr_display, Mask_im(image), 0, 0, width, height, 1,
                ZPixmap);
    for (i = 0; i < height; i++) {
      for (j = 0; j < width; j++) {
        if (XGetPixel(imask, j, i) == 0) {
          caml_read_field(m, i, &row);
          caml_modify_field(row, j, Val_int(Transparent));
        }
      }
    }
    XDestroyImage(imask);
  }

  CAMLreturn (m);
}<|MERGE_RESOLUTION|>--- conflicted
+++ resolved
@@ -25,13 +25,12 @@
   int width, height, i, j;
   XImage * idata, * imask;
 
-<<<<<<< HEAD
   caml_gr_check_open();
   width = Width_im(image);
   height = Height_im(image);
-  m = alloc(height, 0);
+  m = caml_alloc(height, 0);
   for (i = 0; i < height; i++) {
-    value v = alloc(width, 0);
+    value v = caml_alloc(width, 0);
     caml_modify_field(m, i, v);
   }
 
@@ -43,16 +42,6 @@
       caml_read_field(m, i, &row);
       caml_modify_field(row, j,
         Val_int(caml_gr_rgb_pixel(XGetPixel(idata, j, i))));
-=======
-  Begin_roots2(image, m);
-    caml_gr_check_open();
-    width = Width_im(image);
-    height = Height_im(image);
-    m = caml_alloc(height, 0);
-    for (i = 0; i < height; i++) {
-      value v = caml_alloc(width, 0);
-      caml_modify(&Field(m, i), v);
->>>>>>> 0d68080b
     }
   }
   XDestroyImage(idata);
