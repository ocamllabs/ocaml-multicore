--- conflicted
+++ resolved
@@ -31,16 +31,6 @@
 #include <unistd.h>
 #endif
 
-<<<<<<< HEAD
-#ifdef __GNUC__
-#undef INLINE
-#define INLINE inline
-#else
-#define INLINE
-#endif
-
-=======
->>>>>>> d26d37bf
 typedef int st_retcode;
 
 #define SIGPREEMPTION SIGVTALRM
