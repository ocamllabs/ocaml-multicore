--- conflicted
+++ resolved
@@ -25,7 +25,6 @@
 #include "caml/fail.h"
 #include "caml/memory.h"
 #include "caml/major_gc.h"
-<<<<<<< HEAD
 #include "caml/shared_heap.h"
 #include "caml/domain.h"
 #include "caml/addrmap.h"
@@ -123,25 +122,6 @@
    (They're still useful, though: they serve to inhibit an overeager C
    compiler's optimisations). On ARMv8, actual hardware fences are
    generated.
-=======
-#include "caml/minor_gc.h"
-#include "caml/misc.h"
-#include "caml/mlvalues.h"
-#include "caml/signals.h"
-#include "caml/memprof.h"
-#include "caml/eventlog.h"
-
-int caml_huge_fallback_count = 0;
-/* Number of times that mmapping big pages fails and we fell back to small
-   pages. This counter is available to the program through
-   [Gc.huge_fallback_count].
-*/
-
-uintnat caml_use_huge_pages = 0;
-/* True iff the program allocates heap chunks by mmapping huge pages.
-   This is set when parsing [OCAMLRUNPARAM] and must stay constant
-   after that.
->>>>>>> 10561873
 */
 
 __attribute__((always_inline)) inline static void write_barrier(value obj, intnat field, value old_val, value new_val) ;
@@ -377,9 +357,10 @@
     else
       return (value)NULL;
   }
-<<<<<<< HEAD
+  CAML_EV_ALLOC(wosize);
   dom_st->allocated_words += Whsize_wosize(wosize);
   if (dom_st->allocated_words > dom_st->minor_heap_wsz) {
+    CAML_EV_COUNTER (EV_C_REQUEST_MAJOR_ALLOC_SHR, 1);
     caml_request_major_slice();
   }
 
@@ -387,44 +368,6 @@
     mlsize_t i;
     for (i = 0; i < wosize; i++) {
       value init_val = Val_unit;
-=======
-  CAML_EV_ALLOC(wosize);
-  hp = caml_fl_allocate (wosize);
-  if (hp == NULL){
-    new_block = expand_heap (wosize);
-    if (new_block == NULL) {
-      if (!raise_oom)
-        return 0;
-      else if (Caml_state->in_minor_collection)
-        caml_fatal_error ("out of memory");
-      else
-        caml_raise_out_of_memory ();
-    }
-    caml_fl_add_blocks ((value) new_block);
-    hp = caml_fl_allocate (wosize);
-  }
-
-  CAMLassert (Is_in_heap (Val_hp (hp)));
-
-  /* Inline expansion of caml_allocation_color. */
-  if (caml_gc_phase == Phase_mark || caml_gc_phase == Phase_clean ||
-      (caml_gc_phase == Phase_sweep && (char *)hp >= (char *)caml_gc_sweep_hp)){
-    Hd_hp (hp) = Make_header_with_profinfo (wosize, tag, Caml_black, profinfo);
-  }else{
-    CAMLassert (caml_gc_phase == Phase_idle
-            || (caml_gc_phase == Phase_sweep
-                && (char *)hp < (char *)caml_gc_sweep_hp));
-    Hd_hp (hp) = Make_header_with_profinfo (wosize, tag, Caml_white, profinfo);
-  }
-  CAMLassert (Hd_hp (hp)
-    == Make_header_with_profinfo (wosize, tag, caml_allocation_color (hp),
-                                  profinfo));
-  caml_allocated_words += Whsize_wosize (wosize);
-  if (caml_allocated_words > Caml_state->minor_heap_wsz){
-    CAML_EV_COUNTER (EV_C_REQUEST_MAJOR_ALLOC_SHR, 1);
-    caml_request_major_slice ();
-  }
->>>>>>> 10561873
 #ifdef DEBUG
       init_val = Debug_uninit_major;
 #endif
@@ -464,125 +407,6 @@
 }
 #endif
 
-<<<<<<< HEAD
-=======
-/* Dependent memory is all memory blocks allocated out of the heap
-   that depend on the GC (and finalizers) for deallocation.
-   For the GC to take dependent memory into account when computing
-   its automatic speed setting,
-   you must call [caml_alloc_dependent_memory] when you allocate some
-   dependent memory, and [caml_free_dependent_memory] when you
-   free it.  In both cases, you pass as argument the size (in bytes)
-   of the block being allocated or freed.
-*/
-CAMLexport void caml_alloc_dependent_memory (mlsize_t nbytes)
-{
-  caml_dependent_size += nbytes / sizeof (value);
-  caml_dependent_allocated += nbytes / sizeof (value);
-}
-
-CAMLexport void caml_free_dependent_memory (mlsize_t nbytes)
-{
-  if (caml_dependent_size < nbytes / sizeof (value)){
-    caml_dependent_size = 0;
-  }else{
-    caml_dependent_size -= nbytes / sizeof (value);
-  }
-}
-
-/* Use this function to tell the major GC to speed up when you use
-   finalized blocks to automatically deallocate resources (other
-   than memory). The GC will do at least one cycle every [max]
-   allocated resources; [res] is the number of resources allocated
-   this time.
-   Note that only [res/max] is relevant.  The units (and kind of
-   resource) can change between calls to [caml_adjust_gc_speed].
-*/
-CAMLexport void caml_adjust_gc_speed (mlsize_t res, mlsize_t max)
-{
-  if (max == 0) max = 1;
-  if (res > max) res = max;
-  caml_extra_heap_resources += (double) res / (double) max;
-  if (caml_extra_heap_resources > 1.0){
-    CAML_EV_COUNTER (EV_C_REQUEST_MAJOR_ADJUST_GC_SPEED, 1);
-    caml_extra_heap_resources = 1.0;
-    caml_request_major_slice ();
-  }
-}
-
-/* You must use [caml_initialize] to store the initial value in a field of
-   a shared block, unless you are sure the value is not a young block.
-   A block value [v] is a shared block if and only if [Is_in_heap (v)]
-   is true.
-*/
-/* [caml_initialize] never calls the GC, so you may call it while a block is
-   unfinished (i.e. just after a call to [caml_alloc_shr].) */
-/* PR#6084 workaround: define it as a weak symbol */
-CAMLexport CAMLweakdef void caml_initialize (value *fp, value val)
-{
-  CAMLassert(Is_in_heap_or_young(fp));
-  *fp = val;
-  if (!Is_young((value)fp) && Is_block (val) && Is_young (val)) {
-    add_to_ref_table (Caml_state->ref_table, fp);
-  }
-}
-
-/* You must use [caml_modify] to change a field of an existing shared block,
-   unless you are sure the value being overwritten is not a shared block and
-   the value being written is not a young block. */
-/* [caml_modify] never calls the GC. */
-/* [caml_modify] can also be used to do assignment on data structures that are
-   in the minor heap instead of in the major heap.  In this case, it
-   is a bit slower than simple assignment.
-   In particular, you can use [caml_modify] when you don't know whether the
-   block being changed is in the minor heap or the major heap. */
-/* PR#6084 workaround: define it as a weak symbol */
-
-CAMLexport CAMLweakdef void caml_modify (value *fp, value val)
-{
-  /* The write barrier implemented by [caml_modify] checks for the
-     following two conditions and takes appropriate action:
-     1- a pointer from the major heap to the minor heap is created
-        --> add [fp] to the remembered set
-     2- a pointer from the major heap to the major heap is overwritten,
-        while the GC is in the marking phase
-        --> call [caml_darken] on the overwritten pointer so that the
-            major GC treats it as an additional root.
-
-     The logic implemented below is duplicated in caml_array_fill to
-     avoid repeated calls to caml_modify and repeated tests on the
-     values.  Don't forget to update caml_array_fill if the logic
-     below changes!
-  */
-  value old;
-
-  if (Is_young((value)fp)) {
-    /* The modified object resides in the minor heap.
-       Conditions 1 and 2 cannot occur. */
-    *fp = val;
-  } else {
-    /* The modified object resides in the major heap. */
-    CAMLassert(Is_in_heap(fp));
-    old = *fp;
-    *fp = val;
-    if (Is_block(old)) {
-      /* If [old] is a pointer within the minor heap, we already
-         have a major->minor pointer and [fp] is already in the
-         remembered set.  Conditions 1 and 2 cannot occur. */
-      if (Is_young(old)) return;
-      /* Here, [old] can be a pointer within the major heap.
-         Check for condition 2. */
-      if (caml_gc_phase == Phase_mark) caml_darken(old, NULL);
-    }
-    /* Check for condition 1. */
-    if (Is_block(val) && Is_young(val)) {
-      add_to_ref_table (Caml_state->ref_table, fp);
-    }
-  }
-}
-
-
->>>>>>> 10561873
 /* Global memory pool.
 
    The pool is structured as a ring of blocks, where each block's header
