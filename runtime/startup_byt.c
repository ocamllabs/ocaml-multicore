/**************************************************************************/
/*                                                                        */
/*                                 OCaml                                  */
/*                                                                        */
/*          Xavier Leroy and Damien Doligez, INRIA Rocquencourt           */
/*                                                                        */
/*   Copyright 1996 Institut National de Recherche en Informatique et     */
/*     en Automatique.                                                    */
/*                                                                        */
/*   All rights reserved.  This file is distributed under the terms of    */
/*   the GNU Lesser General Public License version 2.1, with the          */
/*   special exception on linking described in the file LICENSE.          */
/*                                                                        */
/**************************************************************************/

#define CAML_INTERNALS

/* Start-up code */

#include <stdio.h>
#include <stdlib.h>
#include <string.h>
#include <fcntl.h>
#include "caml/config.h"
#ifdef HAS_UNISTD
#include <unistd.h>
#endif
#ifdef _WIN32
#include <process.h>
#endif
#include "caml/alloc.h"
#include "caml/backtrace.h"
#include "caml/callback.h"
#include "caml/custom.h"
#include "caml/debugger.h"
#include "caml/domain_state.h"
#include "caml/dynlink.h"
#include "caml/eventlog.h"
#include "caml/exec.h"
#include "caml/fail.h"
#include "caml/fix_code.h"
#include "caml/gc_ctrl.h"
#include "caml/instrtrace.h"
#include "caml/interp.h"
#include "caml/intext.h"
#include "caml/io.h"
#include "caml/memory.h"
#include "caml/minor_gc.h"
#include "caml/misc.h"
#include "caml/mlvalues.h"
#include "caml/osdeps.h"
#include "caml/startup_aux.h"
#include "caml/prims.h"
#include "caml/printexc.h"
#include "caml/reverse.h"
#include "caml/signals.h"
#include "caml/fiber.h"
#include "caml/sys.h"
#include "caml/startup.h"
#include "caml/version.h"

#ifndef O_BINARY
#define O_BINARY 0
#endif

#ifndef SEEK_END
#define SEEK_END 2
#endif

static char magicstr[EXEC_MAGIC_LENGTH+1];
static int print_magic = 0;

/* Print the specified error message followed by an end-of-line and exit */
static void error(char *msg, ...)
{
  va_list ap;
  va_start(ap, msg);
  vfprintf (stderr, msg, ap);
  va_end(ap);
  fprintf(stderr, "\n");
  exit(127);
}

/* Read the trailer of a bytecode file */

static void fixup_endianness_trailer(uint32_t * p)
{
#ifndef ARCH_BIG_ENDIAN
  Reverse_32(p, p);
#endif
}

static int read_trailer(int fd, struct exec_trailer *trail)
{
  if (lseek(fd, (long) -TRAILER_SIZE, SEEK_END) == -1)
    return BAD_BYTECODE;
  if (read(fd, (char *) trail, TRAILER_SIZE) < TRAILER_SIZE)
    return BAD_BYTECODE;
  fixup_endianness_trailer(&trail->num_sections);
  memcpy(magicstr, trail->magic, EXEC_MAGIC_LENGTH);
  magicstr[EXEC_MAGIC_LENGTH] = 0;

  if (print_magic) {
    printf("%s\n", magicstr);
    exit(0);
  }
  return
    (strncmp(trail->magic, EXEC_MAGIC, sizeof(trail->magic)) == 0)
      ? 0 : WRONG_MAGIC;
}

int caml_attempt_open(char_os **name, struct exec_trailer *trail,
                      int do_open_script)
{
  char_os * truename;
  int fd;
  int err;
  char buf [2], * u8;

  truename = caml_search_exe_in_path(*name);
  u8 = caml_stat_strdup_of_os(truename);
  caml_gc_message(0x100, "Opening bytecode executable %s\n", u8);
  caml_stat_free(u8);
  fd = open_os(truename, O_RDONLY | O_BINARY);
  if (fd == -1) {
    caml_stat_free(truename);
    caml_gc_message(0x100, "Cannot open file\n");
    return FILE_NOT_FOUND;
  }
  if (!do_open_script) {
    err = read (fd, buf, 2);
    if (err < 2 || (buf [0] == '#' && buf [1] == '!')) {
      close(fd);
      caml_stat_free(truename);
      caml_gc_message(0x100, "Rejected #! script\n");
      return BAD_BYTECODE;
    }
  }
  err = read_trailer(fd, trail);
  if (err != 0) {
    close(fd);
    caml_stat_free(truename);
    caml_gc_message(0x100, "Not a bytecode executable\n");
    return err;
  }
  *name = truename;
  return fd;
}

/* Read the section descriptors */

void caml_read_section_descriptors(int fd, struct exec_trailer *trail)
{
  int toc_size, i;

  toc_size = trail->num_sections * 8;
  trail->section = caml_stat_alloc(toc_size);
  lseek(fd, - (long) (TRAILER_SIZE + toc_size), SEEK_END);
  if (read(fd, (char *) trail->section, toc_size) != toc_size)
    caml_fatal_error("cannot read section table");
  /* Fixup endianness of lengths */
  for (i = 0; i < trail->num_sections; i++)
    fixup_endianness_trailer(&(trail->section[i].len));
}

/* Position fd at the beginning of the section having the given name.
   Return the length of the section data in bytes, or -1 if no section
   found with that name. */

int32_t caml_seek_optional_section(int fd, struct exec_trailer *trail,
                                   char *name)
{
  long ofs;
  int i;

  ofs = TRAILER_SIZE + trail->num_sections * 8;
  for (i = trail->num_sections - 1; i >= 0; i--) {
    ofs += trail->section[i].len;
    if (strncmp(trail->section[i].name, name, 4) == 0) {
      lseek(fd, -ofs, SEEK_END);
      return trail->section[i].len;
    }
  }
  return -1;
}

/* Position fd at the beginning of the section having the given name.
   Return the length of the section data in bytes. */

int32_t caml_seek_section(int fd, struct exec_trailer *trail, char *name)
{
  int32_t len = caml_seek_optional_section(fd, trail, name);
  if (len == -1)
    caml_fatal_error("section `%s' is missing", name);
  return len;
}

/* Read and return the contents of the section having the given name.
   Add a terminating 0.  Return NULL if no such section. */

static char * read_section(int fd, struct exec_trailer *trail, char *name)
{
  int32_t len;
  char * data;

  len = caml_seek_optional_section(fd, trail, name);
  if (len == -1) return NULL;
  data = caml_stat_alloc(len + 1);
  if (read(fd, data, len) != len)
    caml_fatal_error("error reading section %s", name);
  data[len] = 0;
  return data;
}

#ifdef _WIN32

static char_os * read_section_to_os(int fd, struct exec_trailer *trail,
                                    char *name)
{
  int32_t len, wlen;
  char * data;
  wchar_t * wdata;

  len = caml_seek_optional_section(fd, trail, name);
  if (len == -1) return NULL;
  data = caml_stat_alloc(len + 1);
  if (read(fd, data, len) != len)
    caml_fatal_error("error reading section %s", name);
  data[len] = 0;
  wlen = win_multi_byte_to_wide_char(data, len, NULL, 0);
  wdata = caml_stat_alloc((wlen + 1)*sizeof(wchar_t));
  win_multi_byte_to_wide_char(data, len, wdata, wlen);
  wdata[wlen] = 0;
  caml_stat_free(data);
  return wdata;
}

#else

#define read_section_to_os read_section

#endif

<<<<<<< HEAD
=======
/* Invocation of ocamlrun: 4 cases.

   1.  runtime + bytecode
       user types:  ocamlrun [options] bytecode args...
       arguments:  ocamlrun [options] bytecode args...

   2.  bytecode script
       user types:  bytecode args...
   2a  (kernel 1) arguments:  ocamlrun ./bytecode args...
   2b  (kernel 2) arguments:  bytecode bytecode args...

   3.  concatenated runtime and bytecode
       user types:  composite args...
       arguments:  composite args...

Algorithm:
  1-  If argument 0 is a valid byte-code file that does not start with #!,
      then we are in case 3 and we pass the same command line to the
      OCaml program.
  2-  In all other cases, we parse the command line as:
        (whatever) [options] bytecode args...
      and we strip "(whatever) [options]" from the command line.

*/

/* Parse options on the command line */

static int parse_command_line(char_os **argv)
{
  int i, j;

  for(i = 1; argv[i] != NULL && argv[i][0] == '-'; i++) {
    switch(argv[i][1]) {
    case 't':
      ++ caml_trace_level; /* ignored unless DEBUG mode */
      break;
    case 'v':
      if (!strcmp_os (argv[i], T("-version"))){
        printf ("%s\n", "The OCaml runtime, version " OCAML_VERSION_STRING);
        exit (0);
      }else if (!strcmp_os (argv[i], T("-vnum"))){
        printf ("%s\n", OCAML_VERSION_STRING);
        exit (0);
      }else{
        caml_verb_gc = 0x001+0x004+0x008+0x010+0x020;
      }
      break;
    case 'p':
      for (j = 0; caml_names_of_builtin_cprim[j] != NULL; j++)
        printf("%s\n", caml_names_of_builtin_cprim[j]);
      exit(0);
      break;
    case 'b':
      caml_record_backtrace(Val_true);
      break;
    case 'I':
      if (argv[i + 1] != NULL) {
        caml_ext_table_add(&caml_shared_libs_path, argv[i + 1]);
        i++;
      }
      break;
    case 'm':
      print_magic = 1;
      break;
    case 'M':
      printf ( "%s\n", EXEC_MAGIC);
      exit(0);
      break;
    default:
      error("unknown option %s", caml_stat_strdup_of_os(argv[i]));
    }
  }
  return i;
}

>>>>>>> 2c4e6e81
extern void caml_init_ieee_floats (void);

#ifdef _WIN32
extern void caml_signal_thread(void * lpParam);
#endif

#if defined(_MSC_VER) && __STDC_SECURE_LIB__ >= 200411L

/* PR 4887: avoid crash box of windows runtime on some system calls */
extern void caml_install_invalid_parameter_handler();

#endif

extern int caml_ensure_spacetime_dot_o_is_included;

/* Main entry point when loading code from a file */

CAMLexport void caml_main(char_os **argv)
{
  int fd, pos;
  struct exec_trailer trail;
  struct channel * chan;
  value res;
  char * req_prims;
  char_os * shared_lib_path, * shared_libs;
  char_os * exe_name, * proc_self_exe;

  CAML_INIT_DOMAIN_STATE;

  caml_ensure_spacetime_dot_o_is_included++;

  /* Determine options */
  caml_parse_ocamlrunparam();
#ifdef DEBUG
  caml_gc_message (-1, "### OCaml runtime: debug mode ###\n");
#endif
  if (!caml_startup_aux(/* pooling */ caml_params->cleanup_on_exit))
    return;

  /* Machine-dependent initialization of the floating-point hardware
     so that it behaves as much as possible as specified in IEEE */
  caml_init_ieee_floats();
  caml_init_locale();
#if defined(_MSC_VER) && __STDC_SECURE_LIB__ >= 200411L
  caml_install_invalid_parameter_handler();
#endif
  caml_init_custom_operations();
  caml_ext_table_init(&caml_shared_libs_path, 8);

  /* Determine position of bytecode file */
  pos = 0;

  /* First, try argv[0] (when ocamlrun is called by a bytecode program) */
  exe_name = argv[0];
  fd = caml_attempt_open(&exe_name, &trail, 0);

  /* Little grasshopper wonders why we do that at all, since
     "The current executable is ocamlrun itself, it's never a bytecode
     program".  Little grasshopper "ocamlc -custom" in mind should keep.
     With -custom, we have an executable that is ocamlrun itself
     concatenated with the bytecode.  So, if the attempt with argv[0]
     failed, it is worth trying again with executable_name. */
  if (fd < 0 && (proc_self_exe = caml_executable_name()) != NULL) {
    exe_name = proc_self_exe;
    fd = caml_attempt_open(&exe_name, &trail, 0);
  }

  if (fd < 0) {
    pos = caml_parse_command_line(argv);
    if (argv[pos] == 0) {
      error("no bytecode file specified");
    }
    exe_name = argv[pos];
    fd = caml_attempt_open(&exe_name, &trail, 1);
    switch(fd) {
    case FILE_NOT_FOUND:
      error("cannot find file '%s'",
                       caml_stat_strdup_of_os(argv[pos]));
      break;
    case BAD_BYTECODE:
      error(
        "the file '%s' is not a bytecode executable file",
        caml_stat_strdup_of_os(exe_name));
      break;
    case WRONG_MAGIC:
      error(
        "the file '%s' has not the right magic number: "\
        "expected %s, got %s",
        caml_stat_strdup_of_os(exe_name),
        EXEC_MAGIC,
        magicstr);
      break;
    }
  }

  /* Read the table of contents (section descriptors) */
  caml_read_section_descriptors(fd, &trail);
  /* Initialize the abstract machine */
  caml_init_gc ();
  Caml_state->external_raise = NULL;
  if (caml_params->backtrace_enabled_init) caml_record_backtrace(Val_int(1));
  /* Initialize the interpreter */
  caml_interprete(NULL, 0);
  /* Initialize the debugger, if needed */
  caml_debugger_init();
  /* Load the code */
  caml_code_size = caml_seek_section(fd, &trail, "CODE");
  caml_load_code(fd, caml_code_size);
  caml_init_debug_info();
  /* Build the table of primitives */
  shared_lib_path = read_section_to_os(fd, &trail, "DLPT");
  shared_libs = read_section_to_os(fd, &trail, "DLLS");
  req_prims = read_section(fd, &trail, "PRIM");
  if (req_prims == NULL) caml_fatal_error("no PRIM section");
  caml_build_primitive_table(shared_lib_path, shared_libs, req_prims);
  caml_stat_free(shared_lib_path);
  caml_stat_free(shared_libs);
  caml_stat_free(req_prims);
  /* Load the globals */
  caml_seek_section(fd, &trail, "DATA");
  chan = caml_open_descriptor_in(fd);
  caml_modify_root(caml_global_data, caml_input_val(chan));
  caml_close_channel(chan); /* this also closes fd */
  caml_stat_free(trail.section);
  /* Initialize system libraries */
  caml_sys_init(exe_name, argv + pos);
  /* ensure all globals are in major heap */
  caml_minor_collection();
#ifdef _WIN32
  /* Start a thread to handle signals */
  if (caml_secure_getenv(T("CAMLSIGPIPE")))
    _beginthread(caml_signal_thread, 4096, NULL);
#endif
  /* Execute the program */
  caml_debugger(PROGRAM_START, Val_unit);
  res = caml_interprete(caml_start_code, caml_code_size);
  caml_maybe_print_stats(Val_unit);
  if (Is_exception_result(res)) {
    value exn = Extract_exception(res);
    if (caml_debugger_in_use) {
      Caml_state->current_stack->sp = &exn; /* The debugger needs the
                                               exception value.*/
      caml_debugger(UNCAUGHT_EXC, Val_unit);
    }
    caml_fatal_uncaught_exception(exn);
  }
}

/* Main entry point when code is linked in as initialized data */

CAMLexport value caml_startup_code_exn(
           code_t code, asize_t code_size,
           char *data, asize_t data_size,
           char *section_table, asize_t section_table_size,
           int pooling,
           char_os **argv)
{
  char_os * exe_name;

  CAML_INIT_DOMAIN_STATE;

  /* Determine options */
  caml_parse_ocamlrunparam();
#ifdef DEBUG
  caml_gc_message (-1, "### OCaml runtime: debug mode ###\n");
#endif
  if (caml_params->cleanup_on_exit)
    pooling = 1;
  if (!caml_startup_aux(pooling))
    return Val_unit;

  caml_init_ieee_floats();
  caml_init_locale();
#if defined(_MSC_VER) && __STDC_SECURE_LIB__ >= 200411L
  caml_install_invalid_parameter_handler();
#endif
  caml_init_custom_operations();

  /* Initialize the abstract machine */
  caml_init_gc ();
  exe_name = caml_executable_name();
  if (exe_name == NULL) exe_name = caml_search_exe_in_path(argv[0]);
  Caml_state->external_raise = NULL;
  caml_sys_init(exe_name, argv);
  if (caml_params->backtrace_enabled_init) caml_record_backtrace(Val_int(1));
  Caml_state->external_raise = NULL;
  /* Initialize the interpreter */
  caml_interprete(NULL, 0);
  /* Initialize the debugger, if needed */
  caml_debugger_init();
  /* Load the code */
  caml_start_code = code;
  caml_code_size = code_size;
  caml_init_code_fragments();
  caml_init_debug_info();
#ifdef THREADED_CODE
  caml_thread_code(caml_start_code, code_size);
#endif
  /* Use the builtin table of primitives */
  caml_build_primitive_table_builtin();
  /* Load the globals */
  caml_modify_root(caml_global_data, caml_input_value_from_block(data, data_size));
  caml_minor_collection(); /* ensure all globals are in major heap */
  /* Record the sections (for caml_get_section_table in meta.c) */
  caml_init_section_table(section_table, section_table_size);
  /* Execute the program */
  caml_debugger(PROGRAM_START, Val_unit);
  return caml_interprete(caml_start_code, caml_code_size);
}

CAMLexport void caml_startup_code(
           code_t code, asize_t code_size,
           char *data, asize_t data_size,
           char *section_table, asize_t section_table_size,
           int pooling,
           char_os **argv)
{
  value res;

  res = caml_startup_code_exn(code, code_size, data, data_size,
                              section_table, section_table_size,
                              pooling, argv);
  if (Is_exception_result(res)) {
    value exn = Extract_exception(res);
    if (caml_debugger_in_use) {
      Caml_state->current_stack->sp = &exn; /* The debugger needs the
                                               exception value.*/
      caml_debugger(UNCAUGHT_EXC, Val_unit);
    }
    caml_fatal_uncaught_exception(exn);
  }
}<|MERGE_RESOLUTION|>--- conflicted
+++ resolved
@@ -241,84 +241,6 @@
 
 #endif
 
-<<<<<<< HEAD
-=======
-/* Invocation of ocamlrun: 4 cases.
-
-   1.  runtime + bytecode
-       user types:  ocamlrun [options] bytecode args...
-       arguments:  ocamlrun [options] bytecode args...
-
-   2.  bytecode script
-       user types:  bytecode args...
-   2a  (kernel 1) arguments:  ocamlrun ./bytecode args...
-   2b  (kernel 2) arguments:  bytecode bytecode args...
-
-   3.  concatenated runtime and bytecode
-       user types:  composite args...
-       arguments:  composite args...
-
-Algorithm:
-  1-  If argument 0 is a valid byte-code file that does not start with #!,
-      then we are in case 3 and we pass the same command line to the
-      OCaml program.
-  2-  In all other cases, we parse the command line as:
-        (whatever) [options] bytecode args...
-      and we strip "(whatever) [options]" from the command line.
-
-*/
-
-/* Parse options on the command line */
-
-static int parse_command_line(char_os **argv)
-{
-  int i, j;
-
-  for(i = 1; argv[i] != NULL && argv[i][0] == '-'; i++) {
-    switch(argv[i][1]) {
-    case 't':
-      ++ caml_trace_level; /* ignored unless DEBUG mode */
-      break;
-    case 'v':
-      if (!strcmp_os (argv[i], T("-version"))){
-        printf ("%s\n", "The OCaml runtime, version " OCAML_VERSION_STRING);
-        exit (0);
-      }else if (!strcmp_os (argv[i], T("-vnum"))){
-        printf ("%s\n", OCAML_VERSION_STRING);
-        exit (0);
-      }else{
-        caml_verb_gc = 0x001+0x004+0x008+0x010+0x020;
-      }
-      break;
-    case 'p':
-      for (j = 0; caml_names_of_builtin_cprim[j] != NULL; j++)
-        printf("%s\n", caml_names_of_builtin_cprim[j]);
-      exit(0);
-      break;
-    case 'b':
-      caml_record_backtrace(Val_true);
-      break;
-    case 'I':
-      if (argv[i + 1] != NULL) {
-        caml_ext_table_add(&caml_shared_libs_path, argv[i + 1]);
-        i++;
-      }
-      break;
-    case 'm':
-      print_magic = 1;
-      break;
-    case 'M':
-      printf ( "%s\n", EXEC_MAGIC);
-      exit(0);
-      break;
-    default:
-      error("unknown option %s", caml_stat_strdup_of_os(argv[i]));
-    }
-  }
-  return i;
-}
-
->>>>>>> 2c4e6e81
 extern void caml_init_ieee_floats (void);
 
 #ifdef _WIN32
