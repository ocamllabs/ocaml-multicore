--- conflicted
+++ resolved
@@ -64,7 +64,6 @@
 extern void caml_realloc_ref_table (struct caml_ref_table *);
 extern void caml_realloc_ephe_ref_table (struct caml_ephe_ref_table *);
 extern void caml_realloc_custom_table (struct caml_custom_table *);
-<<<<<<< HEAD
 struct caml_minor_tables* caml_alloc_minor_tables();
 void caml_free_minor_tables(struct caml_minor_tables*);
 void caml_empty_minor_heap_setup(struct domain* domain);
@@ -84,33 +83,6 @@
     }                                                                   \
     *ref->ptr++ = (x);                                                  \
   } while (0)
-=======
-extern void caml_alloc_custom_table (struct caml_custom_table *,
-                                     asize_t, asize_t);
-void caml_alloc_minor_tables (void);
-
-/* Asserts that a word is a valid header for a young object */
-#define CAMLassert_young_header(hd)                \
-  CAMLassert(Wosize_hd(hd) > 0 &&                  \
-             Wosize_hd(hd) <= Max_young_wosize &&  \
-             Color_hd(hd) == 0)
-
-#define Oldify(p) do{ \
-    value __oldify__v__ = *p; \
-    if (Is_block (__oldify__v__) && Is_young (__oldify__v__)){ \
-      caml_oldify_one (__oldify__v__, (p)); \
-    } \
-  }while(0)
-
-Caml_inline void add_to_ref_table (struct caml_ref_table *tbl, value *p)
-{
-  if (tbl->ptr >= tbl->limit){
-    CAMLassert (tbl->ptr == tbl->limit);
-    caml_realloc_ref_table (tbl);
-  }
-  *tbl->ptr++ = p;
-}
->>>>>>> d26d37bf
 
 Caml_inline void add_to_ephe_ref_table (struct caml_ephe_ref_table *tbl,
                                           value ar, mlsize_t offset)
