--- conflicted
+++ resolved
@@ -458,14 +458,9 @@
 #define caml_instr_init() /**/
 #define caml_instr_atexit() /**/
 
-<<<<<<< HEAD
-/* Macro used to deactivate thread sanitizer on some functions. */
-=======
-#endif /* CAML_INSTR */
 
 /* Macro used to deactivate thread and address sanitizers on some
    functions. */
->>>>>>> 6423e5c9
 #define CAMLno_tsan
 #define CAMLno_asan
 #if defined(__has_feature)
