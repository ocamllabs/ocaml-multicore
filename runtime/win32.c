/**************************************************************************/
/*                                                                        */
/*                                 OCaml                                  */
/*                                                                        */
/*            Xavier Leroy, projet Cristal, INRIA Rocquencourt            */
/*                                                                        */
/*   Copyright 1996 Institut National de Recherche en Informatique et     */
/*     en Automatique.                                                    */
/*                                                                        */
/*   All rights reserved.  This file is distributed under the terms of    */
/*   the GNU Lesser General Public License version 2.1, with the          */
/*   special exception on linking described in the file LICENSE.          */
/*                                                                        */
/**************************************************************************/

#define CAML_INTERNALS

/* Win32-specific stuff */

/* FILE_INFO_BY_HANDLE_CLASS and FILE_NAME_INFO are only available from Windows
   Vista onwards */
#undef _WIN32_WINNT
#define _WIN32_WINNT 0x0600

#define WIN32_LEAN_AND_MEAN
#include <wtypes.h>
#include <winbase.h>
#include <winsock2.h>
#include <stdlib.h>
#include <stdio.h>
#include <stdarg.h>
#include <io.h>
#include <fcntl.h>
#include <sys/types.h>
#include <sys/stat.h>
#include <ctype.h>
#include <errno.h>
#include <string.h>
#include <signal.h>
#include "caml/alloc.h"
#include "caml/codefrag.h"
#include "caml/fail.h"
#include "caml/io.h"
#include "caml/memory.h"
#include "caml/misc.h"
#include "caml/osdeps.h"
#include "caml/signals.h"
#include "caml/sys.h"

#include "caml/config.h"
#ifdef SUPPORT_DYNAMIC_LINKING
#include <flexdll.h>
#endif

#ifndef S_ISREG
#define S_ISREG(mode) (((mode) & S_IFMT) == S_IFREG)
#endif

unsigned short caml_win32_major = 0;
unsigned short caml_win32_minor = 0;
unsigned short caml_win32_build = 0;
unsigned short caml_win32_revision = 0;

CAMLnoreturn_start
static void caml_win32_sys_error (int errnum)
CAMLnoreturn_end;

static void caml_win32_sys_error(int errnum)
{
  wchar_t buffer[512];
  value msg;
  if (FormatMessage(FORMAT_MESSAGE_FROM_SYSTEM | FORMAT_MESSAGE_IGNORE_INSERTS,
                    NULL,
                    errnum,
                    0,
                    buffer,
                    sizeof(buffer)/sizeof(wchar_t),
                    NULL)) {
    msg = caml_copy_string_of_utf16(buffer);
  } else {
    msg = caml_alloc_sprintf("unknown error #%d", errnum);
  }
  caml_raise_sys_error(msg);
}

int caml_read_fd(int fd, int flags, void * buf, int n)
{
  int retcode;
  if ((flags & CHANNEL_FLAG_FROM_SOCKET) == 0) {
    caml_enter_blocking_section();
    retcode = read(fd, buf, n);
    /* Large reads from console can fail with ENOMEM.  Reduce requested size
       and try again. */
    if (retcode == -1 && errno == ENOMEM && n > 16384) {
      retcode = read(fd, buf, 16384);
    }
    caml_leave_blocking_section();
    if (retcode == -1) caml_sys_io_error(NO_ARG);
  } else {
    caml_enter_blocking_section();
    retcode = recv((SOCKET) _get_osfhandle(fd), buf, n, 0);
    caml_leave_blocking_section();
    if (retcode == -1) caml_win32_sys_error(WSAGetLastError());
  }
  return retcode;
}

int caml_write_fd(int fd, int flags, void * buf, int n)
{
  int retcode;
  if ((flags & CHANNEL_FLAG_FROM_SOCKET) == 0) {
<<<<<<< HEAD
#if defined(NATIVE_CODE) && defined(WITH_SPACETIME)
  if (flags & CHANNEL_FLAG_BLOCKING_WRITE) {
    retcode = write(fd, buf, n);
  } else {
#endif
    caml_enter_blocking_section();
=======
    caml_enter_blocking_section_no_pending();
>>>>>>> 86c8a98f
    retcode = write(fd, buf, n);
    caml_leave_blocking_section();
    if (retcode == -1) caml_sys_io_error(NO_ARG);
  } else {
    caml_enter_blocking_section();
    retcode = send((SOCKET) _get_osfhandle(fd), buf, n, 0);
    caml_leave_blocking_section();
    if (retcode == -1) caml_win32_sys_error(WSAGetLastError());
  }
  CAMLassert (retcode > 0);
  return retcode;
}

wchar_t * caml_decompose_path(struct ext_table * tbl, wchar_t * path)
{
  wchar_t * p, * q;
  int n;

  if (path == NULL) return NULL;
  p = caml_stat_wcsdup(path);
  q = p;
  while (1) {
    for (n = 0; q[n] != 0 && q[n] != L';'; n++) /*nothing*/;
    caml_ext_table_add(tbl, q);
    q = q + n;
    if (*q == 0) break;
    *q = 0;
    q += 1;
  }
  return p;
}

wchar_t * caml_search_in_path(struct ext_table * path, const wchar_t * name)
{
  wchar_t * dir, * fullname;
  char * u8;
  const wchar_t * p;
  int i;
  struct _stati64 st;

  for (p = name; *p != 0; p++) {
    if (*p == '/' || *p == '\\') goto not_found;
  }
  for (i = 0; i < path->size; i++) {
    dir = path->contents[i];
    if (dir[0] == 0) continue;
         /* not sure what empty path components mean under Windows */
    fullname = caml_stat_wcsconcat(3, dir, L"\\", name);
    u8 = caml_stat_strdup_of_utf16(fullname);
    caml_gc_message(0x100, "Searching %s\n", u8);
    caml_stat_free(u8);
    if (_wstati64(fullname, &st) == 0 && S_ISREG(st.st_mode))
      return fullname;
    caml_stat_free(fullname);
  }
 not_found:
  u8 = caml_stat_strdup_of_utf16(name);
  caml_gc_message(0x100, "%s not found in search path\n", u8);
  caml_stat_free(u8);
  return caml_stat_wcsdup(name);
}

CAMLexport wchar_t * caml_search_exe_in_path(const wchar_t * name)
{
  wchar_t * fullname, * filepart;
  char * u8;
  size_t fullnamelen;
  DWORD retcode;

  fullnamelen = wcslen(name) + 1;
  if (fullnamelen < 256) fullnamelen = 256;
  while (1) {
    fullname = caml_stat_alloc(fullnamelen*sizeof(wchar_t));
    retcode = SearchPath(NULL,              /* use system search path */
                         name,
                         L".exe",            /* add .exe extension if needed */
                         fullnamelen,
                         fullname,
                         &filepart);
    if (retcode == 0) {
      u8 = caml_stat_strdup_of_utf16(name);
      caml_gc_message(0x100, "%s not found in search path\n", u8);
      caml_stat_free(u8);
      caml_stat_free(fullname);
      return caml_stat_strdup_os(name);
    }
    if (retcode < fullnamelen)
      return fullname;
    caml_stat_free(fullname);
    fullnamelen = retcode + 1;
  }
}

wchar_t * caml_search_dll_in_path(struct ext_table * path, const wchar_t * name)
{
  wchar_t * dllname;
  wchar_t * res;

  dllname = caml_stat_wcsconcat(2, name, L".dll");
  res = caml_search_in_path(path, dllname);
  caml_stat_free(dllname);
  return res;
}

#ifdef SUPPORT_DYNAMIC_LINKING

void * caml_dlopen(wchar_t * libname, int for_execution, int global)
{
  void *handle;
  int flags = (global ? FLEXDLL_RTLD_GLOBAL : 0);
  if (!for_execution) flags |= FLEXDLL_RTLD_NOEXEC;
  handle = flexdll_wdlopen(libname, flags);
  if ((handle != NULL) && ((caml_params->verb_gc & 0x100) != 0)) {
    flexdll_dump_exports(handle);
    fflush(stdout);
  }
  return handle;
}

void caml_dlclose(void * handle)
{
  flexdll_dlclose(handle);
}

void * caml_dlsym(void * handle, const char * name)
{
  return flexdll_dlsym(handle, name);
}

void * caml_globalsym(const char * name)
{
  return flexdll_dlsym(flexdll_dlopen(NULL,0), name);
}

char * caml_dlerror(void)
{
  return flexdll_dlerror();
}

#else

void * caml_dlopen(wchar_t * libname, int for_execution, int global)
{
  return NULL;
}

void caml_dlclose(void * handle)
{
}

void * caml_dlsym(void * handle, const char * name)
{
  return NULL;
}

void * caml_globalsym(const char * name)
{
  return NULL;
}

char * caml_dlerror(void)
{
  return "dynamic loading not supported on this platform";
}

#endif

/* Proper emulation of signal(), including ctrl-C and ctrl-break */

typedef void (*sighandler)(int sig);
static int ctrl_handler_installed = 0;
static volatile sighandler ctrl_handler_action = SIG_DFL;

static BOOL WINAPI ctrl_handler(DWORD event)
{
  /* Only ctrl-C and ctrl-Break are handled */
  if (event != CTRL_C_EVENT && event != CTRL_BREAK_EVENT) return FALSE;
  /* Default behavior is to exit, which we get by not handling the event */
  if (ctrl_handler_action == SIG_DFL) return FALSE;
  /* Ignore behavior is to do nothing, which we get by claiming that we
     have handled the event */
  if (ctrl_handler_action == SIG_IGN) return TRUE;
  /* Win32 doesn't like it when we do a longjmp() at this point
     (it looks like we're running in a different thread than
     the main program!).  So, just record the signal. */
  caml_record_signal(SIGINT);
  /* We have handled the event */
  return TRUE;
}

sighandler caml_win32_signal(int sig, sighandler action)
{
  sighandler oldaction;

  if (sig != SIGINT) return signal(sig, action);
  if (! ctrl_handler_installed) {
    SetConsoleCtrlHandler(ctrl_handler, TRUE);
    ctrl_handler_installed = 1;
  }
  oldaction = ctrl_handler_action;
  ctrl_handler_action = action;
  return oldaction;
}

/* Expansion of @responsefile and *? file patterns in the command line */

static int argc;
static wchar_t ** argv;
static int argvsize;

static void store_argument(wchar_t * arg);
static void expand_argument(wchar_t * arg);
static void expand_pattern(wchar_t * arg);

static void out_of_memory(void)
{
  caml_fatal_error("out of memory while expanding command line");
}

static void store_argument(wchar_t * arg)
{
  if (argc + 1 >= argvsize) {
    argvsize *= 2;
    argv =
      (wchar_t **) caml_stat_resize_noexc(argv, argvsize * sizeof(wchar_t *));
    if (argv == NULL) out_of_memory();
  }
  argv[argc++] = arg;
}

static void expand_argument(wchar_t * arg)
{
  wchar_t * p;

  for (p = arg; *p != 0; p++) {
    if (*p == L'*' || *p == L'?') {
      expand_pattern(arg);
      return;
    }
  }
  store_argument(arg);
}

static void expand_pattern(wchar_t * pat)
{
  wchar_t * prefix, * p, * name;
  intptr_t handle;
  struct _wfinddata_t ffblk;
  size_t i;

  handle = _wfindfirst(pat, &ffblk);
  if (handle == -1) {
    store_argument(pat); /* a la Bourne shell */
    return;
  }
  prefix = caml_stat_wcsdup(pat);
  /* We need to stop at the first directory or drive boundary, because the
   * _findata_t structure contains the filename, not the leading directory. */
  for (i = wcslen(prefix); i > 0; i--) {
    wchar_t c = prefix[i - 1];
    if (c == L'\\' || c == L'/' || c == L':') { prefix[i] = 0; break; }
  }
  /* No separator was found, it's a filename pattern without a leading
     directory. */
  if (i == 0)
    prefix[0] = 0;
  do {
    name = caml_stat_wcsconcat(2, prefix, ffblk.name);
    store_argument(name);
  } while (_wfindnext(handle, &ffblk) != -1);
  _findclose(handle);
  caml_stat_free(prefix);
}


CAMLexport void caml_expand_command_line(int * argcp, wchar_t *** argvp)
{
  int i;
  argc = 0;
  argvsize = 16;
  argv = (wchar_t **) caml_stat_alloc_noexc(argvsize * sizeof(wchar_t *));
  if (argv == NULL) out_of_memory();
  for (i = 0; i < *argcp; i++) expand_argument((*argvp)[i]);
  argv[argc] = NULL;
  *argcp = argc;
  *argvp = argv;
}

/* Add to [contents] the (short) names of the files contained in
   the directory named [dirname].  No entries are added for [.] and [..].
   Return 0 on success, -1 on error; set errno in the case of error. */

CAMLexport int caml_read_directory(wchar_t * dirname,
                                   struct ext_table * contents)
{
  size_t dirnamelen;
  wchar_t * template;
  intptr_t h;
  struct _wfinddata_t fileinfo;

  dirnamelen = wcslen(dirname);
  if (dirnamelen > 0 &&
      (dirname[dirnamelen - 1] == L'/'
       || dirname[dirnamelen - 1] == L'\\'
       || dirname[dirnamelen - 1] == L':'))
    template = caml_stat_wcsconcat(2, dirname, L"*.*");
  else
    template = caml_stat_wcsconcat(2, dirname, L"\\*.*");
  h = _wfindfirst(template, &fileinfo);
  if (h == -1) {
    caml_stat_free(template);
    return errno == ENOENT ? 0 : -1;
  }
  do {
    if (wcscmp(fileinfo.name, L".") != 0 && wcscmp(fileinfo.name, L"..") != 0) {
      caml_ext_table_add(contents, caml_stat_strdup_of_utf16(fileinfo.name));
    }
  } while (_wfindnext(h, &fileinfo) == 0);
  _findclose(h);
  caml_stat_free(template);
  return 0;
}

#ifndef NATIVE_CODE

/* Set up a new thread for control-C emulation and termination */

void caml_signal_thread(void * lpParam)
{
  wchar_t *endptr;
  HANDLE h;
  /* Get an hexa-code raw handle through the environment */
  h = (HANDLE) (uintptr_t)
    wcstol(caml_secure_getenv(T("CAMLSIGPIPE")), &endptr, 16);
  while (1) {
    DWORD numread;
    BOOL ret;
    char iobuf[2];
    /* This shall always return a single character */
    ret = ReadFile(h, iobuf, 1, &numread, NULL);
    if (!ret || numread != 1) caml_sys_exit(Val_int(2));
    switch (iobuf[0]) {
    case 'C':
      caml_record_signal(SIGINT);
      break;
    case 'T':
      raise(SIGTERM);
      return;
    }
  }
}

#endif /* NATIVE_CODE */

#if defined(NATIVE_CODE)

/* Handling of system stack overflow.
 * Based on code provided by Olivier Andrieu.

 * An EXCEPTION_STACK_OVERFLOW is signaled when the guard page at the
 * end of the stack has been accessed. Windows clears the PAGE_GUARD
 * protection (making it a regular PAGE_READWRITE) and then calls our
 * exception handler. This means that although we're handling an "out
 * of stack" condition, there is a bit of stack available to call
 * functions and allocate temporaries.
 *
 * PAGE_GUARD is a one-shot access protection mechanism: we need to
 * restore the PAGE_GUARD protection on this page otherwise the next
 * stack overflow won't be detected and the program will abruptly exit
 * with STATUS_ACCESS_VIOLATION.
 *
 * Visual Studio 2003 and later (_MSC_VER >= 1300) have a
 * _resetstkoflw() function that resets this protection.
 * Unfortunately, it cannot work when called directly from the
 * exception handler because at this point we are using the page that
 * is to be protected.
 *
 * A solution is to use an alternate stack when restoring the
 * protection. However it's not possible to use _resetstkoflw() then
 * since it determines the stack pointer by calling alloca(): it would
 * try to protect the alternate stack.
 *
 * Finally, we call caml_raise_stack_overflow; it will either call
 * caml_raise_exception which switches back to the normal stack, or
 * call caml_fatal_uncaught_exception which terminates the program
 * quickly.
 */

static uintnat win32_alt_stack[0x100];

static void caml_reset_stack (void *faulting_address)
{
  SYSTEM_INFO si;
  DWORD page_size;
  MEMORY_BASIC_INFORMATION mbi;
  DWORD oldprot;

  /* get the system's page size. */
  GetSystemInfo (&si);
  page_size = si.dwPageSize;

  /* get some information on the page the fault occurred */
  if (! VirtualQuery (faulting_address, &mbi, sizeof mbi))
    goto failed;

  VirtualProtect (mbi.BaseAddress, page_size,
                  mbi.Protect | PAGE_GUARD, &oldprot);

 failed:
  caml_raise_stack_overflow();
}


#ifndef _WIN64
static LONG CALLBACK
    caml_stack_overflow_VEH (EXCEPTION_POINTERS* exn_info)
{
  DWORD code   = exn_info->ExceptionRecord->ExceptionCode;
  CONTEXT *ctx = exn_info->ContextRecord;
  DWORD *ctx_ip = &(ctx->Eip);
  DWORD *ctx_sp = &(ctx->Esp);

  if (code == EXCEPTION_STACK_OVERFLOW &&
      caml_find_code_fragment_by_pc((char *) (*ctx_ip)) != NULL)
    {
      uintnat faulting_address;
      uintnat * alt_esp;

      /* grab the address that caused the fault */
      faulting_address = exn_info->ExceptionRecord->ExceptionInformation[1];

      /* call caml_reset_stack(faulting_address) using the alternate stack */
      alt_esp  = win32_alt_stack + sizeof(win32_alt_stack) / sizeof(uintnat);
      *--alt_esp = faulting_address;
      *ctx_sp = (uintnat) (alt_esp - 1);
      *ctx_ip = (uintnat) &caml_reset_stack;

      return EXCEPTION_CONTINUE_EXECUTION;
    }

  return EXCEPTION_CONTINUE_SEARCH;
}

#else

static LONG CALLBACK
    caml_stack_overflow_VEH (EXCEPTION_POINTERS* exn_info)
{
  DWORD code   = exn_info->ExceptionRecord->ExceptionCode;
  CONTEXT *ctx = exn_info->ContextRecord;

  if (code == EXCEPTION_STACK_OVERFLOW &&
      caml_find_code_fragment_by_pc((char *) (ctx->Rip)) != NULL)
    {
      uintnat faulting_address;
      uintnat * alt_rsp;

      /* grab the address that caused the fault */
      faulting_address = exn_info->ExceptionRecord->ExceptionInformation[1];

      /* refresh runtime parameters from registers */
      Caml_state->young_ptr = (value *) ctx->R15;

      /* call caml_reset_stack(faulting_address) using the alternate stack */
      alt_rsp  = win32_alt_stack + sizeof(win32_alt_stack) / sizeof(uintnat);
      ctx->Rcx = faulting_address;
      ctx->Rsp = (uintnat) (alt_rsp - 4 - 1);
      ctx->Rip = (uintnat) &caml_reset_stack;

      return EXCEPTION_CONTINUE_EXECUTION;
    }

  return EXCEPTION_CONTINUE_SEARCH;
}
#endif /* _WIN64 */

static PVOID caml_stack_overflow_handle;

void caml_win32_overflow_detection(void)
{
  caml_stack_overflow_handle =
    AddVectoredExceptionHandler(1, caml_stack_overflow_VEH);
  if (caml_stack_overflow_handle == NULL) {
    caml_fatal_error("cannot install stack overflow detection");
  }
}

void caml_win32_unregister_overflow_detection(void)
{
  RemoveVectoredExceptionHandler(caml_stack_overflow_handle);
}

#endif /* NATIVE_CODE */

/* Seeding of pseudo-random number generators */

int caml_win32_random_seed (intnat data[16])
{
  /* For better randomness, consider:
     http://msdn.microsoft.com/library/en-us/seccrypto/security/rtlgenrandom.asp
     http://blogs.msdn.com/b/michael_howard/archive/2005/01/14/353379.aspx
  */
  FILETIME t;
  LARGE_INTEGER pc;
  GetSystemTimeAsFileTime(&t);
  QueryPerformanceCounter(&pc);  /* PR#6032 */
  data[0] = t.dwLowDateTime;
  data[1] = t.dwHighDateTime;
  data[2] = GetCurrentProcessId();
  data[3] = pc.LowPart;
  data[4] = pc.HighPart;
  return 5;
}


#if defined(_MSC_VER) && __STDC_SECURE_LIB__ >= 200411L

static void invalid_parameter_handler(const wchar_t* expression,
   const wchar_t* function,
   const wchar_t* file,
   unsigned int line,
   uintptr_t pReserved)
{
  /* no crash box */
}


void caml_install_invalid_parameter_handler()
{
  _set_invalid_parameter_handler(invalid_parameter_handler);
}

#endif


/* Recover executable name  */

wchar_t * caml_executable_name(void)
{
  wchar_t * name;
  DWORD namelen, ret;

  namelen = 256;
  while (1) {
    name = caml_stat_alloc(namelen*sizeof(wchar_t));
    ret = GetModuleFileName(NULL, name, namelen);
    if (ret == 0) { caml_stat_free(name); return NULL; }
    if (ret < namelen) break;
    caml_stat_free(name);
    if (namelen >= 1024*1024) return NULL; /* avoid runaway and overflow */
    namelen *= 2;
  }
  return name;
}

/* snprintf emulation */

#define CAML_SNPRINTF(_vsnprintf, _vscprintf) \
{ \
  int len; \
  va_list args; \
\
  if (size > 0) { \
    va_start(args, format); \
    len = _vsnprintf(buf, size, format, args); \
    va_end(args); \
    if (len >= 0 && len < size) { \
      /* [len] characters were stored in [buf], \
         a null-terminator was appended. */ \
      return len; \
    } \
    /* [size] characters were stored in [buf], without null termination. \
       Put a null terminator, truncating the output. */ \
    buf[size - 1] = 0; \
  } \
  /* Compute the actual length of output, excluding null terminator */ \
  va_start(args, format); \
  len = _vscprintf(format, args); \
  va_end(args); \
  return len; \
}

#ifndef _UCRT
int caml_snprintf(char * buf, size_t size, const char * format, ...)
CAML_SNPRINTF(_vsnprintf, _vscprintf)
#endif

int caml_snwprintf(wchar_t * buf, size_t size, const wchar_t * format, ...)
CAML_SNPRINTF(_vsnwprintf, _vscwprintf)

#undef CAML_SNPRINTF

wchar_t *caml_secure_getenv (wchar_t const *var)
{
  /* Win32 doesn't have a notion of setuid bit, so getenv is safe. */
  return _wgetenv(var);
}

/* caml_win32_getenv is used to implement Sys.getenv and Unix.getenv in such a
   way that they get direct access to the Win32 environment rather than to the
   copy that is cached by the C runtime system. The result of caml_win32_getenv
   is dynamically allocated and must be explicitly deallocated.

   In contrast, the OCaml runtime system still calls _wgetenv from the C runtime
   system, via caml_secure_getenv. The result is statically allocated and needs
   no deallocation. */
CAMLexport wchar_t *caml_win32_getenv(wchar_t const *lpName)
{
  wchar_t * lpBuffer;
  DWORD nSize = 256, res;

  lpBuffer = caml_stat_alloc_noexc(nSize * sizeof(wchar_t));

  if (lpBuffer == NULL)
    return NULL;

  res = GetEnvironmentVariable(lpName, lpBuffer, nSize);

  if (res == 0) {
    caml_stat_free(lpBuffer);
    return NULL;
  }

  if (res < nSize)
    return lpBuffer;

  nSize = res;
  lpBuffer = caml_stat_resize_noexc(lpBuffer, nSize * sizeof(wchar_t));

  if (lpBuffer == NULL)
    return NULL;

  res = GetEnvironmentVariable(lpName, lpBuffer, nSize);

  if (res == 0 || res >= nSize) {
    caml_stat_free(lpBuffer);
    return NULL;
  }

  return lpBuffer;
}

/* The rename() implementation in MSVC's CRT is based on MoveFile()
   and therefore fails if the new name exists.  This is inconsistent
   with POSIX and a problem in practice.  Here we reimplement
   rename() using MoveFileEx() to make it more POSIX-like.
   There are no official guarantee that the rename operation is atomic,
   but it is widely believed to be atomic on NTFS. */

int caml_win32_rename(const wchar_t * oldpath, const wchar_t * newpath)
{
  /* MOVEFILE_REPLACE_EXISTING: to be closer to POSIX
     MOVEFILE_COPY_ALLOWED: MoveFile performs a copy if old and new
       paths are on different devices, so we do the same here for
       compatibility with the old rename()-based implementation.
     MOVEFILE_WRITE_THROUGH: not sure it's useful; affects only
       the case where a copy is done. */
  if (MoveFileEx(oldpath, newpath,
                 MOVEFILE_REPLACE_EXISTING | MOVEFILE_WRITE_THROUGH |
                 MOVEFILE_COPY_ALLOWED)) {
    return 0;
  }
  /* Modest attempt at mapping Win32 error codes to POSIX error codes.
     The __dosmaperr() function from the CRT does a better job but is
     generally not accessible. */
  switch (GetLastError()) {
  case ERROR_FILE_NOT_FOUND: case ERROR_PATH_NOT_FOUND:
    errno = ENOENT; break;
  case ERROR_ACCESS_DENIED: case ERROR_WRITE_PROTECT: case ERROR_CANNOT_MAKE:
    errno = EACCES; break;
  case ERROR_CURRENT_DIRECTORY: case ERROR_BUSY:
    errno = EBUSY; break;
  case ERROR_NOT_SAME_DEVICE:
    errno = EXDEV; break;
  case ERROR_ALREADY_EXISTS:
    errno = EEXIST; break;
  default:
    errno = EINVAL;
  }
  return -1;
}

/* Windows Unicode support */
static uintnat windows_unicode_enabled = WINDOWS_UNICODE;

/* If [windows_unicode_strict] is non-zero, then illegal UTF-8 characters (on
   the OCaml side) or illegal UTF-16 characters (on the Windows side) cause an
   error to be signaled.  What happens then depends on the variable
   [windows_unicode_fallback].

   If [windows_unicode_strict] is zero, then illegal characters are silently
   dropped. */
static uintnat windows_unicode_strict = 1;

/* If [windows_unicode_fallback] is non-zero, then if an error is signaled when
   translating to UTF-16, the translation is re-done under the assumption that
   the argument string is encoded in the local codepage. */
static uintnat windows_unicode_fallback = 1;

CAMLexport int win_multi_byte_to_wide_char(const char *s, int slen,
                                           wchar_t *out, int outlen)
{
  int retcode;

  CAMLassert (s != NULL);

  if (slen == 0)
    return 0;

  if (windows_unicode_enabled != 0) {
    retcode =
      MultiByteToWideChar(CP_UTF8,
                          windows_unicode_strict ? MB_ERR_INVALID_CHARS : 0,
                          s, slen, out, outlen);
    if (retcode == 0 && windows_unicode_fallback != 0)
      retcode = MultiByteToWideChar(CP_ACP, 0, s, slen, out, outlen);
  } else {
    retcode = MultiByteToWideChar(CP_ACP, 0, s, slen, out, outlen);
  }

  if (retcode == 0)
    caml_win32_sys_error(GetLastError());

  return retcode;
}

/* For old versions of Windows we simply ignore the flag */
#ifndef WC_ERR_INVALID_CHARS
#define WC_ERR_INVALID_CHARS 0
#endif

CAMLexport int win_wide_char_to_multi_byte(const wchar_t *s, int slen,
                                           char *out, int outlen)
{
  int retcode;

  CAMLassert(s != NULL);

  if (slen == 0)
    return 0;

  if (windows_unicode_enabled != 0)
    retcode =
      WideCharToMultiByte(CP_UTF8,
                          windows_unicode_strict ? WC_ERR_INVALID_CHARS : 0,
                          s, slen, out, outlen, NULL, NULL);
  else
    retcode =
      WideCharToMultiByte(CP_ACP, 0, s, slen, out, outlen, NULL, NULL);

  if (retcode == 0)
    caml_win32_sys_error(GetLastError());

  return retcode;
}

CAMLexport value caml_copy_string_of_utf16(const wchar_t *s)
{
  int retcode, slen;
  value v;

  slen = wcslen(s);
  /* Do not include final NULL */
  retcode = win_wide_char_to_multi_byte(s, slen, NULL, 0);
  v = caml_alloc_string(retcode);
  win_wide_char_to_multi_byte(s, slen, (char *)String_val(v), retcode);

  return v;
}

CAMLexport wchar_t* caml_stat_strdup_to_utf16(const char *s)
{
  wchar_t * ws;
  int retcode;

  retcode = win_multi_byte_to_wide_char(s, -1, NULL, 0);
  ws = caml_stat_alloc_noexc(retcode * sizeof(*ws));
  win_multi_byte_to_wide_char(s, -1, ws, retcode);

  return ws;
}

CAMLexport caml_stat_string caml_stat_strdup_of_utf16(const wchar_t *s)
{
  caml_stat_string out;
  int retcode;

  retcode = win_wide_char_to_multi_byte(s, -1, NULL, 0);
  out = caml_stat_alloc(retcode);
  win_wide_char_to_multi_byte(s, -1, out, retcode);

  return out;
}

void caml_probe_win32_version(void)
{
  /* Determine the version of Windows we're running, and cache it */
  WCHAR fileName[MAX_PATH];
  DWORD size =
    GetModuleFileName(GetModuleHandle(L"kernel32"), fileName, MAX_PATH);
  DWORD dwHandle = 0;
  BYTE* versionInfo;
  fileName[size] = 0;
  size = GetFileVersionInfoSize(fileName, &dwHandle);
  versionInfo = (BYTE*)malloc(size * sizeof(BYTE));
  if (GetFileVersionInfo(fileName, 0, size, versionInfo)) {
    UINT len = 0;
    VS_FIXEDFILEINFO* vsfi = NULL;
    VerQueryValue(versionInfo, L"\\", (void**)&vsfi, &len);
    caml_win32_major = HIWORD(vsfi->dwProductVersionMS);
    caml_win32_minor = LOWORD(vsfi->dwProductVersionMS);
    caml_win32_build = HIWORD(vsfi->dwProductVersionLS);
    caml_win32_revision = LOWORD(vsfi->dwProductVersionLS);
  }
  free(versionInfo);
}

static UINT startup_codepage = 0;

void caml_setup_win32_terminal(void)
{
  if (caml_win32_major >= 10) {
    startup_codepage = GetConsoleOutputCP();
    if (startup_codepage != CP_UTF8)
      SetConsoleOutputCP(CP_UTF8);
  }
}

void caml_restore_win32_terminal(void)
{
  if (startup_codepage != 0)
    SetConsoleOutputCP(startup_codepage);
}

/* Detect if a named pipe corresponds to a Cygwin/MSYS pty: see
   https://github.com/mirror/newlib-cygwin/blob/00e9bf2/winsup/cygwin/dtable.cc#L932
*/
typedef
BOOL (WINAPI *tGetFileInformationByHandleEx)(HANDLE, FILE_INFO_BY_HANDLE_CLASS,
                                             LPVOID, DWORD);

static int caml_win32_is_cygwin_pty(HANDLE hFile)
{
  char buffer[1024];
  FILE_NAME_INFO * nameinfo = (FILE_NAME_INFO *) buffer;
  static tGetFileInformationByHandleEx pGetFileInformationByHandleEx =
    INVALID_HANDLE_VALUE;

  if (pGetFileInformationByHandleEx == INVALID_HANDLE_VALUE)
    pGetFileInformationByHandleEx =
      (tGetFileInformationByHandleEx)GetProcAddress(
        GetModuleHandle(L"KERNEL32.DLL"), "GetFileInformationByHandleEx");

  if (pGetFileInformationByHandleEx == NULL)
    return 0;

  /* Get pipe name. GetFileInformationByHandleEx does not NULL-terminate the
     string, so reduce the buffer size to allow for adding one. */
  if (! pGetFileInformationByHandleEx(hFile,
                                      FileNameInfo,
                                      buffer,
                                      sizeof(buffer) - sizeof(WCHAR)))
    return 0;

  nameinfo->FileName[nameinfo->FileNameLength / sizeof(WCHAR)] = L'\0';

  /* check if this could be a msys pty pipe ('msys-XXXX-ptyN-XX')
     or a cygwin pty pipe ('cygwin-XXXX-ptyN-XX') */
  if ((wcsstr(nameinfo->FileName, L"msys-") ||
       wcsstr(nameinfo->FileName, L"cygwin-")) &&
         wcsstr(nameinfo->FileName, L"-pty"))
    return 1;

  return 0;
}

CAMLexport int caml_win32_isatty(int fd)
{
  DWORD lpMode;
  HANDLE hFile = (HANDLE)_get_osfhandle(fd);

  if (hFile == INVALID_HANDLE_VALUE)
    return 0;

  switch (GetFileType(hFile)) {
    case FILE_TYPE_CHAR:
      /* Both console handles and the NUL device are FILE_TYPE_CHAR.  The NUL
         device returns FALSE for a GetConsoleMode call. _isatty incorrectly
         only uses GetFileType (see GPR#1321). */
      return GetConsoleMode(hFile, &lpMode);
    case FILE_TYPE_PIPE:
      /* Cygwin PTYs are implemented using named pipes */
      return caml_win32_is_cygwin_pty(hFile);
    default:
      break;
  }

  return 0;
}

int caml_num_rows_fd(int fd)
{
  return -1;
}<|MERGE_RESOLUTION|>--- conflicted
+++ resolved
@@ -109,16 +109,7 @@
 {
   int retcode;
   if ((flags & CHANNEL_FLAG_FROM_SOCKET) == 0) {
-<<<<<<< HEAD
-#if defined(NATIVE_CODE) && defined(WITH_SPACETIME)
-  if (flags & CHANNEL_FLAG_BLOCKING_WRITE) {
-    retcode = write(fd, buf, n);
-  } else {
-#endif
     caml_enter_blocking_section();
-=======
-    caml_enter_blocking_section_no_pending();
->>>>>>> 86c8a98f
     retcode = write(fd, buf, n);
     caml_leave_blocking_section();
     if (retcode == -1) caml_sys_io_error(NO_ARG);
