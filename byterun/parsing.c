--- conflicted
+++ resolved
@@ -15,18 +15,11 @@
 
 #include <stdio.h>
 #include <string.h>
-<<<<<<< HEAD
-#include "config.h"
-#include "mlvalues.h"
-#include "memory.h"
-#include "alloc.h"
-#include "startup.h"
-=======
 #include "caml/config.h"
 #include "caml/mlvalues.h"
 #include "caml/memory.h"
 #include "caml/alloc.h"
->>>>>>> a60a6b49
+#include "caml/startup.h"
 
 #define ERRCODE 256
 
@@ -169,12 +162,12 @@
     RESTORE;
     if (Is_block(arg)) {
       env->curr_char = Field(tables->transl_block, Tag_val(arg));
-      caml_modify_field((value)env, 
+      caml_modify_field((value)env,
                         offsetof(struct parser_env, lval) / sizeof(value),
                         Field(arg, 0));
     } else {
       env->curr_char = Field(tables->transl_const, Int_val(arg));
-      caml_modify_field((value)env, 
+      caml_modify_field((value)env,
                         offsetof(struct parser_env, lval) / sizeof(value),
                         Val_long(0));
     }
