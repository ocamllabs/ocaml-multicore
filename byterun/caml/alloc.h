--- conflicted
+++ resolved
@@ -25,7 +25,6 @@
 extern "C" {
 #endif
 
-<<<<<<< HEAD
 CAMLextern value caml_alloc (mlsize_t, tag_t);
 CAMLextern value caml_alloc_N(mlsize_t, tag_t, ...);
 CAMLextern value caml_alloc_1(tag_t, value);
@@ -46,15 +45,8 @@
 CAMLextern value caml_alloc_small_with_my_or_given_profinfo (mlsize_t wosize,
   tag_t tag, uintnat profinfo);
 CAMLextern value caml_alloc_tuple (mlsize_t);
-CAMLextern value caml_alloc_string (mlsize_t);  /* size in bytes */
-=======
-CAMLextern value caml_alloc (mlsize_t wosize, tag_t);
-CAMLextern value caml_alloc_small (mlsize_t wosize, tag_t);
-CAMLextern value caml_alloc_tuple (mlsize_t wosize);
-CAMLextern value caml_alloc_float_array (mlsize_t len);
-CAMLextern value caml_alloc_string (mlsize_t len);  /* len in bytes (chars) */
+CAMLextern value caml_alloc_string (mlsize_t); /* len in bytes (chars) */
 CAMLextern value caml_alloc_initialized_string (mlsize_t len, const char *);
->>>>>>> 0d68080b
 CAMLextern value caml_copy_string (char const *);
 CAMLextern value caml_copy_string_array (char const * const*);
 CAMLextern value caml_copy_double (double);
@@ -62,17 +54,12 @@
 CAMLextern value caml_copy_int64 (int64_t);       /* defined in [ints.c] */
 CAMLextern value caml_copy_nativeint (intnat);  /* defined in [ints.c] */
 CAMLextern value caml_alloc_array (value (*funct) (char const *),
-<<<<<<< HEAD
-                                   char const * const* array);
-CAMLextern value caml_alloc_sprintf(const char * format, ...);
-=======
-                                   char const ** array);
+                                   char const * const * array);
 CAMLextern value caml_alloc_sprintf(const char * format, ...)
 #ifdef __GNUC__
   __attribute__ ((format (printf, 1, 2)))
 #endif
 ;
->>>>>>> 0d68080b
 
 typedef void (*final_fun)(value);
 CAMLextern value caml_alloc_final (mlsize_t, /*size in words*/
