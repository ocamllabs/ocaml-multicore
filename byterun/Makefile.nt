#########################################################################
#                                                                       #
#                                 OCaml                                 #
#                                                                       #
#            Xavier Leroy, projet Cristal, INRIA Rocquencourt           #
#                                                                       #
#   Copyright 1999 Institut National de Recherche en Informatique et    #
#   en Automatique.  All rights reserved.  This file is distributed     #
#   under the terms of the GNU Library General Public License, with     #
#   the special exception on linking described in file ../LICENSE.      #
#                                                                       #
#########################################################################

include Makefile.common

CFLAGS=-DOCAML_STDLIB_DIR='"$(LIBDIR)"' $(IFLEXDIR)

DBGO=d.$(O)
OBJS=$(COMMONOBJS:.o=.$(O)) win32.$(O) main.$(O)
DOBJS=$(OBJS:.$(O)=.$(DBGO)) instrtrace.$(DBGO)

ocamlrun$(EXE): libcamlrun.$(A) prims.$(O)
	$(MKEXE) -o ocamlrun$(EXE) prims.$(O) $(call SYSLIB,ws2_32) \
	         $(EXTRALIBS) libcamlrun.$(A)

ocamlrund$(EXE): libcamlrund.$(A) prims.$(O) main.$(O)
	$(MKEXE) -o ocamlrund$(EXE) $(BYTECCDBGCOMPOPTS) prims.$(O) \
	         $(call SYSLIB,ws2_32) $(EXTRALIBS) libcamlrund.$(A)

libcamlrun.$(A): $(OBJS)
	$(call MKLIB,libcamlrun.$(A),$(OBJS))

libcamlrund.$(A): $(DOBJS)
	$(call MKLIB,libcamlrund.$(A),$(DOBJS))

%.$(O): %.c
	$(CC) $(CFLAGS) $(BYTECCCOMPOPTS) -c $<

%.$(DBGO): %.c
	$(CC) $(CFLAGS) $(BYTECCDBGCOMPOPTS) -c -o $@ $<

.depend.nt: .depend
	rm -f .depend.win32
<<<<<<< HEAD
	echo "win32.o: win32.c fail.h compatibility.h \\" >> .depend.win32
	echo " misc.h config.h ../config/m.h ../config/s.h \\" >> .depend.win32
	echo " mlvalues.h memory.h gc.h major_gc.h \\" >> .depend.win32
	echo " minor_gc.h osdeps.h signals.h" >> .depend.win32
=======
	echo "win32.o: win32.c \\" >> .depend.win32
	echo " caml/fail.h caml/compatibility.h caml/misc.h \\" >> .depend.win32
	echo " caml/config.h ../config/m.h ../config/s.h \\" >> .depend.win32
	echo " caml/mlvalues.h caml/memory.h caml/gc.h \\" >> .depend.win32
	echo " caml/major_gc.h caml/freelist.h caml/minor_gc.h \\" >> .depend.win32
	echo " caml/osdeps.h caml/signals.h" >> .depend.win32
>>>>>>> a60a6b49
	cat .depend >> .depend.win32
	sed -e '/\.d\.o/q' -e 's/^\(.*\)\.o:/\1.$$(O) \1.$$(DBGO):/' \
	    .depend.win32 > .depend.nt
	rm -f .depend.win32

include .depend.nt<|MERGE_RESOLUTION|>--- conflicted
+++ resolved
@@ -41,19 +41,12 @@
 
 .depend.nt: .depend
 	rm -f .depend.win32
-<<<<<<< HEAD
-	echo "win32.o: win32.c fail.h compatibility.h \\" >> .depend.win32
-	echo " misc.h config.h ../config/m.h ../config/s.h \\" >> .depend.win32
-	echo " mlvalues.h memory.h gc.h major_gc.h \\" >> .depend.win32
-	echo " minor_gc.h osdeps.h signals.h" >> .depend.win32
-=======
 	echo "win32.o: win32.c \\" >> .depend.win32
 	echo " caml/fail.h caml/compatibility.h caml/misc.h \\" >> .depend.win32
 	echo " caml/config.h ../config/m.h ../config/s.h \\" >> .depend.win32
 	echo " caml/mlvalues.h caml/memory.h caml/gc.h \\" >> .depend.win32
-	echo " caml/major_gc.h caml/freelist.h caml/minor_gc.h \\" >> .depend.win32
+	echo " caml/major_gc.h caml/minor_gc.h \\" >> .depend.win32
 	echo " caml/osdeps.h caml/signals.h" >> .depend.win32
->>>>>>> a60a6b49
 	cat .depend >> .depend.win32
 	sed -e '/\.d\.o/q' -e 's/^\(.*\)\.o:/\1.$$(O) \1.$$(DBGO):/' \
 	    .depend.win32 > .depend.nt
