/***********************************************************************/
/*                                                                     */
/*                                OCaml                                */
/*                                                                     */
/*            Xavier Leroy, projet Cristal, INRIA Rocquencourt         */
/*                                                                     */
/*  Copyright 1996 Institut National de Recherche en Informatique et   */
/*  en Automatique.  All rights reserved.  This file is distributed    */
/*  under the terms of the GNU Library General Public License, with    */
/*  the special exception on linking described in file ../LICENSE.     */
/*                                                                     */
/***********************************************************************/

/* Primitives for the toplevel */

#include <string.h>
<<<<<<< HEAD
#include "alloc.h"
#include "config.h"
#include "fail.h"
#include "fix_code.h"
#include "interp.h"
#include "intext.h"
#include "major_gc.h"
#include "memory.h"
#include "minor_gc.h"
#include "misc.h"
#include "mlvalues.h"
#include "prims.h"
#include "fiber.h"
=======
#include "caml/alloc.h"
#include "caml/config.h"
#include "caml/fail.h"
#include "caml/fix_code.h"
#include "caml/interp.h"
#include "caml/intext.h"
#include "caml/major_gc.h"
#include "caml/memory.h"
#include "caml/minor_gc.h"
#include "caml/misc.h"
#include "caml/mlvalues.h"
#include "caml/prims.h"
#include "caml/stacks.h"
>>>>>>> a60a6b49

#ifndef NATIVE_CODE

CAMLprim value caml_get_global_data(value unit)
{
  return caml_read_root(caml_global_data);
}

char * caml_section_table = NULL;
asize_t caml_section_table_size;

CAMLprim value caml_get_section_table(value unit)
{
  if (caml_section_table == NULL) caml_raise_not_found();
  return caml_input_value_from_block(caml_section_table,
                                     caml_section_table_size);
}

CAMLprim value caml_reify_bytecode(value prog, value len)
{
  value clos;
#ifdef ARCH_BIG_ENDIAN
  caml_fixup_endianness((code_t) prog, (asize_t) Long_val(len));
#endif
#ifdef THREADED_CODE
  caml_thread_code((code_t) prog, (asize_t) Long_val(len));
#endif
  clos = caml_alloc_small (1, Closure_tag);
  Init_field(clos, 0, Val_bytecode(prog));
  return clos;
}

CAMLprim value caml_register_code_fragment(value prog, value len, value digest)
{
  struct code_fragment * cf = caml_stat_alloc(sizeof(struct code_fragment));
  cf->code_start = (char *) prog;
  cf->code_end = (char *) prog + Long_val(len);
  memcpy(cf->digest, String_val(digest), 16);
  cf->digest_computed = 1;
  caml_ext_table_add(&caml_code_fragments_table, cf);
  return Val_unit;
}

CAMLprim value caml_realloc_global(value size)
{
  mlsize_t requested_size, actual_size, i;
  value old_global_data = caml_read_root(caml_global_data);
  value new_global_data;

  requested_size = Long_val(size);
  actual_size = Wosize_val(old_global_data);
  if (requested_size >= actual_size) {
    requested_size = (requested_size + 0x100) & 0xFFFFFF00;
    caml_gc_log ("Growing global data to %u entries",
                 (unsigned)requested_size);
    new_global_data = caml_alloc_shr(requested_size, 0);
    for (i = 0; i < actual_size; i++)
      caml_initialize_field(new_global_data, i, Field(old_global_data, i));
    for (i = actual_size; i < requested_size; i++){
      caml_initialize_field(new_global_data, i, Val_long(0));
    }
    caml_modify_root(caml_global_data, new_global_data);
  }
  return Val_unit;
}

CAMLprim value caml_get_current_environment(value unit)
{
  return *caml_extern_sp;
}

CAMLprim value caml_invoke_traced_function(value codeptr, value env, value arg)
{
  /* Stack layout on entry:
       return frame into instrument_closure function
       arg3 to call_original_code (arg)
       arg2 to call_original_code (env)
       arg1 to call_original_code (codeptr)
       arg3 to call_original_code (arg)
       arg2 to call_original_code (env)
       saved env */

  /* Stack layout on exit:
       return frame into instrument_closure function
       actual arg to code (arg)
       pseudo return frame into codeptr:
         extra_args = 0
         environment = env
         PC = codeptr
       arg3 to call_original_code (arg)                   same 6 bottom words as
       arg2 to call_original_code (env)                   on entrance, but
       arg1 to call_original_code (codeptr)               shifted down 4 words
       arg3 to call_original_code (arg)
       arg2 to call_original_code (env)
       saved env */

  value * osp, * nsp;
  int i;

  osp = caml_extern_sp;
  caml_extern_sp -= 4;
  nsp = caml_extern_sp;
  for (i = 0; i < 6; i++) nsp[i] = osp[i];
  nsp[6] = codeptr;
  nsp[7] = env;
  nsp[8] = Val_int(0);
  nsp[9] = arg;
  return Val_unit;
}

#else

/* Dummy definitions to support compilation of ocamlc.opt */

value caml_get_global_data(value unit)
{
  caml_invalid_argument("Meta.get_global_data");
  return Val_unit; /* not reached */
}

value caml_get_section_table(value unit)
{
  caml_invalid_argument("Meta.get_section_table");
  return Val_unit; /* not reached */
}

value caml_realloc_global(value size)
{
  caml_invalid_argument("Meta.realloc_global");
  return Val_unit; /* not reached */
}

value caml_invoke_traced_function(value codeptr, value env, value arg)
{
  caml_invalid_argument("Meta.invoke_traced_function");
  return Val_unit; /* not reached */
}

value caml_reify_bytecode(value prog, value len)
{
  caml_invalid_argument("Meta.reify_bytecode");
  return Val_unit; /* not reached */
}

#endif<|MERGE_RESOLUTION|>--- conflicted
+++ resolved
@@ -14,21 +14,6 @@
 /* Primitives for the toplevel */
 
 #include <string.h>
-<<<<<<< HEAD
-#include "alloc.h"
-#include "config.h"
-#include "fail.h"
-#include "fix_code.h"
-#include "interp.h"
-#include "intext.h"
-#include "major_gc.h"
-#include "memory.h"
-#include "minor_gc.h"
-#include "misc.h"
-#include "mlvalues.h"
-#include "prims.h"
-#include "fiber.h"
-=======
 #include "caml/alloc.h"
 #include "caml/config.h"
 #include "caml/fail.h"
@@ -41,8 +26,7 @@
 #include "caml/misc.h"
 #include "caml/mlvalues.h"
 #include "caml/prims.h"
-#include "caml/stacks.h"
->>>>>>> a60a6b49
+#include "caml/fiber.h"
 
 #ifndef NATIVE_CODE
 
