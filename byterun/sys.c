--- conflicted
+++ resolved
@@ -49,11 +49,7 @@
 #include "caml/alloc.h"
 #include "caml/debugger.h"
 #include "caml/fail.h"
-<<<<<<< HEAD
-#include "caml/instruct.h"
-=======
 #include "caml/gc_ctrl.h"
->>>>>>> 0d68080b
 #include "caml/io.h"
 #include "caml/mlvalues.h"
 #include "caml/osdeps.h"
@@ -131,46 +127,27 @@
     double prowords = domain_state->stat_promoted_words;
     double majwords = domain_state->stat_major_words + (double) domain_state->allocated_words;
     double allocated_words = minwords + majwords - prowords;
-<<<<<<< HEAD
     intnat mincoll = domain_state->stat_minor_collections;
     intnat majcoll = domain_state->stat_major_collections;
-    caml_gc_message(0x400, "allocated_words: %ld\n", (long)allocated_words);
-    caml_gc_message(0x400, "minor_words: %ld\n", (long) minwords);
-    caml_gc_message(0x400, "promoted_words: %ld\n", (long) prowords);
-    caml_gc_message(0x400, "major_words: %ld\n", (long) majwords);
-    caml_gc_message(0x400, "minor_collections: %ld\n", mincoll);
-    caml_gc_message(0x400, "major_collections: %ld\n", majcoll);
-=======
-    intnat mincoll = caml_stat_minor_collections;
-    intnat majcoll = caml_stat_major_collections;
-    intnat heap_words = caml_stat_heap_wsz;
-    intnat heap_chunks = caml_stat_heap_chunks;
-    intnat top_heap_words = caml_stat_top_heap_wsz;
-    intnat cpct = caml_stat_compactions;
-    caml_gc_message(0x400, "allocated_words: %.0f\n", allocated_words);
-    caml_gc_message(0x400, "minor_words: %.0f\n", minwords);
-    caml_gc_message(0x400, "promoted_words: %.0f\n", prowords);
-    caml_gc_message(0x400, "major_words: %.0f\n", majwords);
+    caml_gc_message(0x400, "allocated_words: %"ARCH_INTNAT_PRINTF_FORMAT"d\n",
+                    (long)allocated_words);
+    caml_gc_message(0x400, "minor_words: %"ARCH_INTNAT_PRINTF_FORMAT"d\n",
+                    (long) minwords);
+    caml_gc_message(0x400, "promoted_words: %"ARCH_INTNAT_PRINTF_FORMAT"d\n",
+                    (long) prowords);
+    caml_gc_message(0x400, "major_words: %"ARCH_INTNAT_PRINTF_FORMAT"d\n",
+                    (long) majwords);
     caml_gc_message(0x400, "minor_collections: %"ARCH_INTNAT_PRINTF_FORMAT"d\n",
                     mincoll);
     caml_gc_message(0x400, "major_collections: %"ARCH_INTNAT_PRINTF_FORMAT"d\n",
                     majcoll);
-    caml_gc_message(0x400, "heap_words: %"ARCH_INTNAT_PRINTF_FORMAT"d\n",
-                    heap_words);
-    caml_gc_message(0x400, "heap_chunks: %"ARCH_INTNAT_PRINTF_FORMAT"d\n",
-                    heap_chunks);
-    caml_gc_message(0x400, "top_heap_words: %"ARCH_INTNAT_PRINTF_FORMAT"d\n",
-                    top_heap_words);
-    caml_gc_message(0x400, "compactions: %"ARCH_INTNAT_PRINTF_FORMAT"d\n",
-                    cpct);
->>>>>>> 0d68080b
   }
 
 #ifndef NATIVE_CODE
   caml_debugger(PROGRAM_EXIT);
 #endif
   CAML_INSTR_ATEXIT ();
-  if (caml_cleanup_on_exit)
+  if (caml_params->cleanup_on_exit)
     caml_shutdown();
 #ifdef _WIN32
   caml_restore_win32_terminal();
@@ -360,7 +337,7 @@
   return caml_copy_string_of_os(res);
 }
 
-CAMLprim value caml_sys_unsafe_getenv(value var)
+CAMLprim value caml_sys_getenv(value var)
 {
   char_os * res, * p;
 
@@ -372,32 +349,13 @@
   return caml_copy_string_of_os(res);
 }
 
-<<<<<<< HEAD
-CAMLprim value caml_sys_getenv(value var)
-{
-  char * res;
-
-  if (! caml_string_is_c_safe(var)) caml_raise_not_found();
-  res = caml_secure_getenv(String_val(var));
-  if (res == 0) caml_raise_not_found();
-  return caml_copy_string(res);
-}
-=======
-char_os * caml_exe_name;
-char_os ** caml_main_argv;
->>>>>>> 0d68080b
-
 CAMLprim value caml_sys_get_argv(value unit)
 {
   CAMLparam0 ();   /* unit is unused */
   CAMLlocal3 (exe_name, argv, res);
-<<<<<<< HEAD
-  exe_name = caml_copy_string(caml_params->exe_name);
-  argv = caml_copy_string_array(caml_params->main_argv);
-=======
-  exe_name = caml_copy_string_of_os(caml_exe_name);
-  argv = caml_alloc_array((void *)caml_copy_string_of_os, (char const **) caml_main_argv);
->>>>>>> 0d68080b
+  exe_name = caml_copy_string_of_os(caml_params->exe_name);
+  argv = caml_alloc_array((void*)caml_copy_string_of_os,
+                          (char const **)caml_params->main_argv);
   res = caml_alloc_small(2, 0);
   caml_initialize_field(res, 0, exe_name);
   caml_initialize_field(res, 1, argv);
@@ -406,10 +364,8 @@
 
 void caml_sys_init(char_os * exe_name, char_os **argv)
 {
-<<<<<<< HEAD
   caml_failwith ("caml_sys_init: not implemented");
 #if 0
-=======
 #ifdef _WIN32
   /* Initialises the caml_win32_* globals on Windows with the version of
      Windows which is running */
@@ -418,7 +374,6 @@
   caml_setup_win32_terminal();
 #endif
 #endif
->>>>>>> 0d68080b
 #ifdef CAML_WITH_CPLUGINS
   caml_cplugins_init(exe_name, argv);
 #endif
@@ -709,11 +664,7 @@
 
 void caml_cplugins_load(char_os *env_variable)
 {
-<<<<<<< HEAD
-  char *plugins = caml_secure_getenv(env_variable);
-=======
   char_os *plugins = caml_secure_getenv(env_variable);
->>>>>>> 0d68080b
   if(plugins != NULL){
     char_os* curs = plugins;
     while(*curs != 0){
