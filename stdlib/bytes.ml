(**************************************************************************)
<<<<<<< HEAD
(*                                                                     *)
(*                                OCaml                                *)
(*                                                                     *)
(*            Xavier Leroy, projet Cristal, INRIA Rocquencourt         *)
(*                                                                     *)
(*  Copyright 1996 Institut National de Recherche en Informatique et   *)
(*     en Automatique.                                                    *)
(*                                                                     *)
=======
(*                                                                        *)
(*                                 OCaml                                  *)
(*                                                                        *)
(*             Xavier Leroy, projet Cristal, INRIA Rocquencourt           *)
(*                                                                        *)
(*   Copyright 1996 Institut National de Recherche en Informatique et     *)
(*     en Automatique.                                                    *)
(*                                                                        *)
>>>>>>> 0c0884bd
(*   All rights reserved.  This file is distributed under the terms of    *)
(*   the GNU Lesser General Public License version 2.1, with the          *)
(*   special exception on linking described in the file LICENSE.          *)
(*                                                                        *)
(**************************************************************************)

(* Byte sequence operations *)

(* WARNING: Some functions in this file are duplicated in string.ml for
   efficiency reasons. When you modify the one in this file you need to
   modify its duplicate in string.ml.
   These functions have a "duplicated" comment above their definition.
*)

external length : bytes -> int = "%bytes_length"
external string_length : string -> int = "%string_length"
external get : bytes -> int -> char = "%bytes_safe_get"
external set : bytes -> int -> char -> unit = "%bytes_safe_set"
external create : int -> bytes = "caml_create_bytes"
external unsafe_get : bytes -> int -> char = "%bytes_unsafe_get"
external unsafe_set : bytes -> int -> char -> unit = "%bytes_unsafe_set"
external unsafe_fill : bytes -> int -> int -> char -> unit
                     = "caml_fill_bytes" [@@noalloc]
external unsafe_to_string : bytes -> string = "%bytes_to_string"
external unsafe_of_string : string -> bytes = "%bytes_of_string"

external unsafe_blit : bytes -> int -> bytes -> int -> int -> unit
                     = "caml_blit_bytes" [@@noalloc]
external unsafe_blit_string : string -> int -> bytes -> int -> int -> unit
                     = "caml_blit_string" [@@noalloc]

let make n c =
  let s = create n in
  unsafe_fill s 0 n c;
  s

let init n f =
  let s = create n in
  for i = 0 to n - 1 do
    unsafe_set s i (f i)
  done;
  s

let empty = create 0

let copy s =
  let len = length s in
  let r = create len in
  unsafe_blit s 0 r 0 len;
  r

let to_string b = unsafe_to_string (copy b)
let of_string s = copy (unsafe_of_string s)

let sub s ofs len =
  if ofs < 0 || len < 0 || ofs > length s - len
  then invalid_arg "String.sub / Bytes.sub"
  else begin
    let r = create len in
    unsafe_blit s ofs r 0 len;
    r
  end

let sub_string b ofs len = unsafe_to_string (sub b ofs len)

let extend s left right =
  let len = length s + left + right in
  let r = create len in
  let (srcoff, dstoff) = if left < 0 then -left, 0 else 0, left in
  let cpylen = min (length s - srcoff) (len - dstoff) in
  if cpylen > 0 then unsafe_blit s srcoff r dstoff cpylen;
  r

let fill s ofs len c =
  if ofs < 0 || len < 0 || ofs > length s - len
  then invalid_arg "String.fill / Bytes.fill"
  else unsafe_fill s ofs len c

let blit s1 ofs1 s2 ofs2 len =
  if len < 0 || ofs1 < 0 || ofs1 > length s1 - len
             || ofs2 < 0 || ofs2 > length s2 - len
  then invalid_arg "Bytes.blit"
  else unsafe_blit s1 ofs1 s2 ofs2 len

let blit_string s1 ofs1 s2 ofs2 len =
  if len < 0 || ofs1 < 0 || ofs1 > string_length s1 - len
             || ofs2 < 0 || ofs2 > length s2 - len
  then invalid_arg "String.blit / Bytes.blit_string"
  else unsafe_blit_string s1 ofs1 s2 ofs2 len

(* duplicated in string.ml *)
let iter f a =
  for i = 0 to length a - 1 do f(unsafe_get a i) done

(* duplicated in string.ml *)
let iteri f a =
  for i = 0 to length a - 1 do f i (unsafe_get a i) done

let ensure_ge x y = if x >= y then x else invalid_arg "Bytes.concat"

let rec sum_lengths acc seplen = function
  | [] -> acc
  | hd :: [] -> length hd + acc
  | hd :: tl -> sum_lengths (ensure_ge (length hd + seplen + acc) acc) seplen tl

let rec unsafe_blits dst pos sep seplen = function
    [] -> dst
  | hd :: [] ->
    unsafe_blit hd 0 dst pos (length hd); dst
  | hd :: tl ->
    unsafe_blit hd 0 dst pos (length hd);
    unsafe_blit sep 0 dst (pos + length hd) seplen;
    unsafe_blits dst (pos + length hd + seplen) sep seplen tl

let concat sep = function
    [] -> empty
  | l -> let seplen = length sep in
<<<<<<< HEAD
          unsafe_blits
=======
          unsafe_blits 
>>>>>>> 0c0884bd
            (create (sum_lengths 0 seplen l))
            0 sep seplen l

let cat s1 s2 =
  let l1 = length s1 in
  let l2 = length s2 in
  let r = create (l1 + l2) in
  unsafe_blit s1 0 r 0 l1;
  unsafe_blit s2 0 r l1 l2;
<<<<<<< HEAD
      r
=======
  r

>>>>>>> 0c0884bd

external char_code: char -> int = "%identity"
external char_chr: int -> char = "%identity"

let is_space = function
  | ' ' | '\012' | '\n' | '\r' | '\t' -> true
  | _ -> false

let trim s =
  let len = length s in
  let i = ref 0 in
  while !i < len && is_space (unsafe_get s !i) do
    incr i
  done;
  let j = ref (len - 1) in
  while !j >= !i && is_space (unsafe_get s !j) do
    decr j
  done;
  if !j >= !i then
    sub s !i (!j - !i + 1)
  else
    empty

let escaped s =
  let n = ref 0 in
  for i = 0 to length s - 1 do
    n := !n +
      (match unsafe_get s i with
       | '\"' | '\\' | '\n' | '\t' | '\r' | '\b' -> 2
       | ' ' .. '~' -> 1
       | _ -> 4)
  done;
  if !n = length s then copy s else begin
    let s' = create !n in
    n := 0;
    for i = 0 to length s - 1 do
      begin match unsafe_get s i with
      | ('\"' | '\\') as c ->
          unsafe_set s' !n '\\'; incr n; unsafe_set s' !n c
      | '\n' ->
          unsafe_set s' !n '\\'; incr n; unsafe_set s' !n 'n'
      | '\t' ->
          unsafe_set s' !n '\\'; incr n; unsafe_set s' !n 't'
      | '\r' ->
          unsafe_set s' !n '\\'; incr n; unsafe_set s' !n 'r'
      | '\b' ->
          unsafe_set s' !n '\\'; incr n; unsafe_set s' !n 'b'
      | (' ' .. '~') as c -> unsafe_set s' !n c
      | c ->
          let a = char_code c in
          unsafe_set s' !n '\\';
          incr n;
          unsafe_set s' !n (char_chr (48 + a / 100));
          incr n;
          unsafe_set s' !n (char_chr (48 + (a / 10) mod 10));
          incr n;
          unsafe_set s' !n (char_chr (48 + a mod 10));
      end;
      incr n
    done;
    s'
  end

let map f s =
  let l = length s in
  if l = 0 then s else begin
    let r = create l in
    for i = 0 to l - 1 do unsafe_set r i (f (unsafe_get s i)) done;
    r
  end

let mapi f s =
  let l = length s in
  if l = 0 then s else begin
    let r = create l in
    for i = 0 to l - 1 do unsafe_set r i (f i (unsafe_get s i)) done;
    r
  end

let uppercase_ascii s = map Char.uppercase_ascii s
let lowercase_ascii s = map Char.lowercase_ascii s

let apply1 f s =
  if length s = 0 then s else begin
    let r = copy s in
    unsafe_set r 0 (f(unsafe_get s 0));
    r
  end

let capitalize_ascii s = apply1 Char.uppercase_ascii s
let uncapitalize_ascii s = apply1 Char.lowercase_ascii s

(* duplicated in string.ml *)
let rec index_rec s lim i c =
  if i >= lim then raise Not_found else
  if unsafe_get s i = c then i else index_rec s lim (i + 1) c

(* duplicated in string.ml *)
let index s c = index_rec s (length s) 0 c

(* duplicated in string.ml *)
let index_from s i c =
  let l = length s in
  if i < 0 || i > l then invalid_arg "String.index_from / Bytes.index_from" else
  index_rec s l i c

(* duplicated in string.ml *)
let rec rindex_rec s i c =
  if i < 0 then raise Not_found else
  if unsafe_get s i = c then i else rindex_rec s (i - 1) c

(* duplicated in string.ml *)
let rindex s c = rindex_rec s (length s - 1) c

(* duplicated in string.ml *)
let rindex_from s i c =
  if i < -1 || i >= length s then
    invalid_arg "String.rindex_from / Bytes.rindex_from"
  else
    rindex_rec s i c

<<<<<<< HEAD
=======

>>>>>>> 0c0884bd
(* duplicated in string.ml *)
let contains_from s i c =
  let l = length s in
  if i < 0 || i > l then
    invalid_arg "String.contains_from / Bytes.contains_from"
  else
    try ignore (index_rec s l i c); true with Not_found -> false
<<<<<<< HEAD
=======

>>>>>>> 0c0884bd

(* duplicated in string.ml *)
let contains s c = contains_from s 0 c

(* duplicated in string.ml *)
let rcontains_from s i c =
  if i < 0 || i >= length s then
    invalid_arg "String.rcontains_from / Bytes.rcontains_from"
  else
    try ignore (rindex_rec s i c); true with Not_found -> false
<<<<<<< HEAD
=======

>>>>>>> 0c0884bd

type t = bytes

let compare (x: t) (y: t) = Pervasives.compare x y
external equal : t -> t -> bool = "caml_bytes_equal"

(* Deprecated functions implemented via other deprecated functions *)
[@@@ocaml.warning "-3"]
let uppercase s = map Char.uppercase s
let lowercase s = map Char.lowercase s

let capitalize s = apply1 Char.uppercase s
let uncapitalize s = apply1 Char.lowercase s<|MERGE_RESOLUTION|>--- conflicted
+++ resolved
@@ -1,14 +1,4 @@
 (**************************************************************************)
-<<<<<<< HEAD
-(*                                                                     *)
-(*                                OCaml                                *)
-(*                                                                     *)
-(*            Xavier Leroy, projet Cristal, INRIA Rocquencourt         *)
-(*                                                                     *)
-(*  Copyright 1996 Institut National de Recherche en Informatique et   *)
-(*     en Automatique.                                                    *)
-(*                                                                     *)
-=======
 (*                                                                        *)
 (*                                 OCaml                                  *)
 (*                                                                        *)
@@ -17,7 +7,6 @@
 (*   Copyright 1996 Institut National de Recherche en Informatique et     *)
 (*     en Automatique.                                                    *)
 (*                                                                        *)
->>>>>>> 0c0884bd
 (*   All rights reserved.  This file is distributed under the terms of    *)
 (*   the GNU Lesser General Public License version 2.1, with the          *)
 (*   special exception on linking described in the file LICENSE.          *)
@@ -135,11 +124,7 @@
 let concat sep = function
     [] -> empty
   | l -> let seplen = length sep in
-<<<<<<< HEAD
           unsafe_blits
-=======
-          unsafe_blits 
->>>>>>> 0c0884bd
             (create (sum_lengths 0 seplen l))
             0 sep seplen l
 
@@ -149,12 +134,8 @@
   let r = create (l1 + l2) in
   unsafe_blit s1 0 r 0 l1;
   unsafe_blit s2 0 r l1 l2;
-<<<<<<< HEAD
-      r
-=======
   r
 
->>>>>>> 0c0884bd
 
 external char_code: char -> int = "%identity"
 external char_chr: int -> char = "%identity"
@@ -276,10 +257,7 @@
   else
     rindex_rec s i c
 
-<<<<<<< HEAD
-=======
-
->>>>>>> 0c0884bd
+
 (* duplicated in string.ml *)
 let contains_from s i c =
   let l = length s in
@@ -287,10 +265,7 @@
     invalid_arg "String.contains_from / Bytes.contains_from"
   else
     try ignore (index_rec s l i c); true with Not_found -> false
-<<<<<<< HEAD
-=======
-
->>>>>>> 0c0884bd
+
 
 (* duplicated in string.ml *)
 let contains s c = contains_from s 0 c
@@ -301,10 +276,7 @@
     invalid_arg "String.rcontains_from / Bytes.rcontains_from"
   else
     try ignore (rindex_rec s i c); true with Not_found -> false
-<<<<<<< HEAD
-=======
-
->>>>>>> 0c0884bd
+
 
 type t = bytes
 
