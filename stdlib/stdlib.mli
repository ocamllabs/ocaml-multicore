(**************************************************************************)
(*                                                                        *)
(*                                 OCaml                                  *)
(*                                                                        *)
(*             Xavier Leroy, projet Cristal, INRIA Rocquencourt           *)
(*                                                                        *)
(*   Copyright 1996 Institut National de Recherche en Informatique et     *)
(*     en Automatique.                                                    *)
(*                                                                        *)
(*   All rights reserved.  This file is distributed under the terms of    *)
(*   the GNU Lesser General Public License version 2.1, with the          *)
(*   special exception on linking described in the file LICENSE.          *)
(*                                                                        *)
(**************************************************************************)

(** The OCaml Standard library.

    This module is automatically opened at the beginning of each
    compilation. All components of this module can therefore be
    referred by their short name, without prefixing them by [Stdlib].

    It particular, it provides the basic operations over the built-in types
    (numbers, booleans, byte sequences, strings, exceptions, references,
    lists, arrays, input-output channels, ...).
*)

(** {1 Exceptions} *)

external raise : exn -> 'a = "%raise"
(** Raise the given exception value *)

external raise_notrace : exn -> 'a = "%raise_notrace"
(** A faster version [raise] which does not record the backtrace.
    @since 4.02.0
*)

val invalid_arg : string -> 'a
(** Raise exception [Invalid_argument] with the given string. *)

val failwith : string -> 'a
(** Raise exception [Failure] with the given string. *)

exception Exit
(** The [Exit] exception is not raised by any library function.  It is
    provided for use in your programs. *)

<<<<<<< HEAD
val protect : finally:(unit -> unit) -> (unit -> 'a) -> 'a
(** [protect ~finally work] invokes [work ()] and then [finally ()]
    before [work] returns with its value or an exception. In the latter
    case the exception is re-raised after [finally ()].
    If [finally ()] raises, this exception is not caught and may shadow
    one [work ()] may have raised.

    @since 4.08.0 *)

(** {6 Effects} *)

(** [perform e] performs an effect [e].

    @raises Unhandled if there is no active handler. *)
external perform : 'a eff -> 'a = "%perform"

(** [continue k x] resumes the continuation [k] by passing [x] to [k].

    @raise Invalid_argument if the continuation has already been
    resumed. *)
val continue: ('a, 'b) continuation -> 'a -> 'b

(** [discontinue k e] resumes the continuation [k] by raising the
    exception [e] in [k].

    @raise Invalid_argument if the continuation has already been
    resumed. *)
val discontinue: ('a, 'b) continuation -> exn -> 'b

(** [reperform e k] is semantically equivalent to:

    {[
      match perform e with
      | v -> continue k v
      | exception e -> discontinue k e
    ]}

    but it can be implemented directly more efficiently and is a
    very common case: it is what you should do with effects that
    you don't handle. *)
val reperform: 'a eff -> ('a, 'b) continuation -> 'b

=======
>>>>>>> 3ea0fe4b
exception Match_failure of (string * int * int)
  [@ocaml.warn_on_literal_pattern]
(** Exception raised when none of the cases of a pattern-matching
   apply. The arguments are the location of the match keyword in the
   source code (file name, line number, column number). *)

exception Assert_failure of (string * int * int)
  [@ocaml.warn_on_literal_pattern]
(** Exception raised when an assertion fails. The arguments are the
   location of the assert keyword in the source code (file name, line
   number, column number). *)

exception Invalid_argument of string
  [@ocaml.warn_on_literal_pattern]
(** Exception raised by library functions to signal that the given
   arguments do not make sense. The string gives some information to
   the programmer. As a general rule, this exception should not be
   caught, it denotes a programming error and the code should be
   modified not to trigger it. *)

exception Failure of string
  [@ocaml.warn_on_literal_pattern]
(** Exception raised by library functions to signal that they are
   undefined on the given arguments. The string is meant to give some
   information to the programmer; you must not pattern match on the
   string literal because it may change in future versions (use
   Failure _ instead). *)

exception Not_found
(** Exception raised by search functions when the desired object could
   not be found. *)

exception Out_of_memory
(** Exception raised by the garbage collector when there is
   insufficient memory to complete the computation. *)

exception Stack_overflow
(** Exception raised by the bytecode interpreter when the evaluation
   stack reaches its maximal size. This often indicates infinite or
   excessively deep recursion in the user's program. (Not fully
   implemented by the native-code compiler.) *)

exception Sys_error of string
  [@ocaml.warn_on_literal_pattern]
(** Exception raised by the input/output functions to report an
   operating system error. The string is meant to give some
   information to the programmer; you must not pattern match on the
   string literal because it may change in future versions (use
   Sys_error _ instead). *)

exception End_of_file
(** Exception raised by input functions to signal that the end of file
   has been reached. *)

exception Division_by_zero
(** Exception raised by integer division and remainder operations when
   their second argument is zero. *)

exception Sys_blocked_io
(** A special case of Sys_error raised when no I/O is possible on a
   non-blocking I/O channel. *)

exception Undefined_recursive_module of (string * int * int)
  [@ocaml.warn_on_literal_pattern]
(** Exception raised when an ill-founded recursive module definition
   is evaluated. The arguments are the location of the definition in
   the source code (file name, line number, column number). *)

(** {1 Comparisons} *)

external ( = ) : 'a -> 'a -> bool = "%equal"
(** [e1 = e2] tests for structural equality of [e1] and [e2].
   Mutable structures (e.g. references and arrays) are equal
   if and only if their current contents are structurally equal,
   even if the two mutable objects are not the same physical object.
   Equality between functional values raises [Invalid_argument].
   Equality between cyclic data structures may not terminate.
   Left-associative operator, see {!Ocaml_operators} for more information. *)

external ( <> ) : 'a -> 'a -> bool = "%notequal"
(** Negation of {!Stdlib.( = )}.
    Left-associative operator, see {!Ocaml_operators} for more information.
*)

external ( < ) : 'a -> 'a -> bool = "%lessthan"
(** See {!Stdlib.( >= )}.
    Left-associative operator, see {!Ocaml_operators} for more information.
*)

external ( > ) : 'a -> 'a -> bool = "%greaterthan"
(** See {!Stdlib.( >= )}.
    Left-associative operator,  see {!Ocaml_operators} for more information.
*)

external ( <= ) : 'a -> 'a -> bool = "%lessequal"
(** See {!Stdlib.( >= )}.
    Left-associative operator,  see {!Ocaml_operators} for more information.
*)

external ( >= ) : 'a -> 'a -> bool = "%greaterequal"
(** Structural ordering functions. These functions coincide with
   the usual orderings over integers, characters, strings, byte sequences
   and floating-point numbers, and extend them to a
   total ordering over all types.
   The ordering is compatible with [( = )]. As in the case
   of [( = )], mutable structures are compared by contents.
   Comparison between functional values raises [Invalid_argument].
   Comparison between cyclic structures may not terminate.
   Left-associative operator, see {!Ocaml_operators} for more information.
*)

external compare : 'a -> 'a -> int = "%compare"
(** [compare x y] returns [0] if [x] is equal to [y],
   a negative integer if [x] is less than [y], and a positive integer
   if [x] is greater than [y].  The ordering implemented by [compare]
   is compatible with the comparison predicates [=], [<] and [>]
   defined above,  with one difference on the treatment of the float value
   {!Stdlib.nan}.  Namely, the comparison predicates treat [nan]
   as different from any other float value, including itself;
   while [compare] treats [nan] as equal to itself and less than any
   other float value.  This treatment of [nan] ensures that [compare]
   defines a total ordering relation.

   [compare] applied to functional values may raise [Invalid_argument].
   [compare] applied to cyclic structures may not terminate.

   The [compare] function can be used as the comparison function
   required by the {!Set.Make} and {!Map.Make} functors, as well as
   the {!List.sort} and {!Array.sort} functions. *)

val min : 'a -> 'a -> 'a
(** Return the smaller of the two arguments.
    The result is unspecified if one of the arguments contains
    the float value [nan]. *)

val max : 'a -> 'a -> 'a
(** Return the greater of the two arguments.
    The result is unspecified if one of the arguments contains
    the float value [nan]. *)

external ( == ) : 'a -> 'a -> bool = "%eq"
(** [e1 == e2] tests for physical equality of [e1] and [e2].
   On mutable types such as references, arrays, byte sequences, records with
   mutable fields and objects with mutable instance variables,
   [e1 == e2] is true if and only if physical modification of [e1]
   also affects [e2].
   On non-mutable types, the behavior of [( == )] is
   implementation-dependent; however, it is guaranteed that
   [e1 == e2] implies [compare e1 e2 = 0].
   Left-associative operator,  see {!Ocaml_operators} for more information.
*)

external ( != ) : 'a -> 'a -> bool = "%noteq"
(** Negation of {!Stdlib.( == )}.
    Left-associative operator,  see {!Ocaml_operators} for more information.
*)


(** {1 Boolean operations} *)

external not : bool -> bool = "%boolnot"
(** The boolean negation. *)

external ( && ) : bool -> bool -> bool = "%sequand"
(** The boolean 'and'. Evaluation is sequential, left-to-right:
   in [e1 && e2], [e1] is evaluated first, and if it returns [false],
   [e2] is not evaluated at all.
   Right-associative operator,  see {!Ocaml_operators} for more information.
*)

external ( & ) : bool -> bool -> bool = "%sequand"
  [@@ocaml.deprecated "Use (&&) instead."]
(** @deprecated {!Stdlib.( && )} should be used instead.
    Right-associative operator, see {!Ocaml_operators} for more information.
*)

external ( || ) : bool -> bool -> bool = "%sequor"
(** The boolean 'or'. Evaluation is sequential, left-to-right:
   in [e1 || e2], [e1] is evaluated first, and if it returns [true],
   [e2] is not evaluated at all.
   Right-associative operator,  see {!Ocaml_operators} for more information.
*)

external ( or ) : bool -> bool -> bool = "%sequor"
  [@@ocaml.deprecated "Use (||) instead."]
(** @deprecated {!Stdlib.( || )} should be used instead.
    Right-associative operator, see {!Ocaml_operators} for more information.
*)

(** {1 Debugging} *)

external __LOC__ : string = "%loc_LOC"
(** [__LOC__] returns the location at which this expression appears in
    the file currently being parsed by the compiler, with the standard
    error format of OCaml: "File %S, line %d, characters %d-%d".
    @since 4.02.0
*)

external __FILE__ : string = "%loc_FILE"
(** [__FILE__] returns the name of the file currently being
    parsed by the compiler.
    @since 4.02.0
*)

external __LINE__ : int = "%loc_LINE"
(** [__LINE__] returns the line number at which this expression
    appears in the file currently being parsed by the compiler.
    @since 4.02.0
*)

external __MODULE__ : string = "%loc_MODULE"
(** [__MODULE__] returns the module name of the file being
    parsed by the compiler.
    @since 4.02.0
*)

external __POS__ : string * int * int * int = "%loc_POS"
(** [__POS__] returns a tuple [(file,lnum,cnum,enum)], corresponding
    to the location at which this expression appears in the file
    currently being parsed by the compiler. [file] is the current
    filename, [lnum] the line number, [cnum] the character position in
    the line and [enum] the last character position in the line.
    @since 4.02.0
 *)

external __LOC_OF__ : 'a -> string * 'a = "%loc_LOC"
(** [__LOC_OF__ expr] returns a pair [(loc, expr)] where [loc] is the
    location of [expr] in the file currently being parsed by the
    compiler, with the standard error format of OCaml: "File %S, line
    %d, characters %d-%d".
    @since 4.02.0
*)

external __LINE_OF__ : 'a -> int * 'a = "%loc_LINE"
(** [__LINE_OF__ expr] returns a pair [(line, expr)], where [line] is the
    line number at which the expression [expr] appears in the file
    currently being parsed by the compiler.
    @since 4.02.0
 *)

external __POS_OF__ : 'a -> (string * int * int * int) * 'a = "%loc_POS"
(** [__POS_OF__ expr] returns a pair [(loc,expr)], where [loc] is a
    tuple [(file,lnum,cnum,enum)] corresponding to the location at
    which the expression [expr] appears in the file currently being
    parsed by the compiler. [file] is the current filename, [lnum] the
    line number, [cnum] the character position in the line and [enum]
    the last character position in the line.
    @since 4.02.0
 *)

(** {1 Composition operators} *)

external ( |> ) : 'a -> ('a -> 'b) -> 'b = "%revapply"
(** Reverse-application operator: [x |> f |> g] is exactly equivalent
 to [g (f (x))].
 Left-associative operator, see {!Ocaml_operators} for more information.
 @since 4.01
*)

external ( @@ ) : ('a -> 'b) -> 'a -> 'b = "%apply"
(** Application operator: [g @@ f @@ x] is exactly equivalent to
 [g (f (x))].
 Right-associative operator, see {!Ocaml_operators} for more information.
 @since 4.01
*)

(** {1 Integer arithmetic} *)

(** Integers are [Sys.int_size] bits wide.
    All operations are taken modulo 2{^[Sys.int_size]}.
    They do not fail on overflow. *)

external ( ~- ) : int -> int = "%negint"
(** Unary negation. You can also write [- e] instead of [~- e].
    Unary operator, see {!Ocaml_operators} for more information.
*)


external ( ~+ ) : int -> int = "%identity"
(** Unary addition. You can also write [+ e] instead of [~+ e].
    Unary operator, see {!Ocaml_operators} for more information.
    @since 3.12.0
*)

external succ : int -> int = "%succint"
(** [succ x] is [x + 1]. *)

external pred : int -> int = "%predint"
(** [pred x] is [x - 1]. *)

external ( + ) : int -> int -> int = "%addint"
(** Integer addition.
    Left-associative operator, see {!Ocaml_operators} for more information.
*)

external ( - ) : int -> int -> int = "%subint"
(** Integer subtraction.
    Left-associative operator, , see {!Ocaml_operators} for more information.
*)

external ( * ) : int -> int -> int = "%mulint"
(** Integer multiplication.
    Left-associative operator, see {!Ocaml_operators} for more information.
*)

external ( / ) : int -> int -> int = "%divint"
(** Integer division.
   Raise [Division_by_zero] if the second argument is 0.
   Integer division rounds the real quotient of its arguments towards zero.
   More precisely, if [x >= 0] and [y > 0], [x / y] is the greatest integer
   less than or equal to the real quotient of [x] by [y].  Moreover,
   [(- x) / y = x / (- y) = - (x / y)].
   Left-associative operator, see {!Ocaml_operators} for more information.
*)

external ( mod ) : int -> int -> int = "%modint"
(** Integer remainder.  If [y] is not zero, the result
   of [x mod y] satisfies the following properties:
   [x = (x / y) * y + x mod y] and
   [abs(x mod y) <= abs(y) - 1].
   If [y = 0], [x mod y] raises [Division_by_zero].
   Note that [x mod y] is negative only if [x < 0].
   Raise [Division_by_zero] if [y] is zero.
   Left-associative operator, see {!Ocaml_operators} for more information.
*)

val abs : int -> int
(** Return the absolute value of the argument.  Note that this may be
  negative if the argument is [min_int]. *)

val max_int : int
(** The greatest representable integer. *)

val min_int : int
(** The smallest representable integer. *)


(** {2 Bitwise operations} *)

external ( land ) : int -> int -> int = "%andint"
(** Bitwise logical and.
    Left-associative operator, see {!Ocaml_operators} for more information.
*)

external ( lor ) : int -> int -> int = "%orint"
(** Bitwise logical or.
    Left-associative operator, see {!Ocaml_operators} for more information.
*)

external ( lxor ) : int -> int -> int = "%xorint"
(** Bitwise logical exclusive or.
    Left-associative operator, see {!Ocaml_operators} for more information.
*)

val lnot : int -> int
(** Bitwise logical negation. *)

external ( lsl ) : int -> int -> int = "%lslint"
(** [n lsl m] shifts [n] to the left by [m] bits.
    The result is unspecified if [m < 0] or [m > Sys.int_size].
    Right-associative operator, see {!Ocaml_operators} for more information.
*)

external ( lsr ) : int -> int -> int = "%lsrint"
(** [n lsr m] shifts [n] to the right by [m] bits.
    This is a logical shift: zeroes are inserted regardless of
    the sign of [n].
    The result is unspecified if [m < 0] or [m > Sys.int_size].
    Right-associative operator, see {!Ocaml_operators} for more information.
*)

external ( asr ) : int -> int -> int = "%asrint"
(** [n asr m] shifts [n] to the right by [m] bits.
    This is an arithmetic shift: the sign bit of [n] is replicated.
    The result is unspecified if [m < 0] or [m > Sys.int_size].
    Right-associative operator, see {!Ocaml_operators} for more information.
*)

(** {1 Floating-point arithmetic}

   OCaml's floating-point numbers follow the
   IEEE 754 standard, using double precision (64 bits) numbers.
   Floating-point operations never raise an exception on overflow,
   underflow, division by zero, etc.  Instead, special IEEE numbers
   are returned as appropriate, such as [infinity] for [1.0 /. 0.0],
   [neg_infinity] for [-1.0 /. 0.0], and [nan] ('not a number')
   for [0.0 /. 0.0].  These special numbers then propagate through
   floating-point computations as expected: for instance,
   [1.0 /. infinity] is [0.0], and any arithmetic operation with [nan]
   as argument returns [nan] as result.
*)

external ( ~-. ) : float -> float = "%negfloat"
(** Unary negation. You can also write [-. e] instead of [~-. e].
    Unary operator, see {!Ocaml_operators} for more information.
*)

external ( ~+. ) : float -> float = "%identity"
(** Unary addition. You can also write [+. e] instead of [~+. e].
    Unary operator, see {!Ocaml_operators} for more information.
    @since 3.12.0
*)

external ( +. ) : float -> float -> float = "%addfloat"
(** Floating-point addition.
    Left-associative operator, see {!Ocaml_operators} for more information.
*)

external ( -. ) : float -> float -> float = "%subfloat"
(** Floating-point subtraction.
    Left-associative operator, see {!Ocaml_operators} for more information.
*)

external ( *. ) : float -> float -> float = "%mulfloat"
(** Floating-point multiplication.
    Left-associative operator, see {!Ocaml_operators} for more information.
*)

external ( /. ) : float -> float -> float = "%divfloat"
(** Floating-point division.
    Left-associative operator, see {!Ocaml_operators} for more information.
*)

external ( ** ) : float -> float -> float = "caml_power_float" "pow"
  [@@unboxed] [@@noalloc]
(** Exponentiation.
    Right-associative operator, see {!Ocaml_operators} for more information.
*)

external sqrt : float -> float = "caml_sqrt_float" "sqrt"
  [@@unboxed] [@@noalloc]
(** Square root. *)

external exp : float -> float = "caml_exp_float" "exp" [@@unboxed] [@@noalloc]
(** Exponential. *)

external log : float -> float = "caml_log_float" "log" [@@unboxed] [@@noalloc]
(** Natural logarithm. *)

external log10 : float -> float = "caml_log10_float" "log10"
  [@@unboxed] [@@noalloc]
(** Base 10 logarithm. *)

external expm1 : float -> float = "caml_expm1_float" "caml_expm1"
  [@@unboxed] [@@noalloc]
(** [expm1 x] computes [exp x -. 1.0], giving numerically-accurate results
    even if [x] is close to [0.0].
    @since 3.12.0
*)

external log1p : float -> float = "caml_log1p_float" "caml_log1p"
  [@@unboxed] [@@noalloc]
(** [log1p x] computes [log(1.0 +. x)] (natural logarithm),
    giving numerically-accurate results even if [x] is close to [0.0].
    @since 3.12.0
*)

external cos : float -> float = "caml_cos_float" "cos" [@@unboxed] [@@noalloc]
(** Cosine.  Argument is in radians. *)

external sin : float -> float = "caml_sin_float" "sin" [@@unboxed] [@@noalloc]
(** Sine.  Argument is in radians. *)

external tan : float -> float = "caml_tan_float" "tan" [@@unboxed] [@@noalloc]
(** Tangent.  Argument is in radians. *)

external acos : float -> float = "caml_acos_float" "acos"
  [@@unboxed] [@@noalloc]
(** Arc cosine.  The argument must fall within the range [[-1.0, 1.0]].
    Result is in radians and is between [0.0] and [pi]. *)

external asin : float -> float = "caml_asin_float" "asin"
  [@@unboxed] [@@noalloc]
(** Arc sine.  The argument must fall within the range [[-1.0, 1.0]].
    Result is in radians and is between [-pi/2] and [pi/2]. *)

external atan : float -> float = "caml_atan_float" "atan"
  [@@unboxed] [@@noalloc]
(** Arc tangent.
    Result is in radians and is between [-pi/2] and [pi/2]. *)

external atan2 : float -> float -> float = "caml_atan2_float" "atan2"
  [@@unboxed] [@@noalloc]
(** [atan2 y x] returns the arc tangent of [y /. x].  The signs of [x]
    and [y] are used to determine the quadrant of the result.
    Result is in radians and is between [-pi] and [pi]. *)

external hypot : float -> float -> float = "caml_hypot_float" "caml_hypot"
  [@@unboxed] [@@noalloc]
(** [hypot x y] returns [sqrt(x *. x + y *. y)], that is, the length
  of the hypotenuse of a right-angled triangle with sides of length
  [x] and [y], or, equivalently, the distance of the point [(x,y)]
  to origin.  If one of [x] or [y] is infinite, returns [infinity]
  even if the other is [nan].
  @since 4.00.0  *)

external cosh : float -> float = "caml_cosh_float" "cosh"
  [@@unboxed] [@@noalloc]
(** Hyperbolic cosine.  Argument is in radians. *)

external sinh : float -> float = "caml_sinh_float" "sinh"
  [@@unboxed] [@@noalloc]
(** Hyperbolic sine.  Argument is in radians. *)

external tanh : float -> float = "caml_tanh_float" "tanh"
  [@@unboxed] [@@noalloc]
(** Hyperbolic tangent.  Argument is in radians. *)

external ceil : float -> float = "caml_ceil_float" "ceil"
  [@@unboxed] [@@noalloc]
(** Round above to an integer value.
    [ceil f] returns the least integer value greater than or equal to [f].
    The result is returned as a float. *)

external floor : float -> float = "caml_floor_float" "floor"
  [@@unboxed] [@@noalloc]
(** Round below to an integer value.
    [floor f] returns the greatest integer value less than or
    equal to [f].
    The result is returned as a float. *)

external abs_float : float -> float = "%absfloat"
(** [abs_float f] returns the absolute value of [f]. *)

external copysign : float -> float -> float
                  = "caml_copysign_float" "caml_copysign"
                  [@@unboxed] [@@noalloc]
(** [copysign x y] returns a float whose absolute value is that of [x]
  and whose sign is that of [y].  If [x] is [nan], returns [nan].
  If [y] is [nan], returns either [x] or [-. x], but it is not
  specified which.
  @since 4.00.0  *)

external mod_float : float -> float -> float = "caml_fmod_float" "fmod"
  [@@unboxed] [@@noalloc]
(** [mod_float a b] returns the remainder of [a] with respect to
   [b].  The returned value is [a -. n *. b], where [n]
   is the quotient [a /. b] rounded towards zero to an integer. *)

external frexp : float -> float * int = "caml_frexp_float"
(** [frexp f] returns the pair of the significant
   and the exponent of [f].  When [f] is zero, the
   significant [x] and the exponent [n] of [f] are equal to
   zero.  When [f] is non-zero, they are defined by
   [f = x *. 2 ** n] and [0.5 <= x < 1.0]. *)


external ldexp : (float [@unboxed]) -> (int [@untagged]) -> (float [@unboxed]) =
  "caml_ldexp_float" "caml_ldexp_float_unboxed" [@@noalloc]
(** [ldexp x n] returns [x *. 2 ** n]. *)

external modf : float -> float * float = "caml_modf_float"
(** [modf f] returns the pair of the fractional and integral
   part of [f]. *)

external float : int -> float = "%floatofint"
(** Same as {!Stdlib.float_of_int}. *)

external float_of_int : int -> float = "%floatofint"
(** Convert an integer to floating-point. *)

external truncate : float -> int = "%intoffloat"
(** Same as {!Stdlib.int_of_float}. *)

external int_of_float : float -> int = "%intoffloat"
(** Truncate the given floating-point number to an integer.
   The result is unspecified if the argument is [nan] or falls outside the
   range of representable integers. *)

val infinity : float
(** Positive infinity. *)

val neg_infinity : float
(** Negative infinity. *)

val nan : float
(** A special floating-point value denoting the result of an
   undefined operation such as [0.0 /. 0.0].  Stands for
   'not a number'.  Any floating-point operation with [nan] as
   argument returns [nan] as result.  As for floating-point comparisons,
   [=], [<], [<=], [>] and [>=] return [false] and [<>] returns [true]
   if one or both of their arguments is [nan]. *)

val max_float : float
(** The largest positive finite value of type [float]. *)

val min_float : float
(** The smallest positive, non-zero, non-denormalized value of type [float]. *)

val epsilon_float : float
(** The difference between [1.0] and the smallest exactly representable
    floating-point number greater than [1.0]. *)

type fpclass =
    FP_normal           (** Normal number, none of the below *)
  | FP_subnormal        (** Number very close to 0.0, has reduced precision *)
  | FP_zero             (** Number is 0.0 or -0.0 *)
  | FP_infinite         (** Number is positive or negative infinity *)
  | FP_nan              (** Not a number: result of an undefined operation *)
(** The five classes of floating-point numbers, as determined by
   the {!Stdlib.classify_float} function. *)

external classify_float : (float [@unboxed]) -> fpclass =
  "caml_classify_float" "caml_classify_float_unboxed" [@@noalloc]
(** Return the class of the given floating-point number:
   normal, subnormal, zero, infinite, or not a number. *)


(** {1 String operations}

   More string operations are provided in module {!String}.
*)

val ( ^ ) : string -> string -> string
(** String concatenation.
    Right-associative operator, see {!Ocaml_operators} for more information.
*)

(** {1 Character operations}

   More character operations are provided in module {!Char}.
*)

external int_of_char : char -> int = "%identity"
(** Return the ASCII code of the argument. *)

val char_of_int : int -> char
(** Return the character with the given ASCII code.
   Raise [Invalid_argument "char_of_int"] if the argument is
   outside the range 0--255. *)


(** {1 Unit operations} *)

external ignore : 'a -> unit = "%ignore"
(** Discard the value of its argument and return [()].
   For instance, [ignore(f x)] discards the result of
   the side-effecting function [f].  It is equivalent to
   [f x; ()], except that the latter may generate a
   compiler warning; writing [ignore(f x)] instead
   avoids the warning. *)


(** {1 String conversion functions} *)

val string_of_bool : bool -> string
(** Return the string representation of a boolean. As the returned values
   may be shared, the user should not modify them directly.
*)

val bool_of_string_opt: string -> bool option
(** Convert the given string to a boolean.

   Return [None] if the string is not ["true"] or ["false"].
   @since 4.05
*)

val bool_of_string : string -> bool
(** Same as {!Stdlib.bool_of_string_opt}, but raise
   [Invalid_argument "bool_of_string"] instead of returning [None]. *)

val string_of_int : int -> string
(** Return the string representation of an integer, in decimal. *)

val int_of_string_opt: string -> int option
(** Convert the given string to an integer.
   The string is read in decimal (by default, or if the string
   begins with [0u]), in hexadecimal (if it begins with [0x] or
   [0X]), in octal (if it begins with [0o] or [0O]), or in binary
   (if it begins with [0b] or [0B]).

   The [0u] prefix reads the input as an unsigned integer in the range
   [[0, 2*max_int+1]].  If the input exceeds {!max_int}
   it is converted to the signed integer
   [min_int + input - max_int - 1].

   The [_] (underscore) character can appear anywhere in the string
   and is ignored.

   Return [None] if the given string is not a valid representation of an
   integer, or if the integer represented exceeds the range of integers
   representable in type [int].
   @since 4.05
*)

external int_of_string : string -> int = "caml_int_of_string"
(** Same as {!Stdlib.int_of_string_opt}, but raise
   [Failure "int_of_string"] instead of returning [None]. *)

val string_of_float : float -> string
(** Return the string representation of a floating-point number. *)

val float_of_string_opt: string -> float option
(** Convert the given string to a float.  The string is read in decimal
   (by default) or in hexadecimal (marked by [0x] or [0X]).

   The format of decimal floating-point numbers is
   [ [-] dd.ddd (e|E) [+|-] dd ], where [d] stands for a decimal digit.

   The format of hexadecimal floating-point numbers is
   [ [-] 0(x|X) hh.hhh (p|P) [+|-] dd ], where [h] stands for an
   hexadecimal digit and [d] for a decimal digit.

   In both cases, at least one of the integer and fractional parts must be
   given; the exponent part is optional.

   The [_] (underscore) character can appear anywhere in the string
   and is ignored.

   Depending on the execution platforms, other representations of
   floating-point numbers can be accepted, but should not be relied upon.

   Return [None] if the given string is not a valid representation of a float.
   @since 4.05
*)

external float_of_string : string -> float = "caml_float_of_string"
(** Same as {!Stdlib.float_of_string_opt}, but raise
   [Failure "float_of_string"] instead of returning [None]. *)

(** {1 Pair operations} *)

external fst : 'a * 'b -> 'a = "%field0"
(** Return the first component of a pair. *)

external snd : 'a * 'b -> 'b = "%field1"
(** Return the second component of a pair. *)


(** {1 List operations}

   More list operations are provided in module {!List}.
*)

val ( @ ) : 'a list -> 'a list -> 'a list
(** List concatenation.  Not tail-recursive (length of the first argument).
  Right-associative operator, see {!Ocaml_operators} for more information.
*)

(** {1 Input/output}
    Note: all input/output functions can raise [Sys_error] when the system
    calls they invoke fail. *)

type in_channel
(** The type of input channel. *)

type out_channel
(** The type of output channel. *)

val stdin : in_channel
(** The standard input for the process. *)

val stdout : out_channel
(** The standard output for the process. *)

val stderr : out_channel
(** The standard error output for the process. *)


(** {2 Output functions on standard output} *)

val print_char : char -> unit
(** Print a character on standard output. *)

val print_string : string -> unit
(** Print a string on standard output. *)

val print_bytes : bytes -> unit
(** Print a byte sequence on standard output.
   @since 4.02.0 *)

val print_int : int -> unit
(** Print an integer, in decimal, on standard output. *)

val print_float : float -> unit
(** Print a floating-point number, in decimal, on standard output. *)

val print_endline : string -> unit
(** Print a string, followed by a newline character, on
   standard output and flush standard output. *)

val print_newline : unit -> unit
(** Print a newline character on standard output, and flush
   standard output. This can be used to simulate line
   buffering of standard output. *)


(** {2 Output functions on standard error} *)

val prerr_char : char -> unit
(** Print a character on standard error. *)

val prerr_string : string -> unit
(** Print a string on standard error. *)

val prerr_bytes : bytes -> unit
(** Print a byte sequence on standard error.
   @since 4.02.0 *)

val prerr_int : int -> unit
(** Print an integer, in decimal, on standard error. *)

val prerr_float : float -> unit
(** Print a floating-point number, in decimal, on standard error. *)

val prerr_endline : string -> unit
(** Print a string, followed by a newline character on standard
   error and flush standard error. *)

val prerr_newline : unit -> unit
(** Print a newline character on standard error, and flush
   standard error. *)


(** {2 Input functions on standard input} *)

val read_line : unit -> string
(** Flush standard output, then read characters from standard input
   until a newline character is encountered. Return the string of
   all characters read, without the newline character at the end. *)

val read_int_opt: unit -> int option
(** Flush standard output, then read one line from standard input
   and convert it to an integer.

   Return [None] if the line read is not a valid representation of an integer.
   @since 4.05
*)

val read_int : unit -> int
(** Same as {!Stdlib.read_int_opt}, but raise [Failure "int_of_string"]
   instead of returning [None]. *)

val read_float_opt: unit -> float option
(** Flush standard output, then read one line from standard input
   and convert it to a floating-point number.

   Return [None] if the line read is not a valid representation of a
   floating-point number.
   @since 4.05.0
*)

val read_float : unit -> float
(** Same as {!Stdlib.read_float_opt}, but raise [Failure "float_of_string"]
   instead of returning [None]. *)


(** {2 General output functions} *)

type open_flag =
    Open_rdonly      (** open for reading. *)
  | Open_wronly      (** open for writing. *)
  | Open_append      (** open for appending: always write at end of file. *)
  | Open_creat       (** create the file if it does not exist. *)
  | Open_trunc       (** empty the file if it already exists. *)
  | Open_excl        (** fail if Open_creat and the file already exists. *)
  | Open_binary      (** open in binary mode (no conversion). *)
  | Open_text        (** open in text mode (may perform conversions). *)
  | Open_nonblock    (** open in non-blocking mode. *)
(** Opening modes for {!Stdlib.open_out_gen} and
  {!Stdlib.open_in_gen}. *)

val open_out : string -> out_channel
(** Open the named file for writing, and return a new output channel
   on that file, positioned at the beginning of the file. The
   file is truncated to zero length if it already exists. It
   is created if it does not already exists. *)

val open_out_bin : string -> out_channel
(** Same as {!Stdlib.open_out}, but the file is opened in binary mode,
   so that no translation takes place during writes. On operating
   systems that do not distinguish between text mode and binary
   mode, this function behaves like {!Stdlib.open_out}. *)

val open_out_gen : open_flag list -> int -> string -> out_channel
(** [open_out_gen mode perm filename] opens the named file for writing,
   as described above. The extra argument [mode]
   specifies the opening mode. The extra argument [perm] specifies
   the file permissions, in case the file must be created.
   {!Stdlib.open_out} and {!Stdlib.open_out_bin} are special
   cases of this function. *)

val flush : out_channel -> unit
(** Flush the buffer associated with the given output channel,
   performing all pending writes on that channel.
   Interactive programs must be careful about flushing standard
   output and standard error at the right time. *)

val flush_all : unit -> unit
(** Flush all open output channels; ignore errors. *)

val output_char : out_channel -> char -> unit
(** Write the character on the given output channel. *)

val output_string : out_channel -> string -> unit
(** Write the string on the given output channel. *)

val output_bytes : out_channel -> bytes -> unit
(** Write the byte sequence on the given output channel.
   @since 4.02.0 *)

val output : out_channel -> bytes -> int -> int -> unit
(** [output oc buf pos len] writes [len] characters from byte sequence [buf],
   starting at offset [pos], to the given output channel [oc].
   Raise [Invalid_argument "output"] if [pos] and [len] do not
   designate a valid range of [buf]. *)

val output_substring : out_channel -> string -> int -> int -> unit
(** Same as [output] but take a string as argument instead of
   a byte sequence.
   @since 4.02.0 *)

val output_byte : out_channel -> int -> unit
(** Write one 8-bit integer (as the single character with that code)
   on the given output channel. The given integer is taken modulo
   256. *)

val output_binary_int : out_channel -> int -> unit
(** Write one integer in binary format (4 bytes, big-endian)
   on the given output channel.
   The given integer is taken modulo 2{^32}.
   The only reliable way to read it back is through the
   {!Stdlib.input_binary_int} function. The format is compatible across
   all machines for a given version of OCaml. *)

val output_value : out_channel -> 'a -> unit
(** Write the representation of a structured value of any type
   to a channel. Circularities and sharing inside the value
   are detected and preserved. The object can be read back,
   by the function {!Stdlib.input_value}. See the description of module
   {!Marshal} for more information. {!Stdlib.output_value} is equivalent
   to {!Marshal.to_channel} with an empty list of flags. *)

val seek_out : out_channel -> int -> unit
(** [seek_out chan pos] sets the current writing position to [pos]
   for channel [chan]. This works only for regular files. On
   files of other kinds (such as terminals, pipes and sockets),
   the behavior is unspecified. *)

val pos_out : out_channel -> int
(** Return the current writing position for the given channel.  Does
    not work on channels opened with the [Open_append] flag (returns
    unspecified results). *)

val out_channel_length : out_channel -> int
(** Return the size (number of characters) of the regular file
   on which the given channel is opened.  If the channel is opened
    on a file that is not a regular file, the result is meaningless. *)

val close_out : out_channel -> unit
(** Close the given channel, flushing all buffered write operations.
   Output functions raise a [Sys_error] exception when they are
   applied to a closed output channel, except [close_out] and [flush],
   which do nothing when applied to an already closed channel.
   Note that [close_out] may raise [Sys_error] if the operating
   system signals an error when flushing or closing. *)

val close_out_noerr : out_channel -> unit
(** Same as [close_out], but ignore all errors. *)

val set_binary_mode_out : out_channel -> bool -> unit
(** [set_binary_mode_out oc true] sets the channel [oc] to binary
   mode: no translations take place during output.
   [set_binary_mode_out oc false] sets the channel [oc] to text
   mode: depending on the operating system, some translations
   may take place during output.  For instance, under Windows,
   end-of-lines will be translated from [\n] to [\r\n].
   This function has no effect under operating systems that
   do not distinguish between text mode and binary mode. *)


(** {2 General input functions} *)

val open_in : string -> in_channel
(** Open the named file for reading, and return a new input channel
   on that file, positioned at the beginning of the file. *)

val open_in_bin : string -> in_channel
(** Same as {!Stdlib.open_in}, but the file is opened in binary mode,
   so that no translation takes place during reads. On operating
   systems that do not distinguish between text mode and binary
   mode, this function behaves like {!Stdlib.open_in}. *)

val open_in_gen : open_flag list -> int -> string -> in_channel
(** [open_in_gen mode perm filename] opens the named file for reading,
   as described above. The extra arguments
   [mode] and [perm] specify the opening mode and file permissions.
   {!Stdlib.open_in} and {!Stdlib.open_in_bin} are special
   cases of this function. *)

val input_char : in_channel -> char
(** Read one character from the given input channel.
   Raise [End_of_file] if there are no more characters to read. *)

val input_line : in_channel -> string
(** Read characters from the given input channel, until a
   newline character is encountered. Return the string of
   all characters read, without the newline character at the end.
   Raise [End_of_file] if the end of the file is reached
   at the beginning of line. *)

val input : in_channel -> bytes -> int -> int -> int
(** [input ic buf pos len] reads up to [len] characters from
   the given channel [ic], storing them in byte sequence [buf], starting at
   character number [pos].
   It returns the actual number of characters read, between 0 and
   [len] (inclusive).
   A return value of 0 means that the end of file was reached.
   A return value between 0 and [len] exclusive means that
   not all requested [len] characters were read, either because
   no more characters were available at that time, or because
   the implementation found it convenient to do a partial read;
   [input] must be called again to read the remaining characters,
   if desired.  (See also {!Stdlib.really_input} for reading
   exactly [len] characters.)
   Exception [Invalid_argument "input"] is raised if [pos] and [len]
   do not designate a valid range of [buf]. *)

val really_input : in_channel -> bytes -> int -> int -> unit
(** [really_input ic buf pos len] reads [len] characters from channel [ic],
   storing them in byte sequence [buf], starting at character number [pos].
   Raise [End_of_file] if the end of file is reached before [len]
   characters have been read.
   Raise [Invalid_argument "really_input"] if
   [pos] and [len] do not designate a valid range of [buf]. *)

val really_input_string : in_channel -> int -> string
(** [really_input_string ic len] reads [len] characters from channel [ic]
   and returns them in a new string.
   Raise [End_of_file] if the end of file is reached before [len]
   characters have been read.
   @since 4.02.0 *)

val input_byte : in_channel -> int
(** Same as {!Stdlib.input_char}, but return the 8-bit integer representing
   the character.
   Raise [End_of_file] if an end of file was reached. *)

val input_binary_int : in_channel -> int
(** Read an integer encoded in binary format (4 bytes, big-endian)
   from the given input channel. See {!Stdlib.output_binary_int}.
   Raise [End_of_file] if an end of file was reached while reading the
   integer. *)

val input_value : in_channel -> 'a
(** Read the representation of a structured value, as produced
   by {!Stdlib.output_value}, and return the corresponding value.
   This function is identical to {!Marshal.from_channel};
   see the description of module {!Marshal} for more information,
   in particular concerning the lack of type safety. *)

val seek_in : in_channel -> int -> unit
(** [seek_in chan pos] sets the current reading position to [pos]
   for channel [chan]. This works only for regular files. On
   files of other kinds, the behavior is unspecified. *)

val pos_in : in_channel -> int
(** Return the current reading position for the given channel. *)

val in_channel_length : in_channel -> int
(** Return the size (number of characters) of the regular file
    on which the given channel is opened.  If the channel is opened
    on a file that is not a regular file, the result is meaningless.
    The returned size does not take into account the end-of-line
    translations that can be performed when reading from a channel
    opened in text mode. *)

val close_in : in_channel -> unit
(** Close the given channel.  Input functions raise a [Sys_error]
  exception when they are applied to a closed input channel,
  except [close_in], which does nothing when applied to an already
  closed channel. *)

val close_in_noerr : in_channel -> unit
(** Same as [close_in], but ignore all errors. *)

val set_binary_mode_in : in_channel -> bool -> unit
(** [set_binary_mode_in ic true] sets the channel [ic] to binary
   mode: no translations take place during input.
   [set_binary_mode_out ic false] sets the channel [ic] to text
   mode: depending on the operating system, some translations
   may take place during input.  For instance, under Windows,
   end-of-lines will be translated from [\r\n] to [\n].
   This function has no effect under operating systems that
   do not distinguish between text mode and binary mode. *)


(** {2 Operations on large files} *)

module LargeFile :
  sig
    val seek_out : out_channel -> int64 -> unit
    val pos_out : out_channel -> int64
    val out_channel_length : out_channel -> int64
    val seek_in : in_channel -> int64 -> unit
    val pos_in : in_channel -> int64
    val in_channel_length : in_channel -> int64
  end
(** Operations on large files.
  This sub-module provides 64-bit variants of the channel functions
  that manipulate file positions and file sizes.  By representing
  positions and sizes by 64-bit integers (type [int64]) instead of
  regular integers (type [int]), these alternate functions allow
  operating on files whose sizes are greater than [max_int]. *)

(** {1 References} *)

type 'a ref = { mutable contents : 'a }
(** The type of references (mutable indirection cells) containing
   a value of type ['a]. *)

external ref : 'a -> 'a ref = "%makemutable"
(** Return a fresh reference containing the given value. *)

external ( ! ) : 'a ref -> 'a = "%field0"
(** [!r] returns the current contents of reference [r].
   Equivalent to [fun r -> r.contents].
   Unary operator, see {!Ocaml_operators} for more information.
*)

external ( := ) : 'a ref -> 'a -> unit = "%setfield0"
(** [r := a] stores the value of [a] in reference [r].
   Equivalent to [fun r v -> r.contents <- v].
   Right-associative operator, see {!Ocaml_operators} for more information.
*)

external incr : int ref -> unit = "%incr"
(** Increment the integer contained in the given reference.
   Equivalent to [fun r -> r := succ !r]. *)

external decr : int ref -> unit = "%decr"
(** Decrement the integer contained in the given reference.
   Equivalent to [fun r -> r := pred !r]. *)

(** {1 Result type} *)

(** @since 4.03.0 *)
type ('a,'b) result = Ok of 'a | Error of 'b

(** {1 Operations on format strings} *)

(** Format strings are character strings with special lexical conventions
  that defines the functionality of formatted input/output functions. Format
  strings are used to read data with formatted input functions from module
  {!Scanf} and to print data with formatted output functions from modules
  {!Printf} and {!Format}.

  Format strings are made of three kinds of entities:
  - {e conversions specifications}, introduced by the special character ['%']
    followed by one or more characters specifying what kind of argument to
    read or print,
  - {e formatting indications}, introduced by the special character ['@']
    followed by one or more characters specifying how to read or print the
    argument,
  - {e plain characters} that are regular characters with usual lexical
    conventions. Plain characters specify string literals to be read in the
    input or printed in the output.

  There is an additional lexical rule to escape the special characters ['%']
  and ['@'] in format strings: if a special character follows a ['%']
  character, it is treated as a plain character. In other words, ["%%"] is
  considered as a plain ['%'] and ["%@"] as a plain ['@'].

  For more information about conversion specifications and formatting
  indications available, read the documentation of modules {!Scanf},
  {!Printf} and {!Format}.
*)

(** Format strings have a general and highly polymorphic type
    [('a, 'b, 'c, 'd, 'e, 'f) format6].
    The two simplified types, [format] and [format4] below are
    included for backward compatibility with earlier releases of
    OCaml.

    The meaning of format string type parameters is as follows:

    - ['a] is the type of the parameters of the format for formatted output
      functions ([printf]-style functions);
      ['a] is the type of the values read by the format for formatted input
      functions ([scanf]-style functions).

    - ['b] is the type of input source for formatted input functions and the
      type of output target for formatted output functions.
      For [printf]-style functions from module {!Printf}, ['b] is typically
      [out_channel];
      for [printf]-style functions from module {!Format}, ['b] is typically
      {!Format.formatter};
      for [scanf]-style functions from module {!Scanf}, ['b] is typically
      {!Scanf.Scanning.in_channel}.

      Type argument ['b] is also the type of the first argument given to
      user's defined printing functions for [%a] and [%t] conversions,
      and user's defined reading functions for [%r] conversion.

    - ['c] is the type of the result of the [%a] and [%t] printing
      functions, and also the type of the argument transmitted to the
      first argument of [kprintf]-style functions or to the
      [kscanf]-style functions.

    - ['d] is the type of parameters for the [scanf]-style functions.

    - ['e] is the type of the receiver function for the [scanf]-style functions.

    - ['f] is the final result type of a formatted input/output function
      invocation: for the [printf]-style functions, it is typically [unit];
      for the [scanf]-style functions, it is typically the result type of the
      receiver function.
*)

type ('a, 'b, 'c, 'd, 'e, 'f) format6 =
  ('a, 'b, 'c, 'd, 'e, 'f) CamlinternalFormatBasics.format6

type ('a, 'b, 'c, 'd) format4 = ('a, 'b, 'c, 'c, 'c, 'd) format6

type ('a, 'b, 'c) format = ('a, 'b, 'c, 'c) format4

val string_of_format : ('a, 'b, 'c, 'd, 'e, 'f) format6 -> string
(** Converts a format string into a string. *)

external format_of_string :
  ('a, 'b, 'c, 'd, 'e, 'f) format6 ->
  ('a, 'b, 'c, 'd, 'e, 'f) format6 = "%identity"
(** [format_of_string s] returns a format string read from the string
    literal [s].
    Note: [format_of_string] can not convert a string argument that is not a
    literal. If you need this functionality, use the more general
    {!Scanf.format_from_string} function.
*)

val ( ^^ ) :
  ('a, 'b, 'c, 'd, 'e, 'f) format6 ->
  ('f, 'b, 'c, 'e, 'g, 'h) format6 ->
  ('a, 'b, 'c, 'd, 'g, 'h) format6
(** [f1 ^^ f2] catenates format strings [f1] and [f2]. The result is a
  format string that behaves as the concatenation of format strings [f1] and
  [f2]: in case of formatted output, it accepts arguments from [f1], then
  arguments from [f2]; in case of formatted input, it returns results from
  [f1], then results from [f2].
  Right-associative operator, see {!Ocaml_operators} for more information.
*)

(** {1 Program termination} *)

val exit : int -> 'a
(** Terminate the process, returning the given status code
   to the operating system: usually 0 to indicate no errors,
   and a small positive integer to indicate failure.
   All open output channels are flushed with [flush_all].
   An implicit [exit 0] is performed each time a program
   terminates normally.  An implicit [exit 2] is performed if the program
   terminates early because of an uncaught exception. *)

val at_exit : (unit -> unit) -> unit
(** Register the given function to be called at program termination
   time. The functions registered with [at_exit] will be called when
   the program does any of the following:
   - executes {!Stdlib.exit}
   - terminates, either normally or because of an uncaught
     exception
   - executes the C function [caml_shutdown].
   The functions are called in 'last in, first out' order: the
   function most recently added with [at_exit] is called first. *)

(**/**)

(* The following is for system use only. Do not call directly. *)

val valid_float_lexem : string -> string

val unsafe_really_input : in_channel -> bytes -> int -> int -> unit

val do_at_exit : unit -> unit

(**/**)

(** {1 Standard library modules } *)

(*MODULE_ALIASES*)
module Arg          = Arg
module Array        = Array
module ArrayLabels  = ArrayLabels
module Atomic       = Atomic
module Bigarray     = Bigarray
module Bool         = Bool
module Buffer       = Buffer
module Bytes        = Bytes
module BytesLabels  = BytesLabels
module Callback     = Callback
module Char         = Char
module Complex      = Complex
module Digest       = Digest
module Domain       = Domain
module Ephemeron    = Ephemeron
module Filename     = Filename
module Float        = Float
module Format       = Format
module Fun          = Fun
module Gc           = Gc
module Genlex       = Genlex
module Hashtbl      = Hashtbl
module Int          = Int
module Int32        = Int32
module Int64        = Int64
module Lazy         = Lazy
module Lexing       = Lexing
module List         = List
module ListLabels   = ListLabels
module Map          = Map
module Marshal      = Marshal
module MoreLabels   = MoreLabels
module Nativeint    = Nativeint
module Obj          = Obj
module Oo           = Oo
module Option       = Option
module Parsing      = Parsing
module Pervasives   = Pervasives
[@@deprecated "Use Stdlib instead.\n\
\n\
If you need to stay compatible with OCaml < 4.07, you can use the \n\
stdlib-shims library: https://github.com/ocaml/stdlib-shims"]
module Printexc     = Printexc
module Printf       = Printf
module Queue        = Queue
module Random       = Random
module Result       = Result
module Scanf        = Scanf
module Seq          = Seq
module Set          = Set
module Spacetime    = Spacetime
module Stack        = Stack
module StdLabels    = StdLabels
module Stream       = Stream
module String       = String
module StringLabels = StringLabels
module Sys          = Sys
module Uchar        = Uchar
module Weak         = Weak<|MERGE_RESOLUTION|>--- conflicted
+++ resolved
@@ -44,16 +44,6 @@
 (** The [Exit] exception is not raised by any library function.  It is
     provided for use in your programs. *)
 
-<<<<<<< HEAD
-val protect : finally:(unit -> unit) -> (unit -> 'a) -> 'a
-(** [protect ~finally work] invokes [work ()] and then [finally ()]
-    before [work] returns with its value or an exception. In the latter
-    case the exception is re-raised after [finally ()].
-    If [finally ()] raises, this exception is not caught and may shadow
-    one [work ()] may have raised.
-
-    @since 4.08.0 *)
-
 (** {6 Effects} *)
 
 (** [perform e] performs an effect [e].
@@ -87,8 +77,6 @@
     you don't handle. *)
 val reperform: 'a eff -> ('a, 'b) continuation -> 'b
 
-=======
->>>>>>> 3ea0fe4b
 exception Match_failure of (string * int * int)
   [@ocaml.warn_on_literal_pattern]
 (** Exception raised when none of the cases of a pattern-matching
