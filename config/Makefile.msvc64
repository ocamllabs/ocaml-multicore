#**************************************************************************
#*                                                                        *
#*                                 OCaml                                  *
#*                                                                        *
#*            Xavier Leroy, projet Cristal, INRIA Rocquencourt            *
#*                                                                        *
#*   Copyright 1999 Institut National de Recherche en Informatique et     *
#*     en Automatique.                                                    *
#*                                                                        *
#*   All rights reserved.  This file is distributed under the terms of    *
#*   the GNU Lesser General Public License version 2.1, with the          *
#*   special exception on linking described in the file LICENSE.          *
#*                                                                        *
#**************************************************************************

# Configuration for Windows, Visual C++ compiler

######### General configuration

PREFIX=C:/ocamlms64

### Where to install the binaries.
BINDIR=$(PREFIX)/bin

### Standard runtime system
BYTERUN=ocamlrun

### Where to install the standard library
LIBDIR=$(PREFIX)/lib

### Where to install the stub DLLs
STUBLIBDIR=$(LIBDIR)/stublibs

### Where to install the info files
DISTRIB=$(PREFIX)

### Where to install the man pages
MANDIR=$(PREFIX)/man

########## Toolchain and OS dependencies

TOOLCHAIN=msvc

# It doesn't make much sense to set "TARGET" and "HOST" for msvc but it's needed
# for the myocamlbuild config.
# The only case these will be used currently is to check whether we're
# cross-compiling or not so setting them to the same value is what matters.
HOST=msvc64
TARGET=$(HOST)

CCOMPTYPE=msvc
O=obj
A=lib
S=asm
SO=s.obj
EXE=.exe
OUTPUTEXE=-Fe
EXT_DLL=.dll
EXT_OBJ=.$(O)
OUTPUTOBJ=-Fo
EXT_LIB=.$(A)
EXT_ASM=.$(S)
PROGRAMS_MAN_SECTION=1
LIBRARIES_MAN_SECTION=3
HASHBANGSCRIPTS=false
PTHREAD_LINK=
PTHREAD_CAML_LINK=
X11_INCLUDES=
X11_LINK=
RPATH=
SUPPORTS_SHARED_LIBRARIES=true
SHAREDCCCOMPOPTS=
NATIVECCPROFOPTS=
ASM=ml64 -nologo -Cp -c -Fo
ASPP=
ASPPPROFFLAGS=
PROFILING=false
DYNLINKOPTS=
CC_PROFILE=
SYSTHREAD_SUPPORT=true
CMXS=cmxs
NATDYNLINK=true
NATDYNLINKOPTS=
RUNTIMED=false
ASM_CFI_SUPPORTED=false
WITH_FRAME_POINTERS=false
UNIX_OR_WIN32=win32
UNIXLIB=win32unix
GRAPHLIB=win32graph
FLAMBDA=false
WITH_PROFINFO=false
WITH_SPACETIME=false
ENABLE_CALL_COUNTS=false
LIBUNWIND_AVAILABLE=false
LIBUNWIND_LINK_FLAGS=
PROFINFO_WIDTH=0
FORCE_SAFE_STRING=false
DEFAULT_SAFE_STRING=true
WINDOWS_UNICODE=1
AFL_INSTRUMENT=false

########## Configuration for the bytecode compiler

### Which C compiler to use for the bytecode interpreter.
<<<<<<< HEAD
BYTECC=cl -nologo -D_CRT_SECURE_NO_DEPRECATE

### Additional compile-time options for $(BYTECC).  (For static linking.)
BYTECCCOMPOPTS=-O2 -Gy- -MD

### Additional compile-time options for $(BYTECC).  (For debug version.)
BYTECCDBGCOMPOPTS=-Zi

### Flag to use to rename object files.  (for debug version.)
NAME_OBJ_FLAG=-Fo
=======
CC=cl
CFLAGS=-nologo -O2 -Gy- -MD
CPPFLAGS=-D_CRT_SECURE_NO_DEPRECATE -DCAML_NAME_SPACE -DUNICODE -D_UNICODE -DWINDOWS_UNICODE=$(WINDOWS_UNICODE)
OCAMLC_CFLAGS=-nologo -O2 -Gy- -MD
OCAMLC_CPPFLAGS=-D_CRT_SECURE_NO_DEPRECATE
>>>>>>> 0d68080b

BYTECCDBGCOMPOPTS=-Zi

LDFLAGS=/ENTRY:wmainCRTStartup

### Libraries needed
#EXTRALIBS=bufferoverflowu.lib  # for the old PSDK compiler only
EXTRALIBS=
BYTECCLIBS=advapi32.lib ws2_32.lib version.lib
NATIVECCLIBS=advapi32.lib ws2_32.lib version.lib

### How to invoke the C preprocessor
CPP=$(CC) -nologo -EP

### Flexlink
FLEXLINK_CMD=flexlink
FLEXDLL_CHAIN=msvc64
# FLEXLINK_FLAGS must be safe to insert in an OCaml string
#   (see ocamlmklibconfig.ml in tools/Makefile)
FLEXLINK_FLAGS=-x64 -merge-manifest -stack 33554432
FLEXLINK=$(FLEXLINK_CMD) $(FLEXLINK_FLAGS)
FLEXDIR:=$(shell $(FLEXLINK) -where 2>/dev/null)
ifeq ($(FLEXDIR),)
IFLEXDIR=-I"../flexdll"
else
IFLEXDIR=-I"$(FLEXDIR)"
endif
# MKDLL, MKEXE and MKMAINDLL must ultimately be equivalent to
#   $(FLEXLINK_CMD) $(FLEXLINK_FLAGS) [-exe|-maindll]
# or OCAML_FLEXLINK overriding will not work (see utils/config.mlp)
MKDLL=$(FLEXLINK)
MKEXE=$(MKEXE_ANSI) $(if $(LDFLAGS),-link "$(LDFLAGS)")
MKEXEDEBUGFLAG=
MKMAINDLL=$(FLEXLINK) -maindll

### Native command to build ocamlrun.exe without flexlink
MERGEMANIFESTEXE=test ! -f $(1).manifest \
	         || mt -nologo -outputresource:$(1) -manifest $(1).manifest \
	            && rm -f $(1).manifest
MKEXE_BOOT=$(CC) $(CFLAGS) $(OUTPUTEXE)$(1) $(2) /link /subsystem:console $(LDFLAGS) \
           && ($(MERGEMANIFESTEXE))

### Native command to build an ANSI executable
MKEXE_ANSI=$(FLEXLINK) -exe

### How to build a static library
MKLIB=link -lib -nologo -machine:AMD64 /out:$(1) $(2)
#ml let mklib out files opts =
#ml   Printf.sprintf "link -lib -nologo -machine:AMD64 -out:%s %s %s"
#ml                  out opts files;;
MKSHAREDLIBRPATH=

### Canonicalize the name of a system library
SYSLIB=$(1).lib
#ml let syslib x = x ^ ".lib";;

### The ranlib command
RANLIB=echo
RANLIBCMD=

### The ar command
ARCMD=

############# Configuration for the native-code compiler

### Name of architecture for the native-code compiler
ARCH=amd64

### Name of architecture model for the native-code compiler.
MODEL=default

### Name of operating system family for the native-code compiler.
SYSTEM=win64

OCAMLOPT_CFLAGS=-nologo -O2 -Gy- -MD
OCAMLOPT_CPPFLAGS=-D_CRT_SECURE_NO_DEPRECATE

### Build partially-linked object file
PACKLD=link -lib -nologo -machine:AMD64 -out:# must have no space after '-out:'

### Clear this to disable compiling ocamldebug
WITH_DEBUGGER=ocamldebugger

### Clear this to disable compiling ocamldoc
WITH_OCAMLDOC=ocamldoc

############# Configuration for the contributed libraries

OTHERLIBRARIES=win32unix systhreads str win32graph dynlink bigarray

############# for the testsuite makefiles
#ml let topdir = "" and wintopdir = "";;
OTOPDIR=$(WINTOPDIR)
CTOPDIR=$(WINTOPDIR)
CYGPATH=cygpath -m
DIFF=/usr/bin/diff -q --strip-trailing-cr
FIND=/usr/bin/find
SORT=/usr/bin/sort
SET_LD_PATH=PATH="$(PATH):$(LD_PATH)"
MAX_TESTSUITE_DIR_RETRIES=1
FLAT_FLOAT_ARRAY=true<|MERGE_RESOLUTION|>--- conflicted
+++ resolved
@@ -102,24 +102,11 @@
 ########## Configuration for the bytecode compiler
 
 ### Which C compiler to use for the bytecode interpreter.
-<<<<<<< HEAD
-BYTECC=cl -nologo -D_CRT_SECURE_NO_DEPRECATE
-
-### Additional compile-time options for $(BYTECC).  (For static linking.)
-BYTECCCOMPOPTS=-O2 -Gy- -MD
-
-### Additional compile-time options for $(BYTECC).  (For debug version.)
-BYTECCDBGCOMPOPTS=-Zi
-
-### Flag to use to rename object files.  (for debug version.)
-NAME_OBJ_FLAG=-Fo
-=======
 CC=cl
 CFLAGS=-nologo -O2 -Gy- -MD
 CPPFLAGS=-D_CRT_SECURE_NO_DEPRECATE -DCAML_NAME_SPACE -DUNICODE -D_UNICODE -DWINDOWS_UNICODE=$(WINDOWS_UNICODE)
 OCAMLC_CFLAGS=-nologo -O2 -Gy- -MD
 OCAMLC_CPPFLAGS=-D_CRT_SECURE_NO_DEPRECATE
->>>>>>> 0d68080b
 
 BYTECCDBGCOMPOPTS=-Zi
 
