(**************************************************************************)
(*                                                                        *)
(*                                 OCaml                                  *)
(*                                                                        *)
(*             Xavier Leroy, projet Cristal, INRIA Rocquencourt           *)
(*                                                                        *)
(*   Copyright 1996 Institut National de Recherche en Informatique et     *)
(*     en Automatique.                                                    *)
(*                                                                        *)
(*   All rights reserved.  This file is distributed under the terms of    *)
(*   the GNU Lesser General Public License version 2.1, with the          *)
(*   special exception on linking described in the file LICENSE.          *)
(*                                                                        *)
(**************************************************************************)

(* Predefined type constructors (with special typing rules in typecore) *)

open Path
open Types
open Btype

let builtin_idents = ref []

let wrap create s =
  let id = create s in
  builtin_idents := (s, id) :: !builtin_idents;
  id

let ident_create = wrap Ident.create
let ident_create_predef_exn = wrap Ident.create_predef_exn

let ident_int = ident_create "int"
and ident_char = ident_create "char"
and ident_bytes = ident_create "bytes"
and ident_float = ident_create "float"
and ident_bool = ident_create "bool"
and ident_unit = ident_create "unit"
and ident_exn = ident_create "exn"
and ident_eff = ident_create "eff"
and ident_continuation = ident_create "continuation"
and ident_array = ident_create "array"
and ident_list = ident_create "list"
and ident_option = ident_create "option"
and ident_nativeint = ident_create "nativeint"
and ident_int32 = ident_create "int32"
and ident_int64 = ident_create "int64"
and ident_lazy_t = ident_create "lazy_t"
and ident_string = ident_create "string"
and ident_extension_constructor = ident_create "extension_constructor"
and ident_floatarray = ident_create "floatarray"

let path_int = Pident ident_int
and path_char = Pident ident_char
and path_bytes = Pident ident_bytes
and path_float = Pident ident_float
and path_bool = Pident ident_bool
and path_unit = Pident ident_unit
and path_exn = Pident ident_exn
and path_eff = Pident ident_eff
and path_continuation = Pident ident_continuation
and path_array = Pident ident_array
and path_list = Pident ident_list
and path_option = Pident ident_option
and path_nativeint = Pident ident_nativeint
and path_int32 = Pident ident_int32
and path_int64 = Pident ident_int64
and path_lazy_t = Pident ident_lazy_t
and path_string = Pident ident_string
and path_extension_constructor = Pident ident_extension_constructor
and path_floatarray = Pident ident_floatarray

let type_int = newgenty (Tconstr(path_int, [], ref Mnil))
and type_char = newgenty (Tconstr(path_char, [], ref Mnil))
and type_bytes = newgenty (Tconstr(path_bytes, [], ref Mnil))
and type_float = newgenty (Tconstr(path_float, [], ref Mnil))
and type_bool = newgenty (Tconstr(path_bool, [], ref Mnil))
and type_unit = newgenty (Tconstr(path_unit, [], ref Mnil))
and type_exn = newgenty (Tconstr(path_exn, [], ref Mnil))
and type_eff t = newgenty (Tconstr(path_eff, [t], ref Mnil))
and type_continuation t1 t2 =
  newgenty (Tconstr(path_continuation, [t1; t2], ref Mnil))
and type_array t = newgenty (Tconstr(path_array, [t], ref Mnil))
and type_list t = newgenty (Tconstr(path_list, [t], ref Mnil))
and type_option t = newgenty (Tconstr(path_option, [t], ref Mnil))
and type_nativeint = newgenty (Tconstr(path_nativeint, [], ref Mnil))
and type_int32 = newgenty (Tconstr(path_int32, [], ref Mnil))
and type_int64 = newgenty (Tconstr(path_int64, [], ref Mnil))
and type_lazy_t t = newgenty (Tconstr(path_lazy_t, [t], ref Mnil))
and type_string = newgenty (Tconstr(path_string, [], ref Mnil))
and type_extension_constructor =
      newgenty (Tconstr(path_extension_constructor, [], ref Mnil))
and type_floatarray = newgenty (Tconstr(path_floatarray, [], ref Mnil))

let ident_match_failure = ident_create_predef_exn "Match_failure"
and ident_out_of_memory = ident_create_predef_exn "Out_of_memory"
and ident_invalid_argument = ident_create_predef_exn "Invalid_argument"
and ident_failure = ident_create_predef_exn "Failure"
and ident_not_found = ident_create_predef_exn "Not_found"
and ident_sys_error = ident_create_predef_exn "Sys_error"
and ident_end_of_file = ident_create_predef_exn "End_of_file"
and ident_division_by_zero = ident_create_predef_exn "Division_by_zero"
and ident_stack_overflow = ident_create_predef_exn "Stack_overflow"
and ident_sys_blocked_io = ident_create_predef_exn "Sys_blocked_io"
and ident_assert_failure = ident_create_predef_exn "Assert_failure"
and ident_undefined_recursive_module =
        ident_create_predef_exn "Undefined_recursive_module"
and ident_unhandled = ident_create_predef_exn "Unhandled"

let all_predef_exns = [
  ident_match_failure;
  ident_out_of_memory;
  ident_invalid_argument;
  ident_failure;
  ident_not_found;
  ident_sys_error;
  ident_end_of_file;
  ident_division_by_zero;
  ident_stack_overflow;
  ident_sys_blocked_io;
  ident_assert_failure;
  ident_undefined_recursive_module;
]

let path_match_failure = Pident ident_match_failure
and path_assert_failure = Pident ident_assert_failure
and path_undefined_recursive_module = Pident ident_undefined_recursive_module

let decl_abstr =
  {type_params = [];
   type_arity = 0;
   type_kind = Type_abstract;
   type_loc = Location.none;
   type_private = Asttypes.Public;
   type_manifest = None;
   type_variance = [];
   type_is_newtype = false;
   type_expansion_scope = None;
   type_attributes = [];
   type_immediate = false;
   type_unboxed = unboxed_false_default_false;
  }

let decl_abstr_imm = {decl_abstr with type_immediate = true}

let cstr id args =
  {
    cd_id = id;
    cd_args = Cstr_tuple args;
    cd_res = None;
    cd_loc = Location.none;
    cd_attributes = [];
  }

let ident_false = ident_create "false"
and ident_true = ident_create "true"
and ident_void = ident_create "()"
and ident_nil = ident_create "[]"
and ident_cons = ident_create "::"
and ident_none = ident_create "None"
and ident_some = ident_create "Some"
let common_initial_env add_type add_extension empty_env =
  let decl_bool =
    {decl_abstr with
     type_kind = Type_variant([cstr ident_false []; cstr ident_true []]);
     type_immediate = true}
  and decl_unit =
    {decl_abstr with
     type_kind = Type_variant([cstr ident_void []]);
     type_immediate = true}
  and decl_exn =
    {decl_abstr with
     type_kind = Type_open}
  and decl_eff =
    let tvar = newgenvar() in
    {decl_abstr with
     type_params = [tvar];
     type_arity = 1;
     type_variance = [Variance.full];
     type_kind = Type_open}
  and decl_continuation =
    let tvar1 = newgenvar() in
    let tvar2 = newgenvar() in
    {decl_abstr with
     type_params = [tvar1; tvar2];
     type_arity = 2;
     type_variance = [Variance.contravariant; Variance.covariant]}
  and decl_array =
    let tvar = newgenvar() in
    {decl_abstr with
     type_params = [tvar];
     type_arity = 1;
     type_variance = [Variance.full]}
  and decl_list =
    let tvar = newgenvar() in
    {decl_abstr with
     type_params = [tvar];
     type_arity = 1;
     type_kind =
     Type_variant([cstr ident_nil []; cstr ident_cons [tvar; type_list tvar]]);
     type_variance = [Variance.covariant]}
  and decl_option =
    let tvar = newgenvar() in
    {decl_abstr with
     type_params = [tvar];
     type_arity = 1;
     type_kind = Type_variant([cstr ident_none []; cstr ident_some [tvar]]);
     type_variance = [Variance.covariant]}
  and decl_lazy_t =
    let tvar = newgenvar() in
    {decl_abstr with
     type_params = [tvar];
     type_arity = 1;
     type_variance = [Variance.covariant]}
  in

  let add_extension id l =
    add_extension id
      { ext_type_path = path_exn;
        ext_type_params = [];
        ext_args = Cstr_tuple l;
        ext_ret_type = None;
        ext_private = Asttypes.Public;
        ext_loc = Location.none;
        ext_attributes = [{Asttypes.txt="ocaml.warn_on_literal_pattern";
                           loc=Location.none},
                          Parsetree.PStr[]] }
  in
  add_extension ident_match_failure
                         [newgenty (Ttuple[type_string; type_int; type_int])] (
  add_extension ident_out_of_memory [] (
  add_extension ident_stack_overflow [] (
  add_extension ident_invalid_argument [type_string] (
  add_extension ident_failure [type_string] (
  add_extension ident_not_found [] (
  add_extension ident_sys_blocked_io [] (
  add_extension ident_sys_error [type_string] (
  add_extension ident_end_of_file [] (
  add_extension ident_division_by_zero [] (
  add_extension ident_assert_failure
                         [newgenty (Ttuple[type_string; type_int; type_int])] (
  add_extension ident_undefined_recursive_module
                         [newgenty (Ttuple[type_string; type_int; type_int])] (
  add_extension ident_unhandled [] (
  add_type ident_int64 decl_abstr (
  add_type ident_int32 decl_abstr (
  add_type ident_nativeint decl_abstr (
  add_type ident_lazy_t decl_lazy_t (
  add_type ident_option decl_option (
  add_type ident_list decl_list (
  add_type ident_array decl_array (
  add_type ident_exn decl_exn (
  add_type ident_eff decl_eff (
  add_type ident_continuation decl_continuation (
  add_type ident_unit decl_unit (
  add_type ident_bool decl_bool (
  add_type ident_float decl_abstr (
  add_type ident_string decl_abstr (
  add_type ident_char decl_abstr_imm (
  add_type ident_int decl_abstr_imm (
  add_type ident_extension_constructor decl_abstr (
  add_type ident_floatarray decl_abstr (
    empty_env)))))))))))))))))))))))))))))))

let build_initial_env add_type add_exception empty_env =
  let common = common_initial_env add_type add_exception empty_env in
  let safe_string = add_type ident_bytes decl_abstr common in
  let decl_bytes_unsafe = {decl_abstr with type_manifest = Some type_string} in
  let unsafe_string = add_type ident_bytes decl_bytes_unsafe common in
  (safe_string, unsafe_string)

let builtin_values =
<<<<<<< HEAD
  List.map (fun id -> Ident.make_global id; (Ident.name id, id))
      [ident_match_failure; ident_out_of_memory; ident_stack_overflow;
       ident_invalid_argument;
       ident_failure; ident_not_found; ident_sys_error; ident_end_of_file;
       ident_division_by_zero; ident_sys_blocked_io;
       ident_assert_failure; ident_undefined_recursive_module;
       ident_unhandled; ]
=======
  List.map (fun id -> (Ident.name id, id)) all_predef_exns
>>>>>>> e866ba3f

(* Start non-predef identifiers at 1000.  This way, more predefs can
   be defined in this file (above!) without breaking .cmi
   compatibility. *)

let _ = Ident.set_current_time 999
let builtin_idents = List.rev !builtin_idents<|MERGE_RESOLUTION|>--- conflicted
+++ resolved
@@ -269,17 +269,7 @@
   (safe_string, unsafe_string)
 
 let builtin_values =
-<<<<<<< HEAD
-  List.map (fun id -> Ident.make_global id; (Ident.name id, id))
-      [ident_match_failure; ident_out_of_memory; ident_stack_overflow;
-       ident_invalid_argument;
-       ident_failure; ident_not_found; ident_sys_error; ident_end_of_file;
-       ident_division_by_zero; ident_sys_blocked_io;
-       ident_assert_failure; ident_undefined_recursive_module;
-       ident_unhandled; ]
-=======
   List.map (fun id -> (Ident.name id, id)) all_predef_exns
->>>>>>> e866ba3f
 
 (* Start non-predef identifiers at 1000.  This way, more predefs can
    be defined in this file (above!) without breaking .cmi
