(**************************************************************************)
(*                                                                        *)
(*                                 OCaml                                  *)
(*                                                                        *)
(*    Thomas Gazagnaire (OCamlPro), Fabrice Le Fessant (INRIA Saclay)     *)
(*                                                                        *)
(*   Copyright 2007 Institut National de Recherche en Informatique et     *)
(*     en Automatique.                                                    *)
(*                                                                        *)
(*   All rights reserved.  This file is distributed under the terms of    *)
(*   the GNU Lesser General Public License version 2.1, with the          *)
(*   special exception on linking described in the file LICENSE.          *)
(*                                                                        *)
(**************************************************************************)

open Longident
open Asttypes
open Parsetree
open Ast_helper

module T = Typedtree

type mapper = {
  attribute: mapper -> T.attribute -> attribute;
  attributes: mapper -> T.attribute list -> attribute list;
  binding_op: mapper -> T.binding_op -> T.pattern -> binding_op;
  case: mapper -> T.case -> case;
  cases: mapper -> T.case list -> case list;
  class_declaration: mapper -> T.class_declaration -> class_declaration;
  class_description: mapper -> T.class_description -> class_description;
  class_expr: mapper -> T.class_expr -> class_expr;
  class_field: mapper -> T.class_field -> class_field;
  class_signature: mapper -> T.class_signature -> class_signature;
  class_structure: mapper -> T.class_structure -> class_structure;
  class_type: mapper -> T.class_type -> class_type;
  class_type_declaration: mapper -> T.class_type_declaration
                          -> class_type_declaration;
  class_type_field: mapper -> T.class_type_field -> class_type_field;
  constructor_declaration: mapper -> T.constructor_declaration
                           -> constructor_declaration;
  expr: mapper -> T.expression -> expression;
  extension_constructor: mapper -> T.extension_constructor
                         -> extension_constructor;
  include_declaration: mapper -> T.include_declaration -> include_declaration;
  include_description: mapper -> T.include_description -> include_description;
  label_declaration: mapper -> T.label_declaration -> label_declaration;
  location: mapper -> Location.t -> Location.t;
  module_binding: mapper -> T.module_binding -> module_binding;
  module_declaration: mapper -> T.module_declaration -> module_declaration;
  module_substitution: mapper -> T.module_substitution -> module_substitution;
  module_expr: mapper -> T.module_expr -> module_expr;
  module_type: mapper -> T.module_type -> module_type;
  module_type_declaration:
    mapper -> T.module_type_declaration -> module_type_declaration;
  package_type: mapper -> T.package_type -> package_type;
  open_declaration: mapper -> T.open_declaration -> open_declaration;
  open_description: mapper -> T.open_description -> open_description;
  pat: mapper -> T.pattern -> pattern;
  row_field: mapper -> T.row_field -> row_field;
  object_field: mapper -> T.object_field -> object_field;
  signature: mapper -> T.signature -> signature;
  signature_item: mapper -> T.signature_item -> signature_item;
  structure: mapper -> T.structure -> structure;
  structure_item: mapper -> T.structure_item -> structure_item;
  typ: mapper -> T.core_type -> core_type;
  type_declaration: mapper -> T.type_declaration -> type_declaration;
  type_extension: mapper -> T.type_extension -> type_extension;
  type_exception: mapper -> T.type_exception -> type_exception;
  type_kind: mapper -> T.type_kind -> type_kind;
  value_binding: mapper -> T.value_binding -> value_binding;
  value_description: mapper -> T.value_description -> value_description;
  with_constraint:
    mapper -> (Path.t * Longident.t Location.loc * T.with_constraint)
    -> with_constraint;
}

open T

(*
Some notes:

   * For Pexp_function, we cannot go back to the exact original version
   when there is a default argument, because the default argument is
   translated in the typer. The code, if printed, will not be parsable because
   new generated identifiers are not correct.

   * For Pexp_apply, it is unclear whether arguments are reordered, especially
    when there are optional arguments.

*)


(** Utility functions. *)

let string_is_prefix sub str =
  let sublen = String.length sub in
  String.length str >= sublen && String.sub str 0 sublen = sub

let rec lident_of_path = function
  | Path.Pident id -> Longident.Lident (Ident.name id)
  | Path.Pdot (p, s) -> Longident.Ldot (lident_of_path p, s)
  | Path.Papply (p1, p2) ->
      Longident.Lapply (lident_of_path p1, lident_of_path p2)

let map_loc sub {loc; txt} = {loc = sub.location sub loc; txt}

(** Try a name [$name$0], check if it's free, if not, increment and repeat. *)
let fresh_name s env =
  let rec aux i =
    let name = s ^ Int.to_string i in
    if Env.bound_value name env then aux (i+1)
    else name
  in
  aux 0

(** Extract the [n] patterns from the case of a letop *)
let rec extract_letop_patterns n pat =
  if n = 0 then pat, []
  else begin
    match pat.pat_desc with
    | Tpat_tuple([first; rest]) ->
        let next, others = extract_letop_patterns (n-1) rest in
        first, next :: others
    | _ ->
      let rec anys n =
        if n = 0 then []
        else { pat with pat_desc = Tpat_any } :: anys (n-1)
      in
      { pat with pat_desc = Tpat_any }, anys (n-1)
  end

(** Mapping functions. *)

let constant = function
  | Const_char c -> Pconst_char c
  | Const_string (s,d) -> Pconst_string (s,d)
  | Const_int i -> Pconst_integer (Int.to_string i, None)
  | Const_int32 i -> Pconst_integer (Int32.to_string i, Some 'l')
  | Const_int64 i -> Pconst_integer (Int64.to_string i, Some 'L')
  | Const_nativeint i -> Pconst_integer (Nativeint.to_string i, Some 'n')
  | Const_float f -> Pconst_float (f,None)

let attribute sub a = {
    attr_name = map_loc sub a.attr_name;
    attr_payload = a.attr_payload;
    attr_loc = a.attr_loc
  }

let attributes sub l = List.map (sub.attribute sub) l

let structure sub str =
  List.map (sub.structure_item sub) str.str_items

let open_description sub od =
  let loc = sub.location sub od.open_loc in
  let attrs = sub.attributes sub od.open_attributes in
  Opn.mk ~loc ~attrs
    ~override:od.open_override
    (snd od.open_expr)

let open_declaration sub od =
  let loc = sub.location sub od.open_loc in
  let attrs = sub.attributes sub od.open_attributes in
  Opn.mk ~loc ~attrs
    ~override:od.open_override
    (sub.module_expr sub od.open_expr)

let structure_item sub item =
  let loc = sub.location sub item.str_loc in
  let desc =
    match item.str_desc with
      Tstr_eval (exp, attrs) -> Pstr_eval (sub.expr sub exp, attrs)
    | Tstr_value (rec_flag, list) ->
        Pstr_value (rec_flag, List.map (sub.value_binding sub) list)
    | Tstr_primitive vd ->
        Pstr_primitive (sub.value_description sub vd)
    | Tstr_type (rec_flag, list) ->
        Pstr_type (rec_flag, List.map (sub.type_declaration sub) list)
    | Tstr_typext tyext ->
        Pstr_typext (sub.type_extension sub tyext)
<<<<<<< HEAD
    | Tstr_exception ext ->
        Pstr_exception (sub.extension_constructor sub ext)
    | Tstr_effect _ -> failwith "untypast.structure_item: Tstr_effect"
=======
    | Tstr_effect ext ->
        Pstr_effect (sub.effect_constructor sub ext)
    | Tstr_exception ext ->
        Pstr_exception (sub.type_exception sub ext)
>>>>>>> d658899e
    | Tstr_module mb ->
        Pstr_module (sub.module_binding sub mb)
    | Tstr_recmodule list ->
        Pstr_recmodule (List.map (sub.module_binding sub) list)
    | Tstr_modtype mtd ->
        Pstr_modtype (sub.module_type_declaration sub mtd)
    | Tstr_open od ->
        Pstr_open (sub.open_declaration sub od)
    | Tstr_class list ->
        Pstr_class
          (List.map
             (fun (ci, _) -> sub.class_declaration sub ci)
             list)
    | Tstr_class_type list ->
        Pstr_class_type
          (List.map
             (fun (_id, _name, ct) -> sub.class_type_declaration sub ct)
             list)
    | Tstr_include incl ->
        Pstr_include (sub.include_declaration sub incl)
    | Tstr_attribute x ->
        Pstr_attribute x
  in
  Str.mk ~loc desc

let value_description sub v =
  let loc = sub.location sub v.val_loc in
  let attrs = sub.attributes sub v.val_attributes in
  Val.mk ~loc ~attrs
    ~prim:v.val_prim
    (map_loc sub v.val_name)
    (sub.typ sub v.val_desc)

let module_binding sub mb =
  let loc = sub.location sub mb.mb_loc in
  let attrs = sub.attributes sub mb.mb_attributes in
  Mb.mk ~loc ~attrs
    (map_loc sub mb.mb_name)
    (sub.module_expr sub mb.mb_expr)

let type_parameter sub (ct, v) = (sub.typ sub ct, v)

let type_declaration sub decl =
  let loc = sub.location sub decl.typ_loc in
  let attrs = sub.attributes sub decl.typ_attributes in
  Type.mk ~loc ~attrs
    ~params:(List.map (type_parameter sub) decl.typ_params)
    ~cstrs:(
      List.map
        (fun (ct1, ct2, loc) ->
           (sub.typ sub ct1, sub.typ sub ct2, sub.location sub loc))
        decl.typ_cstrs)
    ~kind:(sub.type_kind sub decl.typ_kind)
    ~priv:decl.typ_private
    ?manifest:(Option.map (sub.typ sub) decl.typ_manifest)
    (map_loc sub decl.typ_name)

let type_kind sub tk = match tk with
  | Ttype_abstract -> Ptype_abstract
  | Ttype_variant list ->
      Ptype_variant (List.map (sub.constructor_declaration sub) list)
  | Ttype_record list ->
      Ptype_record (List.map (sub.label_declaration sub) list)
  | Ttype_open -> Ptype_open

let constructor_arguments sub = function
   | Cstr_tuple l -> Pcstr_tuple (List.map (sub.typ sub) l)
   | Cstr_record l -> Pcstr_record (List.map (sub.label_declaration sub) l)

let constructor_declaration sub cd =
  let loc = sub.location sub cd.cd_loc in
  let attrs = sub.attributes sub cd.cd_attributes in
  Type.constructor ~loc ~attrs
    ~args:(constructor_arguments sub cd.cd_args)
    ?res:(Option.map (sub.typ sub) cd.cd_res)
    (map_loc sub cd.cd_name)

let label_declaration sub ld =
  let loc = sub.location sub ld.ld_loc in
  let attrs = sub.attributes sub ld.ld_attributes in
  Type.field ~loc ~attrs
    ~mut:ld.ld_mutable
    (map_loc sub ld.ld_name)
    (sub.typ sub ld.ld_type)

let type_extension sub tyext =
  let attrs = sub.attributes sub tyext.tyext_attributes in
  Te.mk ~attrs
    ~params:(List.map (type_parameter sub) tyext.tyext_params)
    ~priv:tyext.tyext_private
    (map_loc sub tyext.tyext_txt)
    (List.map (sub.extension_constructor sub) tyext.tyext_constructors)

let type_exception sub tyexn =
  let attrs = sub.attributes sub tyexn.tyexn_attributes in
  Te.mk_exception ~attrs
    (sub.extension_constructor sub tyexn.tyexn_constructor)

let extension_constructor sub ext =
  let loc = sub.location sub ext.ext_loc in
  let attrs = sub.attributes sub ext.ext_attributes in
  Te.constructor ~loc ~attrs
    (map_loc sub ext.ext_name)
    (match ext.ext_kind with
      | Text_decl (args, ret) ->
          Pext_decl (constructor_arguments sub args,
                     Option.map (sub.typ sub) ret)
      | Text_rebind (_p, lid) -> Pext_rebind (map_loc sub lid)
    )

let pattern sub pat =
  let loc = sub.location sub pat.pat_loc in
  (* todo: fix attributes on extras *)
  let attrs = sub.attributes sub pat.pat_attributes in
  let desc =
  match pat with
      { pat_extra=[Tpat_unpack, loc, _attrs]; pat_desc = Tpat_any; _ } ->
        Ppat_unpack { txt = None; loc  }
    | { pat_extra=[Tpat_unpack, _, _attrs]; pat_desc = Tpat_var (_,name); _ } ->
        Ppat_unpack { name with txt = Some name.txt }
    | { pat_extra=[Tpat_type (_path, lid), _, _attrs]; _ } ->
        Ppat_type (map_loc sub lid)
    | { pat_extra= (Tpat_constraint ct, _, _attrs) :: rem; _ } ->
        Ppat_constraint (sub.pat sub { pat with pat_extra=rem },
                         sub.typ sub ct)
    | _ ->
    match pat.pat_desc with
      Tpat_any -> Ppat_any
    | Tpat_var (id, name) ->
        begin
          match (Ident.name id).[0] with
            'A'..'Z' ->
              Ppat_unpack { name with txt = Some name.txt}
          | _ ->
              Ppat_var name
        end

    (* We transform (_ as x) in x if _ and x have the same location.
       The compiler transforms (x:t) into (_ as x : t).
       This avoids transforming a warning 27 into a 26.
     *)
    | Tpat_alias ({pat_desc = Tpat_any; pat_loc}, _id, name)
         when pat_loc = pat.pat_loc ->
       Ppat_var name

    | Tpat_alias (pat, _id, name) ->
        Ppat_alias (sub.pat sub pat, name)
    | Tpat_constant cst -> Ppat_constant (constant cst)
    | Tpat_tuple list ->
        Ppat_tuple (List.map (sub.pat sub) list)
    | Tpat_construct (lid, _, args) ->
        Ppat_construct (map_loc sub lid,
          (match args with
              [] -> None
            | [arg] -> Some (sub.pat sub arg)
            | args ->
                Some
                  (Pat.tuple ~loc
                     (List.map (sub.pat sub) args)
                  )
          ))
    | Tpat_variant (label, pato, _) ->
        Ppat_variant (label, Option.map (sub.pat sub) pato)
    | Tpat_record (list, closed) ->
        Ppat_record (List.map (fun (lid, _, pat) ->
            map_loc sub lid, sub.pat sub pat) list, closed)
    | Tpat_array list -> Ppat_array (List.map (sub.pat sub) list)
    | Tpat_or (p1, p2, _) -> Ppat_or (sub.pat sub p1, sub.pat sub p2)
    | Tpat_lazy p -> Ppat_lazy (sub.pat sub p)
    | Tpat_exception p -> Ppat_exception (sub.pat sub p)
  in
  Pat.mk ~loc ~attrs desc

let exp_extra sub (extra, loc, attrs) sexp =
  let loc = sub.location sub loc in
  let attrs = sub.attributes sub attrs in
  let desc =
    match extra with
      Texp_coerce (cty1, cty2) ->
        Pexp_coerce (sexp,
                     Option.map (sub.typ sub) cty1,
                     sub.typ sub cty2)
    | Texp_constraint cty ->
        Pexp_constraint (sexp, sub.typ sub cty)
    | Texp_poly cto -> Pexp_poly (sexp, Option.map (sub.typ sub) cto)
    | Texp_newtype s -> Pexp_newtype (mkloc s loc, sexp)
  in
  Exp.mk ~loc ~attrs desc

let cases sub l = List.map (sub.case sub) l

let case sub {c_lhs; c_guard; c_rhs} =
  {
   pc_lhs = sub.pat sub c_lhs;
   pc_guard = Option.map (sub.expr sub) c_guard;
   pc_rhs = sub.expr sub c_rhs;
  }

let value_binding sub vb =
  let loc = sub.location sub vb.vb_loc in
  let attrs = sub.attributes sub vb.vb_attributes in
  Vb.mk ~loc ~attrs
    (sub.pat sub vb.vb_pat)
    (sub.expr sub vb.vb_expr)

let expression sub exp =
  let loc = sub.location sub exp.exp_loc in
  let attrs = sub.attributes sub exp.exp_attributes in
  let desc =
    match exp.exp_desc with
      Texp_ident (_path, lid, _) -> Pexp_ident (map_loc sub lid)
    | Texp_constant cst -> Pexp_constant (constant cst)
    | Texp_let (rec_flag, list, exp) ->
        Pexp_let (rec_flag,
          List.map (sub.value_binding sub) list,
          sub.expr sub exp)

    (* Pexp_function can't have a label, so we split in 3 cases. *)
    (* One case, no guard: It's a fun. *)
    | Texp_function { arg_label; cases = [{c_lhs=p; c_guard=None; c_rhs=e}];
          _ } ->
        Pexp_fun (arg_label, None, sub.pat sub p, sub.expr sub e)
    (* No label: it's a function. *)
    | Texp_function { arg_label = Nolabel; cases; _; } ->
        Pexp_function (sub.cases sub cases)
    (* Mix of both, we generate `fun ~label:$name$ -> match $name$ with ...` *)
    | Texp_function { arg_label = Labelled s | Optional s as label; cases;
          _ } ->
        let name = fresh_name s exp.exp_env in
        Pexp_fun (label, None, Pat.var ~loc {loc;txt = name },
          Exp.match_ ~loc (Exp.ident ~loc {loc;txt= Lident name})
                          (sub.cases sub cases))
    | Texp_apply (exp, list) ->
        Pexp_apply (sub.expr sub exp,
          List.fold_right (fun (label, expo) list ->
              match expo with
                None -> list
              | Some exp -> (label, sub.expr sub exp) :: list
          ) list [])
<<<<<<< HEAD
    | Texp_match (exp, cases, exn_cases, _eff_cases, _) ->
      let merged_cases = sub.cases sub cases
        @ (List.map
            (fun c ->
              let uc = sub.case sub c in
              let pat = { uc.pc_lhs
                          with ppat_desc = Ppat_exception uc.pc_lhs }
              in
              { uc with pc_lhs = pat })
            exn_cases)
=======
    | Texp_match (exp, cases, eff_cases, _) ->
      let merged_cases = sub.cases sub cases
        @ List.map
          (fun c ->
            let uc = sub.case sub c in
            let pat = { uc.pc_lhs
                        (* XXX KC: The 2nd argument of Ppat_effect is wrong *)
                        with ppat_desc = Ppat_effect (uc.pc_lhs, uc.pc_lhs) }
            in
            { uc with pc_lhs = pat })
          eff_cases
>>>>>>> d658899e
      in
      Pexp_match (sub.expr sub exp, merged_cases)
    | Texp_try (exp, exn_cases, _eff_cases) ->
        let merged_cases = sub.cases sub exn_cases in
        Pexp_try (sub.expr sub exp, merged_cases)
    | Texp_tuple list ->
        Pexp_tuple (List.map (sub.expr sub) list)
    | Texp_construct (lid, _, args) ->
        Pexp_construct (map_loc sub lid,
          (match args with
              [] -> None
          | [ arg ] -> Some (sub.expr sub arg)
          | args ->
              Some
                (Exp.tuple ~loc (List.map (sub.expr sub) args))
          ))
    | Texp_variant (label, expo) ->
        Pexp_variant (label, Option.map (sub.expr sub) expo)
    | Texp_record { fields; extended_expression; _ } ->
        let list = Array.fold_left (fun l -> function
            | _, Kept _ -> l
            | _, Overridden (lid, exp) -> (lid, sub.expr sub exp) :: l)
            [] fields
        in
        Pexp_record (list, Option.map (sub.expr sub) extended_expression)
    | Texp_field (exp, lid, _label) ->
        Pexp_field (sub.expr sub exp, map_loc sub lid)
    | Texp_setfield (exp1, lid, _label, exp2) ->
        Pexp_setfield (sub.expr sub exp1, map_loc sub lid,
          sub.expr sub exp2)
    | Texp_array list ->
        Pexp_array (List.map (sub.expr sub) list)
    | Texp_ifthenelse (exp1, exp2, expo) ->
        Pexp_ifthenelse (sub.expr sub exp1,
          sub.expr sub exp2,
          Option.map (sub.expr sub) expo)
    | Texp_sequence (exp1, exp2) ->
        Pexp_sequence (sub.expr sub exp1, sub.expr sub exp2)
    | Texp_while (exp1, exp2) ->
        Pexp_while (sub.expr sub exp1, sub.expr sub exp2)
    | Texp_for (_id, name, exp1, exp2, dir, exp3) ->
        Pexp_for (name,
          sub.expr sub exp1, sub.expr sub exp2,
          dir, sub.expr sub exp3)
    | Texp_send (exp, meth, _) ->
        Pexp_send (sub.expr sub exp, match meth with
            Tmeth_name name -> mkloc name loc
          | Tmeth_val id -> mkloc (Ident.name id) loc)
    | Texp_new (_path, lid, _) -> Pexp_new (map_loc sub lid)
    | Texp_instvar (_, path, name) ->
      Pexp_ident ({loc = sub.location sub name.loc ; txt = lident_of_path path})
    | Texp_setinstvar (_, _path, lid, exp) ->
        Pexp_setinstvar (map_loc sub lid, sub.expr sub exp)
    | Texp_override (_, list) ->
        Pexp_override (List.map (fun (_path, lid, exp) ->
              (map_loc sub lid, sub.expr sub exp)
          ) list)
    | Texp_letmodule (_id, name, _pres, mexpr, exp) ->
        Pexp_letmodule (name, sub.module_expr sub mexpr,
          sub.expr sub exp)
    | Texp_letexception (ext, exp) ->
        Pexp_letexception (sub.extension_constructor sub ext,
                           sub.expr sub exp)
    | Texp_assert exp -> Pexp_assert (sub.expr sub exp)
    | Texp_lazy exp -> Pexp_lazy (sub.expr sub exp)
    | Texp_object (cl, _) ->
        Pexp_object (sub.class_structure sub cl)
    | Texp_pack (mexpr) ->
        Pexp_pack (sub.module_expr sub mexpr)
    | Texp_letop {let_; ands; body; _} ->
        let pat, and_pats =
          extract_letop_patterns (List.length ands) body.c_lhs
        in
        let let_ = sub.binding_op sub let_ pat in
        let ands = List.map2 (sub.binding_op sub) ands and_pats in
        let body = sub.expr sub body.c_rhs in
        Pexp_letop {let_; ands; body }
    | Texp_unreachable ->
        Pexp_unreachable
    | Texp_extension_constructor (lid, _) ->
        Pexp_extension ({ txt = "ocaml.extension_constructor"; loc },
                        PStr [ Str.eval ~loc
                                 (Exp.construct ~loc (map_loc sub lid) None)
                             ])
    | Texp_open (od, exp) ->
        Pexp_open (sub.open_declaration sub od, sub.expr sub exp)
  in
  List.fold_right (exp_extra sub) exp.exp_extra
    (Exp.mk ~loc ~attrs desc)

let binding_op sub bop pat =
  let pbop_op = bop.bop_op_name in
  let pbop_pat = sub.pat sub pat in
  let pbop_exp = sub.expr sub bop.bop_exp in
  let pbop_loc = bop.bop_loc in
  {pbop_op; pbop_pat; pbop_exp; pbop_loc}

let package_type sub pack =
  (map_loc sub pack.pack_txt,
    List.map (fun (s, ct) ->
        (s, sub.typ sub ct)) pack.pack_fields)

let module_type_declaration sub mtd =
  let loc = sub.location sub mtd.mtd_loc in
  let attrs = sub.attributes sub mtd.mtd_attributes in
  Mtd.mk ~loc ~attrs
    ?typ:(Option.map (sub.module_type sub) mtd.mtd_type)
    (map_loc sub mtd.mtd_name)

let signature sub sg =
  List.map (sub.signature_item sub) sg.sig_items

let signature_item sub item =
  let loc = sub.location sub item.sig_loc in
  let desc =
    match item.sig_desc with
      Tsig_value v ->
        Psig_value (sub.value_description sub v)
    | Tsig_type (rec_flag, list) ->
        Psig_type (rec_flag, List.map (sub.type_declaration sub) list)
    | Tsig_typesubst list ->
        Psig_typesubst (List.map (sub.type_declaration sub) list)
    | Tsig_typext tyext ->
        Psig_typext (sub.type_extension sub tyext)
<<<<<<< HEAD
    | Tsig_exception ext ->
        Psig_exception (sub.extension_constructor sub ext)
=======
    | Tsig_effect ext ->
        Psig_effect (sub.effect_constructor sub ext)
    | Tsig_exception ext ->
        Psig_exception (sub.type_exception sub ext)
>>>>>>> d658899e
    | Tsig_module md ->
        Psig_module (sub.module_declaration sub md)
    | Tsig_modsubst ms ->
        Psig_modsubst (sub.module_substitution sub ms)
    | Tsig_recmodule list ->
        Psig_recmodule (List.map (sub.module_declaration sub) list)
    | Tsig_modtype mtd ->
        Psig_modtype (sub.module_type_declaration sub mtd)
    | Tsig_open od ->
        Psig_open (sub.open_description sub od)
    | Tsig_include incl ->
        Psig_include (sub.include_description sub incl)
    | Tsig_class list ->
        Psig_class (List.map (sub.class_description sub) list)
    | Tsig_class_type list ->
        Psig_class_type (List.map (sub.class_type_declaration sub) list)
    | Tsig_attribute x ->
        Psig_attribute x
    | Tsig_effect _ -> failwith "Untypeast.signature_item: Tsig_effect"
  in
  Sig.mk ~loc desc

let module_declaration sub md =
  let loc = sub.location sub md.md_loc in
  let attrs = sub.attributes sub md.md_attributes in
  Md.mk ~loc ~attrs
    (map_loc sub md.md_name)
    (sub.module_type sub md.md_type)

let module_substitution sub ms =
  let loc = sub.location sub ms.ms_loc in
  let attrs = sub.attributes sub ms.ms_attributes in
  Ms.mk ~loc ~attrs
    (map_loc sub ms.ms_name)
    (map_loc sub ms.ms_txt)

let include_infos f sub incl =
  let loc = sub.location sub incl.incl_loc in
  let attrs = sub.attributes sub incl.incl_attributes in
  Incl.mk ~loc ~attrs
    (f sub incl.incl_mod)

let include_declaration sub = include_infos sub.module_expr sub
let include_description sub = include_infos sub.module_type sub

let class_infos f sub ci =
  let loc = sub.location sub ci.ci_loc in
  let attrs = sub.attributes sub ci.ci_attributes in
  Ci.mk ~loc ~attrs
    ~virt:ci.ci_virt
    ~params:(List.map (type_parameter sub) ci.ci_params)
    (map_loc sub ci.ci_id_name)
    (f sub ci.ci_expr)

let class_declaration sub = class_infos sub.class_expr sub
let class_description sub = class_infos sub.class_type sub
let class_type_declaration sub = class_infos sub.class_type sub

let functor_parameter sub : functor_parameter -> Parsetree.functor_parameter =
  function
  | Unit -> Unit
  | Named (_, name, mtype) -> Named (name, sub.module_type sub mtype)

let module_type sub mty =
  let loc = sub.location sub mty.mty_loc in
  let attrs = sub.attributes sub mty.mty_attributes in
  let desc = match mty.mty_desc with
      Tmty_ident (_path, lid) -> Pmty_ident (map_loc sub lid)
    | Tmty_alias (_path, lid) -> Pmty_alias (map_loc sub lid)
    | Tmty_signature sg -> Pmty_signature (sub.signature sub sg)
    | Tmty_functor (arg, mtype2) ->
        Pmty_functor (functor_parameter sub arg, sub.module_type sub mtype2)
    | Tmty_with (mtype, list) ->
        Pmty_with (sub.module_type sub mtype,
          List.map (sub.with_constraint sub) list)
    | Tmty_typeof mexpr ->
        Pmty_typeof (sub.module_expr sub mexpr)
  in
  Mty.mk ~loc ~attrs desc

let with_constraint sub (_path, lid, cstr) =
  match cstr with
  | Twith_type decl ->
      Pwith_type (map_loc sub lid, sub.type_declaration sub decl)
  | Twith_module (_path, lid2) ->
      Pwith_module (map_loc sub lid, map_loc sub lid2)
  | Twith_typesubst decl ->
     Pwith_typesubst (map_loc sub lid, sub.type_declaration sub decl)
  | Twith_modsubst (_path, lid2) ->
      Pwith_modsubst (map_loc sub lid, map_loc sub lid2)

let module_expr sub mexpr =
  let loc = sub.location sub mexpr.mod_loc in
  let attrs = sub.attributes sub mexpr.mod_attributes in
  match mexpr.mod_desc with
      Tmod_constraint (m, _, Tmodtype_implicit, _ ) ->
        sub.module_expr sub m
    | _ ->
        let desc = match mexpr.mod_desc with
            Tmod_ident (_p, lid) -> Pmod_ident (map_loc sub lid)
          | Tmod_structure st -> Pmod_structure (sub.structure sub st)
          | Tmod_functor (arg, mexpr) ->
              Pmod_functor
                (functor_parameter sub arg, sub.module_expr sub mexpr)
          | Tmod_apply (mexp1, mexp2, _) ->
              Pmod_apply (sub.module_expr sub mexp1, sub.module_expr sub mexp2)
          | Tmod_constraint (mexpr, _, Tmodtype_explicit mtype, _) ->
              Pmod_constraint (sub.module_expr sub mexpr,
                sub.module_type sub mtype)
          | Tmod_constraint (_mexpr, _, Tmodtype_implicit, _) ->
              assert false
          | Tmod_unpack (exp, _pack) ->
              Pmod_unpack (sub.expr sub exp)
              (* TODO , sub.package_type sub pack) *)
        in
        Mod.mk ~loc ~attrs desc

let class_expr sub cexpr =
  let loc = sub.location sub cexpr.cl_loc in
  let attrs = sub.attributes sub cexpr.cl_attributes in
  let desc = match cexpr.cl_desc with
    | Tcl_constraint ( { cl_desc = Tcl_ident (_path, lid, tyl); _ },
                       None, _, _, _ ) ->
        Pcl_constr (map_loc sub lid,
          List.map (sub.typ sub) tyl)
    | Tcl_structure clstr -> Pcl_structure (sub.class_structure sub clstr)

    | Tcl_fun (label, pat, _pv, cl, _partial) ->
        Pcl_fun (label, None, sub.pat sub pat, sub.class_expr sub cl)

    | Tcl_apply (cl, args) ->
        Pcl_apply (sub.class_expr sub cl,
          List.fold_right (fun (label, expo) list ->
              match expo with
                None -> list
              | Some exp -> (label, sub.expr sub exp) :: list
          ) args [])

    | Tcl_let (rec_flat, bindings, _ivars, cl) ->
        Pcl_let (rec_flat,
          List.map (sub.value_binding sub) bindings,
          sub.class_expr sub cl)

    | Tcl_constraint (cl, Some clty, _vals, _meths, _concrs) ->
        Pcl_constraint (sub.class_expr sub cl,  sub.class_type sub clty)

    | Tcl_open (od, e) ->
        Pcl_open (sub.open_description sub od, sub.class_expr sub e)

    | Tcl_ident _ -> assert false
    | Tcl_constraint (_, None, _, _, _) -> assert false
  in
  Cl.mk ~loc ~attrs desc

let class_type sub ct =
  let loc = sub.location sub ct.cltyp_loc in
  let attrs = sub.attributes sub ct.cltyp_attributes in
  let desc = match ct.cltyp_desc with
      Tcty_signature csg -> Pcty_signature (sub.class_signature sub csg)
    | Tcty_constr (_path, lid, list) ->
        Pcty_constr (map_loc sub lid, List.map (sub.typ sub) list)
    | Tcty_arrow (label, ct, cl) ->
        Pcty_arrow (label, sub.typ sub ct, sub.class_type sub cl)
    | Tcty_open (od, e) ->
        Pcty_open (sub.open_description sub od, sub.class_type sub e)
  in
  Cty.mk ~loc ~attrs desc

let class_signature sub cs =
  {
    pcsig_self = sub.typ sub cs.csig_self;
    pcsig_fields = List.map (sub.class_type_field sub) cs.csig_fields;
  }

let class_type_field sub ctf =
  let loc = sub.location sub ctf.ctf_loc in
  let attrs = sub.attributes sub ctf.ctf_attributes in
  let desc = match ctf.ctf_desc with
      Tctf_inherit ct -> Pctf_inherit (sub.class_type sub ct)
    | Tctf_val (s, mut, virt, ct) ->
        Pctf_val (mkloc s loc, mut, virt, sub.typ sub ct)
    | Tctf_method  (s, priv, virt, ct) ->
        Pctf_method  (mkloc s loc, priv, virt, sub.typ sub ct)
    | Tctf_constraint  (ct1, ct2) ->
        Pctf_constraint (sub.typ sub ct1, sub.typ sub ct2)
    | Tctf_attribute x -> Pctf_attribute x
  in
  Ctf.mk ~loc ~attrs desc

let core_type sub ct =
  let loc = sub.location sub ct.ctyp_loc in
  let attrs = sub.attributes sub ct.ctyp_attributes in
  let desc = match ct.ctyp_desc with
      Ttyp_any -> Ptyp_any
    | Ttyp_var s -> Ptyp_var s
    | Ttyp_arrow (label, ct1, ct2) ->
        Ptyp_arrow (label, sub.typ sub ct1, sub.typ sub ct2)
    | Ttyp_tuple list -> Ptyp_tuple (List.map (sub.typ sub) list)
    | Ttyp_constr (_path, lid, list) ->
        Ptyp_constr (map_loc sub lid,
          List.map (sub.typ sub) list)
    | Ttyp_object (list, o) ->
        Ptyp_object
          (List.map (sub.object_field sub) list, o)
    | Ttyp_class (_path, lid, list) ->
        Ptyp_class (map_loc sub lid, List.map (sub.typ sub) list)
    | Ttyp_alias (ct, s) ->
        Ptyp_alias (sub.typ sub ct, s)
    | Ttyp_variant (list, bool, labels) ->
        Ptyp_variant (List.map (sub.row_field sub) list, bool, labels)
    | Ttyp_poly (list, ct) ->
        let list = List.map (fun v -> mkloc v loc) list in
        Ptyp_poly (list, sub.typ sub ct)
    | Ttyp_package pack -> Ptyp_package (sub.package_type sub pack)
  in
  Typ.mk ~loc ~attrs desc

let class_structure sub cs =
  let rec remove_self = function
    | { pat_desc = Tpat_alias (p, id, _s) }
      when string_is_prefix "selfpat-" (Ident.name id) ->
        remove_self p
    | p -> p
  in
  { pcstr_self = sub.pat sub (remove_self cs.cstr_self);
    pcstr_fields = List.map (sub.class_field sub) cs.cstr_fields;
  }

let row_field sub {rf_loc; rf_desc; rf_attributes;} =
  let loc = sub.location sub rf_loc in
  let attrs = sub.attributes sub rf_attributes in
  let desc = match rf_desc with
    | Ttag (label, bool, list) ->
        Rtag (label, bool, List.map (sub.typ sub) list)
    | Tinherit ct -> Rinherit (sub.typ sub ct)
  in
  Rf.mk ~loc ~attrs desc

let object_field sub {of_loc; of_desc; of_attributes;} =
  let loc = sub.location sub of_loc in
  let attrs = sub.attributes sub of_attributes in
  let desc = match of_desc with
    | OTtag (label, ct) ->
        Otag (label, sub.typ sub ct)
    | OTinherit ct -> Oinherit (sub.typ sub ct)
  in
  Of.mk ~loc ~attrs desc

and is_self_pat = function
  | { pat_desc = Tpat_alias(_pat, id, _) } ->
      string_is_prefix "self-" (Ident.name id)
  | _ -> false

let class_field sub cf =
  let loc = sub.location sub cf.cf_loc in
  let attrs = sub.attributes sub cf.cf_attributes in
  let desc = match cf.cf_desc with
      Tcf_inherit (ovf, cl, super, _vals, _meths) ->
        Pcf_inherit (ovf, sub.class_expr sub cl,
                     Option.map (fun v -> mkloc v loc) super)
    | Tcf_constraint (cty, cty') ->
        Pcf_constraint (sub.typ sub cty, sub.typ sub cty')
    | Tcf_val (lab, mut, _, Tcfk_virtual cty, _) ->
        Pcf_val (lab, mut, Cfk_virtual (sub.typ sub cty))
    | Tcf_val (lab, mut, _, Tcfk_concrete (o, exp), _) ->
        Pcf_val (lab, mut, Cfk_concrete (o, sub.expr sub exp))
    | Tcf_method (lab, priv, Tcfk_virtual cty) ->
        Pcf_method (lab, priv, Cfk_virtual (sub.typ sub cty))
    | Tcf_method (lab, priv, Tcfk_concrete (o, exp)) ->
        let remove_fun_self = function
          | { exp_desc =
              Texp_function { arg_label = Nolabel; cases = [case]; _ } }
            when is_self_pat case.c_lhs && case.c_guard = None -> case.c_rhs
          | e -> e
        in
        let exp = remove_fun_self exp in
        Pcf_method (lab, priv, Cfk_concrete (o, sub.expr sub exp))
    | Tcf_initializer exp ->
        let remove_fun_self = function
          | { exp_desc =
              Texp_function { arg_label = Nolabel; cases = [case]; _ } }
            when is_self_pat case.c_lhs && case.c_guard = None -> case.c_rhs
          | e -> e
        in
        let exp = remove_fun_self exp in
        Pcf_initializer (sub.expr sub exp)
    | Tcf_attribute x -> Pcf_attribute x
  in
  Cf.mk ~loc ~attrs desc

let location _sub l = l

let default_mapper =
  {
    attribute = attribute;
    attributes = attributes;
    binding_op = binding_op;
    structure = structure;
    structure_item = structure_item;
    module_expr = module_expr;
    signature = signature;
    signature_item = signature_item;
    module_type = module_type;
    with_constraint = with_constraint;
    class_declaration = class_declaration;
    class_expr = class_expr;
    class_field = class_field;
    class_structure = class_structure;
    class_type = class_type;
    class_type_field = class_type_field;
    class_signature = class_signature;
    class_type_declaration = class_type_declaration;
    class_description = class_description;
    type_declaration = type_declaration;
    type_kind = type_kind;
    typ = core_type;
    type_extension = type_extension;
    type_exception = type_exception;
    extension_constructor = extension_constructor;
    value_description = value_description;
    pat = pattern;
    expr = expression;
    module_declaration = module_declaration;
    module_substitution = module_substitution;
    module_type_declaration = module_type_declaration;
    module_binding = module_binding;
    package_type = package_type ;
    open_declaration = open_declaration;
    open_description = open_description;
    include_description = include_description;
    include_declaration = include_declaration;
    value_binding = value_binding;
    constructor_declaration = constructor_declaration;
    label_declaration = label_declaration;
    cases = cases;
    case = case;
    location = location;
    row_field = row_field ;
    object_field = object_field ;
  }

let untype_structure ?(mapper=default_mapper) structure =
  mapper.structure mapper structure

let untype_signature ?(mapper=default_mapper) signature =
  mapper.signature mapper signature<|MERGE_RESOLUTION|>--- conflicted
+++ resolved
@@ -178,16 +178,9 @@
         Pstr_type (rec_flag, List.map (sub.type_declaration sub) list)
     | Tstr_typext tyext ->
         Pstr_typext (sub.type_extension sub tyext)
-<<<<<<< HEAD
-    | Tstr_exception ext ->
-        Pstr_exception (sub.extension_constructor sub ext)
-    | Tstr_effect _ -> failwith "untypast.structure_item: Tstr_effect"
-=======
-    | Tstr_effect ext ->
-        Pstr_effect (sub.effect_constructor sub ext)
     | Tstr_exception ext ->
         Pstr_exception (sub.type_exception sub ext)
->>>>>>> d658899e
+    | Tstr_effect _ -> failwith "Untypeast.Tstr_effect: impossible"
     | Tstr_module mb ->
         Pstr_module (sub.module_binding sub mb)
     | Tstr_recmodule list ->
@@ -427,32 +420,8 @@
                 None -> list
               | Some exp -> (label, sub.expr sub exp) :: list
           ) list [])
-<<<<<<< HEAD
-    | Texp_match (exp, cases, exn_cases, _eff_cases, _) ->
-      let merged_cases = sub.cases sub cases
-        @ (List.map
-            (fun c ->
-              let uc = sub.case sub c in
-              let pat = { uc.pc_lhs
-                          with ppat_desc = Ppat_exception uc.pc_lhs }
-              in
-              { uc with pc_lhs = pat })
-            exn_cases)
-=======
-    | Texp_match (exp, cases, eff_cases, _) ->
-      let merged_cases = sub.cases sub cases
-        @ List.map
-          (fun c ->
-            let uc = sub.case sub c in
-            let pat = { uc.pc_lhs
-                        (* XXX KC: The 2nd argument of Ppat_effect is wrong *)
-                        with ppat_desc = Ppat_effect (uc.pc_lhs, uc.pc_lhs) }
-            in
-            { uc with pc_lhs = pat })
-          eff_cases
->>>>>>> d658899e
-      in
-      Pexp_match (sub.expr sub exp, merged_cases)
+    | Texp_match (exp, cases, _eff_cases, _) ->
+        Pexp_match (sub.expr sub exp, sub.cases sub cases)
     | Texp_try (exp, exn_cases, _eff_cases) ->
         let merged_cases = sub.cases sub exn_cases in
         Pexp_try (sub.expr sub exp, merged_cases)
@@ -575,15 +544,8 @@
         Psig_typesubst (List.map (sub.type_declaration sub) list)
     | Tsig_typext tyext ->
         Psig_typext (sub.type_extension sub tyext)
-<<<<<<< HEAD
-    | Tsig_exception ext ->
-        Psig_exception (sub.extension_constructor sub ext)
-=======
-    | Tsig_effect ext ->
-        Psig_effect (sub.effect_constructor sub ext)
     | Tsig_exception ext ->
         Psig_exception (sub.type_exception sub ext)
->>>>>>> d658899e
     | Tsig_module md ->
         Psig_module (sub.module_declaration sub md)
     | Tsig_modsubst ms ->
