(**************************************************************************)
(*                                                                        *)
(*                                 OCaml                                  *)
(*                                                                        *)
(*             Xavier Leroy, projet Cristal, INRIA Rocquencourt           *)
(*                                                                        *)
(*   Copyright 1996 Institut National de Recherche en Informatique et     *)
(*     en Automatique.                                                    *)
(*                                                                        *)
(*   All rights reserved.  This file is distributed under the terms of    *)
(*   the GNU Lesser General Public License version 2.1, with the          *)
(*   special exception on linking described in the file LICENSE.          *)
(*                                                                        *)
(**************************************************************************)

(* Typechecking for the core language *)

open Misc
open Asttypes
open Parsetree
open Types
open Typedtree
open Btype
open Ctype

type type_forcing_context =
  | If_conditional
  | If_no_else_branch
  | While_loop_conditional
  | While_loop_body
  | For_loop_start_index
  | For_loop_stop_index
  | For_loop_body
  | Assert_condition
  | Sequence_left_hand_side
  | When_guard

type type_expected = {
  ty: type_expr;
  explanation: type_forcing_context option;
}

type existential_restriction =
  | At_toplevel (** no existential types at the toplevel *)
  | In_group (** nor with let ... and ... *)
  | In_rec (** or recursive definition *)
  | With_attributes (** or let[@any_attribute] = ... *)
  | In_class_args (** or in class arguments *)
  | In_class_def  (** or in [class c = let ... in ...] *)
  | In_self_pattern (** or in self pattern *)

type error =
  | Constructor_arity_mismatch of Longident.t * int * int
  | Label_mismatch of Longident.t * Ctype.Unification_trace.t
  | Pattern_type_clash of Ctype.Unification_trace.t * pattern_desc option
  | Or_pattern_type_clash of Ident.t * Ctype.Unification_trace.t
  | Multiply_bound_variable of string
  | Orpat_vars of Ident.t * Ident.t list
  | Expr_type_clash of
      Ctype.Unification_trace.t * type_forcing_context option
      * expression_desc option
  | Apply_non_function of type_expr
  | Apply_wrong_label of arg_label * type_expr
  | Label_multiply_defined of string
  | Label_missing of Ident.t list
  | Label_not_mutable of Longident.t
  | Wrong_name of
      string * type_expected * string * Path.t * string * string list
  | Name_type_mismatch of
      string * Longident.t * (Path.t * Path.t) * (Path.t * Path.t) list
  | Invalid_format of string
  | Undefined_method of type_expr * string * string list option
  | Undefined_inherited_method of string * string list
  | Virtual_class of Longident.t
  | Private_type of type_expr
  | Private_label of Longident.t * type_expr
  | Private_constructor of constructor_description * type_expr
  | Unbound_instance_variable of string * string list
  | Instance_variable_not_mutable of string
  | Not_subtype of Ctype.Unification_trace.t * Ctype.Unification_trace.t
  | Outside_class
  | Value_multiply_overridden of string
  | Coercion_failure of
      type_expr * type_expr * Ctype.Unification_trace.t * bool
  | Too_many_arguments of bool * type_expr * type_forcing_context option
  | Abstract_wrong_label of arg_label * type_expr * type_forcing_context option
  | Scoping_let_module of string * type_expr
  | Not_a_variant_type of Longident.t
  | Incoherent_label_order
  | Less_general of string * Ctype.Unification_trace.t
  | Modules_not_allowed
  | Cannot_infer_signature
  | Not_a_packed_module of type_expr
  | Unexpected_existential of existential_restriction * string * string list
  | Invalid_interval
  | Invalid_for_loop_index
  | No_value_clauses
  | Exception_pattern_disallowed
  | Mixed_value_and_exception_patterns_under_guard
  | Effect_pattern_below_toplevel
  | Invalid_continuation_pattern
  | Inlined_record_escape
  | Inlined_record_expected
  | Unrefuted_pattern of pattern
  | Invalid_extension_constructor_payload
  | Not_an_extension_constructor
  | Literal_overflow of string
  | Unknown_literal of string * char
  | Illegal_letrec_pat
  | Illegal_letrec_expr
  | Illegal_class_expr
  | Empty_pattern
  | Letop_type_clash of string * Ctype.Unification_trace.t
  | Andop_type_clash of string * Ctype.Unification_trace.t
  | Bindings_type_clash of Ctype.Unification_trace.t

exception Error of Location.t * Env.t * error
exception Error_forward of Location.error

(* Forward declaration, to be filled in by Typemod.type_module *)

let type_module =
  ref ((fun _env _md -> assert false) :
       Env.t -> Parsetree.module_expr -> Typedtree.module_expr)

(* Forward declaration, to be filled in by Typemod.type_open *)

let type_open :
  (?used_slot:bool ref -> override_flag -> Env.t -> Location.t ->
   Longident.t loc -> Path.t * Env.t)
    ref =
  ref (fun ?used_slot:_ _ -> assert false)

let type_open_decl :
  (?used_slot:bool ref -> Env.t -> Parsetree.open_declaration
   -> open_declaration * Types.signature * Env.t)
    ref =
  ref (fun ?used_slot:_ _ -> assert false)

(* Forward declaration, to be filled in by Typemod.type_package *)

let type_package =
  ref (fun _ -> assert false)

(* Forward declaration, to be filled in by Typeclass.class_structure *)
let type_object =
  ref (fun _env _s -> assert false :
       Env.t -> Location.t -> Parsetree.class_structure ->
         Typedtree.class_structure * Types.class_signature * string list)

(*
  Saving and outputting type information.
  We keep these function names short, because they have to be
  called each time we create a record of type [Typedtree.expression]
  or [Typedtree.pattern] that will end up in the typed AST.
*)
let re node =
  Cmt_format.add_saved_type (Cmt_format.Partial_expression node);
  Stypes.record (Stypes.Ti_expr node);
  node
;;
let rp node =
  Cmt_format.add_saved_type (Cmt_format.Partial_pattern node);
  Stypes.record (Stypes.Ti_pat node);
  node
;;


type recarg =
  | Allowed
  | Required
  | Rejected


let mk_expected ?explanation ty = { ty; explanation; }

let case lhs rhs =
  {c_lhs = lhs; c_cont = None; c_guard = None; c_rhs = rhs}

<<<<<<< HEAD
(* Upper approximation of free identifiers on the parse tree *)

let iter_expression f e =

  let rec expr e =
    f e;
    match e.pexp_desc with
    | Pexp_extension _ (* we don't iterate under extension point *)
    | Pexp_ident _
    | Pexp_new _
    | Pexp_constant _ -> ()
    | Pexp_function pel -> List.iter case pel
    | Pexp_fun (_, eo, _, e) -> may expr eo; expr e
    | Pexp_apply (e, lel) -> expr e; List.iter (fun (_, e) -> expr e) lel
    | Pexp_let (_, pel, e) ->  expr e; List.iter binding pel
    | Pexp_match (e, pel)
    | Pexp_try (e, pel) -> expr e; List.iter case pel
    | Pexp_array el
    | Pexp_tuple el -> List.iter expr el
    | Pexp_construct (_, eo)
    | Pexp_variant (_, eo) -> may expr eo
    | Pexp_record (iel, eo) ->
        may expr eo; List.iter (fun (_, e) -> expr e) iel
    | Pexp_open (_, _, e)
    | Pexp_newtype (_, e)
    | Pexp_poly (e, _)
    | Pexp_lazy e
    | Pexp_assert e
    | Pexp_setinstvar (_, e)
    | Pexp_send (e, _)
    | Pexp_constraint (e, _)
    | Pexp_coerce (e, _, _)
    | Pexp_letexception (_, e)
    | Pexp_field (e, _) -> expr e
    | Pexp_while (e1, e2)
    | Pexp_sequence (e1, e2)
    | Pexp_setfield (e1, _, e2) -> expr e1; expr e2
    | Pexp_ifthenelse (e1, e2, eo) -> expr e1; expr e2; may expr eo
    | Pexp_for (_, e1, e2, _, e3) -> expr e1; expr e2; expr e3
    | Pexp_override sel -> List.iter (fun (_, e) -> expr e) sel
    | Pexp_letmodule (_, me, e) -> expr e; module_expr me
    | Pexp_object { pcstr_fields = fs } -> List.iter class_field fs
    | Pexp_pack me -> module_expr me
    | Pexp_unreachable -> ()

  and case {pc_lhs = _; pc_guard; pc_rhs} =
    may expr pc_guard;
    expr pc_rhs

  and binding x =
    expr x.pvb_expr

  and module_expr me =
    match me.pmod_desc with
    | Pmod_extension _
    | Pmod_ident _ -> ()
    | Pmod_structure str -> List.iter structure_item str
    | Pmod_constraint (me, _)
    | Pmod_functor (_, _, me) -> module_expr me
    | Pmod_apply (me1, me2) -> module_expr me1; module_expr me2
    | Pmod_unpack e -> expr e


  and structure_item str =
    match str.pstr_desc with
    | Pstr_eval (e, _) -> expr e
    | Pstr_value (_, pel) -> List.iter binding pel
    | Pstr_primitive _
    | Pstr_type _
    | Pstr_typext _
    | Pstr_exception _
    | Pstr_modtype _
    | Pstr_open _
    | Pstr_class_type _
    | Pstr_attribute _
    | Pstr_extension _ -> ()
    | Pstr_include {pincl_mod = me}
    | Pstr_module {pmb_expr = me} -> module_expr me
    | Pstr_recmodule l -> List.iter (fun x -> module_expr x.pmb_expr) l
    | Pstr_class cdl -> List.iter (fun c -> class_expr c.pci_expr) cdl

  and class_expr ce =
    match ce.pcl_desc with
    | Pcl_constr _ -> ()
    | Pcl_structure { pcstr_fields = fs } -> List.iter class_field fs
    | Pcl_fun (_, eo, _,  ce) -> may expr eo; class_expr ce
    | Pcl_apply (ce, lel) ->
        class_expr ce; List.iter (fun (_, e) -> expr e) lel
    | Pcl_let (_, pel, ce) ->
        List.iter binding pel; class_expr ce
    | Pcl_open (_, _, ce)
    | Pcl_constraint (ce, _) -> class_expr ce
    | Pcl_extension _ -> ()

  and class_field cf =
    match cf.pcf_desc with
    | Pcf_inherit (_, ce, _) -> class_expr ce
    | Pcf_val (_, _, Cfk_virtual _)
    | Pcf_method (_, _, Cfk_virtual _ ) | Pcf_constraint _ -> ()
    | Pcf_val (_, _, Cfk_concrete (_, e))
    | Pcf_method (_, _, Cfk_concrete (_, e)) -> expr e
    | Pcf_initializer e -> expr e
    | Pcf_attribute _ | Pcf_extension _ -> ()

  in
  expr e


let all_idents_cases el =
  let idents = Hashtbl.create 8 in
  let f = function
    | {pexp_desc=Pexp_ident { txt = Longident.Lident id; _ }; _} ->
        Hashtbl.replace idents id ()
    | _ -> ()
  in
  List.iter
    (fun cp ->
      may (iter_expression f) cp.pc_guard;
      iter_expression f cp.pc_rhs
    )
    el;
  Hashtbl.fold (fun x () rest -> x :: rest) idents []

=======
>>>>>>> d658899e

(* Typing of constants *)

let type_constant = function
    Const_int _ -> instance Predef.type_int
  | Const_char _ -> instance Predef.type_char
  | Const_string _ -> instance Predef.type_string
  | Const_float _ -> instance Predef.type_float
  | Const_int32 _ -> instance Predef.type_int32
  | Const_int64 _ -> instance Predef.type_int64
  | Const_nativeint _ -> instance Predef.type_nativeint

let constant : Parsetree.constant -> (Asttypes.constant, error) result =
  function
  | Pconst_integer (i,None) ->
     begin
       try Ok (Const_int (Misc.Int_literal_converter.int i))
       with Failure _ -> Error (Literal_overflow "int")
     end
  | Pconst_integer (i,Some 'l') ->
     begin
       try Ok (Const_int32 (Misc.Int_literal_converter.int32 i))
       with Failure _ -> Error (Literal_overflow "int32")
     end
  | Pconst_integer (i,Some 'L') ->
     begin
       try Ok (Const_int64 (Misc.Int_literal_converter.int64 i))
       with Failure _ -> Error (Literal_overflow "int64")
     end
  | Pconst_integer (i,Some 'n') ->
     begin
       try Ok (Const_nativeint (Misc.Int_literal_converter.nativeint i))
       with Failure _ -> Error (Literal_overflow "nativeint")
     end
  | Pconst_integer (i,Some c) -> Error (Unknown_literal (i, c))
  | Pconst_char c -> Ok (Const_char c)
  | Pconst_string (s,d) -> Ok (Const_string (s,d))
  | Pconst_float (f,None)-> Ok (Const_float f)
  | Pconst_float (f,Some c) -> Error (Unknown_literal (f, c))

let constant_or_raise env loc cst =
  match constant cst with
  | Ok c -> c
  | Error err -> raise (Error (loc, env, err))

(* Specific version of type_option, using newty rather than newgenty *)

let type_option ty =
  newty (Tconstr(Predef.path_option,[ty], ref Mnil))

let mkexp exp_desc exp_type exp_loc exp_env =
  { exp_desc; exp_type; exp_loc; exp_env; exp_extra = []; exp_attributes = [] }

let option_none env ty loc =
  let lid = Longident.Lident "None" in
  let cnone = Env.find_ident_constructor Predef.ident_none env in
  mkexp (Texp_construct(mknoloc lid, cnone, [])) ty loc env

let option_some env texp =
  let lid = Longident.Lident "Some" in
  let csome = Env.find_ident_constructor Predef.ident_some env in
  mkexp ( Texp_construct(mknoloc lid , csome, [texp]) )
    (type_option texp.exp_type) texp.exp_loc texp.exp_env

let extract_option_type env ty =
  match expand_head env ty with {desc = Tconstr(path, [ty], _)}
    when Path.same path Predef.path_option -> ty
  | _ -> assert false

let extract_concrete_record env ty =
  match extract_concrete_typedecl env ty with
    (p0, p, {type_kind=Type_record (fields, _)}) -> (p0, p, fields)
  | _ -> raise Not_found

let extract_concrete_variant env ty =
  match extract_concrete_typedecl env ty with
    (p0, p, {type_kind=Type_variant cstrs}) -> (p0, p, cstrs)
  | (p0, p, {type_kind=Type_open}) -> (p0, p, [])
  | _ -> raise Not_found

let extract_label_names env ty =
  try
    let (_, _,fields) = extract_concrete_record env ty in
    List.map (fun l -> l.Types.ld_id) fields
  with Not_found ->
    assert false

(* Typing of patterns *)

(* unification inside type_exp and type_expect *)
let unify_exp_types loc env ty expected_ty =
  (* Format.eprintf "@[%a@ %a@]@." Printtyp.raw_type_expr exp.exp_type
    Printtyp.raw_type_expr expected_ty; *)
  try
    unify env ty expected_ty
  with
    Unify trace ->
      raise(Error(loc, env, Expr_type_clash(trace, None, None)))
  | Tags(l1,l2) ->
      raise(Typetexp.Error(loc, env, Typetexp.Variant_tags (l1, l2)))

(* level at which to create the local type declarations *)
let gadt_equations_level = ref None
let get_gadt_equations_level () =
  match !gadt_equations_level with
    Some y -> y
  | None -> assert false

(* unification inside type_pat*)
let unify_pat_types ?(refine=false) loc env ty ty' =
  try
    if refine then
      unify_gadt ~equations_level:(get_gadt_equations_level ()) env ty ty'
    else
      unify !env ty ty'
  with
  | Unify trace ->
      raise(Error(loc, !env, Pattern_type_clash(trace, None)))
  | Tags(l1,l2) ->
      raise(Typetexp.Error(loc, !env, Typetexp.Variant_tags (l1, l2)))

let unify_pat ?refine env pat expected_ty =
  try unify_pat_types ?refine pat.pat_loc env pat.pat_type expected_ty
  with Error (loc, env, Pattern_type_clash(trace, None)) ->
    raise(Error(loc, env, Pattern_type_clash(trace, Some pat.pat_desc)))

(* Creating new conjunctive types is not allowed when typing patterns *)
(* make all Reither present in open variants *)
let finalize_variant pat =
  match pat.pat_desc with
    Tpat_variant(tag, opat, r) ->
      let row =
        match expand_head pat.pat_env pat.pat_type with
          {desc = Tvariant row} -> r := row; row_repr row
        | _ -> assert false
      in
      begin match row_field tag row with
      | Rabsent -> () (* assert false *)
      | Reither (true, [], _, e) when not row.row_closed ->
          set_row_field e (Rpresent None)
      | Reither (false, ty::tl, _, e) when not row.row_closed ->
          set_row_field e (Rpresent (Some ty));
          begin match opat with None -> assert false
          | Some pat ->
              let env = ref pat.pat_env in
              List.iter (unify_pat env pat) (ty::tl)
          end
      | Reither (c, _l, true, e) when not (row_fixed row) ->
          set_row_field e (Reither (c, [], false, ref None))
      | _ -> ()
      end;
      (* Force check of well-formedness   WHY? *)
      (* unify_pat pat.pat_env pat
        (newty(Tvariant{row_fields=[]; row_more=newvar(); row_closed=false;
                        row_bound=(); row_fixed=false; row_name=None})); *)
  | _ -> ()

let has_variants p =
  exists_pattern
    (function {pat_desc=Tpat_variant _} -> true | _ -> false)
    p

(* pattern environment *)
type pattern_variable =
  {
    pv_id: Ident.t;
    pv_type: type_expr;
    pv_loc: Location.t;
    pv_as_var: bool;
    pv_attributes: attributes;
  }

type module_variable =
  string loc * Location.t

let pattern_variables = ref ([] : pattern_variable list)
let pattern_force = ref ([] : (unit -> unit) list)
let pattern_scope = ref (None : Annot.ident option);;
let allow_modules = ref false
let module_variables = ref ([] : module_variable list)
let reset_pattern scope allow =
  pattern_variables := [];
  pattern_force := [];
  pattern_scope := scope;
  allow_modules := allow;
  module_variables := [];
;;

let maybe_add_pattern_variables_ghost loc_let env pv =
  List.fold_right
    (fun {pv_id; _} env ->
       let name = Ident.name pv_id in
       if Env.bound_value name env then env
       else begin
         Env.enter_unbound_value name
           (Val_unbound_ghost_recursive loc_let) env
       end
    ) pv env

let enter_variable ?(is_module=false) ?(is_as_variable=false) loc name ty
    attrs =
  if List.exists (fun {pv_id; _} -> Ident.name pv_id = name.txt)
      !pattern_variables
  then raise(Error(loc, Env.empty, Multiply_bound_variable name.txt));
  let id = Ident.create_local name.txt in
  pattern_variables :=
    {pv_id = id;
     pv_type = ty;
     pv_loc = loc;
     pv_as_var = is_as_variable;
     pv_attributes = attrs} :: !pattern_variables;
  if is_module then begin
    (* Note: unpack patterns enter a variable of the same name *)
    if not !allow_modules then
      raise (Error (loc, Env.empty, Modules_not_allowed));
    module_variables := (name, loc) :: !module_variables
  end else begin
    (* moved to genannot *)
    Option.iter
      (fun s -> Stypes.record (Stypes.An_ident (name.loc, name.txt, s)))
      !pattern_scope
  end;
  id

let sort_pattern_variables vs =
  List.sort
    (fun {pv_id = x; _} {pv_id = y; _} ->
      Stdlib.compare (Ident.name x) (Ident.name y))
    vs

let enter_orpat_variables loc env  p1_vs p2_vs =
  (* unify_vars operate on sorted lists *)

  let p1_vs = sort_pattern_variables p1_vs
  and p2_vs = sort_pattern_variables p2_vs in

  let rec unify_vars p1_vs p2_vs =
    let vars vs = List.map (fun {pv_id; _} -> pv_id) vs in
    match p1_vs, p2_vs with
      | {pv_id = x1; pv_type = t1; _}::rem1, {pv_id = x2; pv_type = t2; _}::rem2
        when Ident.equal x1 x2 ->
          if x1==x2 then
            unify_vars rem1 rem2
          else begin
            begin try
              unify_var env (newvar ()) t1;
              unify env t1 t2
            with
            | Unify trace ->
                raise(Error(loc, env, Or_pattern_type_clash(x1, trace)))
            end;
          (x2,x1)::unify_vars rem1 rem2
          end
      | [],[] -> []
      | {pv_id; _}::_, [] | [],{pv_id; _}::_ ->
          raise (Error (loc, env, Orpat_vars (pv_id, [])))
      | {pv_id = x; _}::_, {pv_id = y; _}::_ ->
          let err =
            if Ident.name x < Ident.name y
            then Orpat_vars (x, vars p2_vs)
            else Orpat_vars (y, vars p1_vs) in
          raise (Error (loc, env, err)) in
  unify_vars p1_vs p2_vs

let rec build_as_type env p =
  match p.pat_desc with
    Tpat_alias(p1,_, _) -> build_as_type env p1
  | Tpat_tuple pl ->
      let tyl = List.map (build_as_type env) pl in
      newty (Ttuple tyl)
  | Tpat_construct(_, cstr, pl) ->
      let keep = cstr.cstr_private = Private || cstr.cstr_existentials <> [] in
      if keep then p.pat_type else
      let tyl = List.map (build_as_type env) pl in
      let ty_args, ty_res = instance_constructor cstr in
      List.iter2 (fun (p,ty) -> unify_pat env {p with pat_type = ty})
        (List.combine pl tyl) ty_args;
      ty_res
  | Tpat_variant(l, p', _) ->
      let ty = Option.map (build_as_type env) p' in
      newty (Tvariant{row_fields=[l, Rpresent ty]; row_more=newvar();
                      row_bound=(); row_name=None;
                      row_fixed=None; row_closed=false})
  | Tpat_record (lpl,_) ->
      let lbl = snd3 (List.hd lpl) in
      if lbl.lbl_private = Private then p.pat_type else
      let ty = newvar () in
      let ppl = List.map (fun (_, l, p) -> l.lbl_pos, p) lpl in
      let do_label lbl =
        let _, ty_arg, ty_res = instance_label false lbl in
        unify_pat env {p with pat_type = ty} ty_res;
        let refinable =
          lbl.lbl_mut = Immutable && List.mem_assoc lbl.lbl_pos ppl &&
          match (repr lbl.lbl_arg).desc with Tpoly _ -> false | _ -> true in
        if refinable then begin
          let arg = List.assoc lbl.lbl_pos ppl in
          unify_pat env {arg with pat_type = build_as_type env arg} ty_arg
        end else begin
          let _, ty_arg', ty_res' = instance_label false lbl in
          unify !env ty_arg ty_arg';
          unify_pat env p ty_res'
        end in
      Array.iter do_label lbl.lbl_all;
      ty
  | Tpat_or(p1, p2, row) ->
      begin match row with
        None ->
          let ty1 = build_as_type env p1 and ty2 = build_as_type env p2 in
          unify_pat env {p2 with pat_type = ty2} ty1;
          ty1
      | Some row ->
          let row = row_repr row in
          newty (Tvariant{row with row_closed=false; row_more=newvar()})
      end
  | Tpat_any | Tpat_var _ | Tpat_constant _
  | Tpat_array _ | Tpat_lazy _ | Tpat_exception _ -> p.pat_type

let build_or_pat env loc lid =
  let path, decl = Env.lookup_type ~loc:lid.loc lid.txt env in
  let tyl = List.map (fun _ -> newvar()) decl.type_params in
  let row0 =
    let ty = expand_head env (newty(Tconstr(path, tyl, ref Mnil))) in
    match ty.desc with
      Tvariant row when static_row row -> row
    | _ -> raise(Error(lid.loc, env, Not_a_variant_type lid.txt))
  in
  let pats, fields =
    List.fold_left
      (fun (pats,fields) (l,f) ->
        match row_field_repr f with
          Rpresent None ->
            (l,None) :: pats,
            (l, Reither(true,[], true, ref None)) :: fields
        | Rpresent (Some ty) ->
            (l, Some {pat_desc=Tpat_any; pat_loc=Location.none; pat_env=env;
                      pat_type=ty; pat_extra=[]; pat_attributes=[]})
            :: pats,
            (l, Reither(false, [ty], true, ref None)) :: fields
        | _ -> pats, fields)
      ([],[]) (row_repr row0).row_fields in
  let row =
    { row_fields = List.rev fields; row_more = newvar(); row_bound = ();
      row_closed = false; row_fixed = None; row_name = Some (path, tyl) }
  in
  let ty = newty (Tvariant row) in
  let gloc = {loc with Location.loc_ghost=true} in
  let row' = ref {row with row_more=newvar()} in
  let pats =
    List.map
      (fun (l,p) ->
        {pat_desc=Tpat_variant(l,p,row'); pat_loc=gloc;
         pat_env=env; pat_type=ty; pat_extra=[]; pat_attributes=[]})
      pats
  in
  match pats with
    [] ->
      (* empty polymorphic variants: not possible with the concrete language
         but valid at the ast level *)
      raise(Error(lid.loc, env, Not_a_variant_type lid.txt))
  | pat :: pats ->
      let r =
        List.fold_left
          (fun pat pat0 ->
            {pat_desc=Tpat_or(pat0,pat,Some row0); pat_extra=[];
             pat_loc=gloc; pat_env=env; pat_type=ty; pat_attributes=[]})
          pat pats in
      (path, rp { r with pat_loc = loc },ty)

let split_cases env cases =
  let add_case lst case = function
    | None -> lst
    | Some c_lhs -> { case with c_lhs } :: lst
  in
  List.fold_right (fun ({ c_lhs; c_guard } as case) (vals, exns) ->
    match split_pattern c_lhs with
    | Some _, Some _ when c_guard <> None ->
      raise (Error (c_lhs.pat_loc, env,
                    Mixed_value_and_exception_patterns_under_guard))
    | vp, ep -> add_case vals case vp, add_case exns case ep
  ) cases ([], [])

(* Type paths *)

let rec expand_path env p =
  let decl =
    try Some (Env.find_type p env) with Not_found -> None
  in
  match decl with
    Some {type_manifest = Some ty} ->
      begin match repr ty with
        {desc=Tconstr(p,_,_)} -> expand_path env p
      | _ -> assert false
      end
  | _ ->
      let p' = Env.normalize_type_path None env p in
      if Path.same p p' then p else expand_path env p'

let compare_type_path env tpath1 tpath2 =
  Path.same (expand_path env tpath1) (expand_path env tpath2)

(* Records *)
let label_of_kind kind =
  if kind = "record" then "field" else "constructor"

module NameChoice(Name : sig
  type t
  type usage
  val type_kind: string
  val get_name: t -> string
  val get_type: t -> type_expr
  val lookup_all_from_type:
    Location.t -> usage -> Path.t -> Env.t -> (t * (unit -> unit)) list
  val in_env: t -> bool
end) = struct
  open Name

  let get_type_path d =
    match (repr (get_type d)).desc with
    | Tconstr(p, _, _) -> p
    | _ -> assert false

  let lookup_from_type env tpath usage lid =
    let descrs = lookup_all_from_type lid.loc usage tpath env in
    match lid.txt with
    | Longident.Lident s -> begin
        match
          List.find (fun (nd, _) -> get_name nd = s) descrs
        with
        | descr, use ->
            use ();
            descr
        | exception Not_found ->
            let names = List.map (fun (nd, _) -> get_name nd) descrs in
            raise (Error (lid.loc, env,
                          Wrong_name ("", mk_expected (newvar ()),
                                      type_kind, tpath, s, names)))
      end
    | _ -> raise Not_found

  let rec unique eq acc = function
      [] -> List.rev acc
    | x :: rem ->
        if List.exists (eq x) acc then unique eq acc rem
        else unique eq (x :: acc) rem

  let ambiguous_types env lbl others =
    let tpath = get_type_path lbl in
    let others =
      List.map (fun (lbl, _) -> get_type_path lbl) others in
    let tpaths = unique (compare_type_path env) [tpath] others in
    match tpaths with
      [_] -> []
    | _ -> let open Printtyp in
        wrap_printing_env ~error:true env (fun () ->
            reset(); strings_of_paths Type tpaths)

  let disambiguate_by_type env tpath lbls =
    match lbls with
    | (Error _ : _ result) -> raise Not_found
    | Ok lbls ->
        let check_type (lbl, _) =
          let lbl_tpath = get_type_path lbl in
          compare_type_path env tpath lbl_tpath
        in
        List.find check_type lbls

  let disambiguate ?(warn=Location.prerr_warning) ?scope
                   usage lid env opath lbls =
    let scope = match scope with None -> lbls | Some l -> l in
    let lbl = match opath with
      None ->
        begin match lbls with
        | (Error(loc', env', err) : _ result) ->
            Env.lookup_error loc' env' err
        | Ok [] -> assert false
        | Ok((lbl, use) :: rest) ->
            use ();
            Printtyp.Conflicts.reset ();
            let paths = ambiguous_types env lbl rest in
            let expansion =
              Format.asprintf "%t" Printtyp.Conflicts.print_explanations in
            if paths <> [] then
              warn lid.loc
                (Warnings.Ambiguous_name ([Longident.last lid.txt],
                                          paths, false, expansion));
            lbl
        end
    | Some(tpath0, tpath, pr) ->
        let warn_pr () =
          let label = label_of_kind type_kind in
          warn lid.loc
            (Warnings.Not_principal
               ("this type-based " ^ label ^ " disambiguation"))
        in
        try
          let lbl, use = disambiguate_by_type env tpath scope in
          use ();
          if not pr then begin
            (* Check if non-principal type is affecting result *)
            match lbls with
            | (Error _ : _ result) | Ok [] -> warn_pr ()
            | Ok ((lbl', _use') :: rest) ->
                let lbl_tpath = get_type_path lbl' in
                if not (compare_type_path env tpath lbl_tpath) then warn_pr ()
                else
                  Printtyp.Conflicts.reset ();
                  let paths = ambiguous_types env lbl rest in
                  let expansion =
                    Format.asprintf "%t"
                      Printtyp.Conflicts.print_explanations in
                  if paths <> [] then
                    warn lid.loc
                      (Warnings.Ambiguous_name ([Longident.last lid.txt],
                                                paths, false, expansion))
          end;
          lbl
        with Not_found -> try
          let lbl = lookup_from_type env tpath usage lid in
          if in_env lbl then
          begin
          let s =
            Printtyp.wrap_printing_env ~error:true env
              (fun () -> Printtyp.string_of_path tpath) in
          warn lid.loc
            (Warnings.Name_out_of_scope (s, [Longident.last lid.txt], false));
          end;
          if not pr then warn_pr ();
          lbl
        with Not_found ->
          match lbls with
          | (Error(loc', env', err) : _ result) ->
              Env.lookup_error loc' env' err
          | Ok lbls ->
              let tp = (tpath0, expand_path env tpath) in
              let tpl =
                List.map
                  (fun (lbl, _) ->
                     let tp0 = get_type_path lbl in
                     let tp = expand_path env tp0 in
                     (tp0, tp))
                  lbls
              in
              raise (Error (lid.loc, env,
                            Name_type_mismatch (type_kind, lid.txt, tp, tpl)))
    in
    if in_env lbl then
    begin match scope with
    | Ok ((lab1,_)::_) when lab1 == lbl -> ()
    | _ ->
        Location.prerr_warning lid.loc
          (Warnings.Disambiguated_name(get_name lbl))
    end;
    lbl
end

let wrap_disambiguate kind ty f x =
  try f x with Error (loc, env, Wrong_name ("",_,tk,tp,name,valid_names)) ->
    raise (Error (loc, env, Wrong_name (kind,ty,tk,tp,name,valid_names)))

module Label = NameChoice (struct
  type t = label_description
  type usage = unit
  let type_kind = "record"
  let get_name lbl = lbl.lbl_name
  let get_type lbl = lbl.lbl_res
  let lookup_all_from_type loc () path env =
    Env.lookup_all_labels_from_type ~loc path env
  let in_env lbl =
    match lbl.lbl_repres with
    | Record_regular | Record_float | Record_unboxed false -> true
    | Record_unboxed true | Record_inlined _ | Record_extension _ -> false
end)

let disambiguate_label_by_ids keep closed ids labels =
  let check_ids (lbl, _) =
    let lbls = Hashtbl.create 8 in
    Array.iter (fun lbl -> Hashtbl.add lbls lbl.lbl_name ()) lbl.lbl_all;
    List.for_all (Hashtbl.mem lbls) ids
  and check_closed (lbl, _) =
    (not closed || List.length ids = Array.length lbl.lbl_all)
  in
  let labels' = List.filter check_ids labels in
  if keep && labels' = [] then (false, labels) else
  let labels'' = List.filter check_closed labels' in
  if keep && labels'' = [] then (false, labels') else (true, labels'')

(* Only issue warnings once per record constructor/pattern *)
let disambiguate_lid_a_list loc closed env opath lid_a_list =
  let ids = List.map (fun (lid, _) -> Longident.last lid.txt) lid_a_list in
  let w_pr = ref false and w_amb = ref []
  and w_scope = ref [] and w_scope_ty = ref "" in
  let warn loc msg =
    let open Warnings in
    match msg with
    | Not_principal _ -> w_pr := true
    | Ambiguous_name([s], l, _, ex) -> w_amb := (s, l, ex) :: !w_amb
    | Name_out_of_scope(ty, [s], _) ->
        w_scope := s :: !w_scope; w_scope_ty := ty
    | _ -> Location.prerr_warning loc msg
  in
  let process_label lid =
    (* Strategy for each field:
       * collect all the labels in scope for that name
       * if the type is known and principal, just eventually warn
         if the real label was not in scope
       * fail if there is no known type and no label found
       * otherwise use other fields to reduce the list of candidates
       * if there is no known type reduce it incrementally, so that
         there is still at least one candidate (for error message)
       * if the reduced list is valid, call Label.disambiguate
     *)
    let scope = Env.lookup_all_labels ~loc:lid.loc lid.txt env in
    match opath, scope with
    | None, Error(loc, env, err) ->
        Env.lookup_error loc env err
    | Some _, Error _ ->
        Label.disambiguate () lid env opath scope ~warn ~scope
    | _, Ok lbls ->
       let (ok, lbls) =
         match opath with
         | Some (_, _, true) ->
             (true, lbls) (* disambiguate only checks scope *)
         | _  -> disambiguate_label_by_ids (opath=None) closed ids lbls
       in
       if ok then Label.disambiguate () lid env opath (Ok lbls) ~warn ~scope
       else fst (List.hd lbls) (* will fail later *)
  in
  let lbl_a_list =
    List.map (fun (lid,a) -> lid, process_label lid, a) lid_a_list in
  if !w_pr then
    Location.prerr_warning loc
      (Warnings.Not_principal "this type-based record disambiguation")
  else begin
    match List.rev !w_amb with
      (_,types,ex)::_ as amb ->
        let paths =
          List.map (fun (_,lbl,_) -> Label.get_type_path lbl) lbl_a_list in
        let path = List.hd paths in
        let fst3 (x,_,_) = x in
        if List.for_all (compare_type_path env path) (List.tl paths) then
          Location.prerr_warning loc
            (Warnings.Ambiguous_name (List.map fst3 amb, types, true, ex))
        else
          List.iter
            (fun (s,l,ex) -> Location.prerr_warning loc
                (Warnings.Ambiguous_name ([s],l,false, ex)))
            amb
    | _ -> ()
  end;
  if !w_scope <> [] then
    Location.prerr_warning loc
      (Warnings.Name_out_of_scope (!w_scope_ty, List.rev !w_scope, true));
  lbl_a_list

let rec find_record_qual = function
  | [] -> None
  | ({ txt = Longident.Ldot (modname, _) }, _) :: _ -> Some modname
  | _ :: rest -> find_record_qual rest

let map_fold_cont f xs k =
  List.fold_right (fun x k ys -> f x (fun y -> k (y :: ys)))
    xs (fun ys -> k (List.rev ys)) []

let type_label_a_list ?labels loc closed env type_lbl_a opath lid_a_list k =
  let lbl_a_list =
    match lid_a_list, labels with
      ({txt=Longident.Lident s}, _)::_, Some labels when Hashtbl.mem labels s ->
        (* Special case for rebuilt syntax trees *)
        List.map
          (function lid, a -> match lid.txt with
            Longident.Lident s -> lid, Hashtbl.find labels s, a
          | _ -> assert false)
          lid_a_list
    | _ ->
        let lid_a_list =
          match find_record_qual lid_a_list with
            None -> lid_a_list
          | Some modname ->
              List.map
                (fun (lid, a as lid_a) ->
                  match lid.txt with Longident.Lident s ->
                    {lid with txt=Longident.Ldot (modname, s)}, a
                  | _ -> lid_a)
                lid_a_list
        in
        disambiguate_lid_a_list loc closed env opath lid_a_list
  in
  (* Invariant: records are sorted in the typed tree *)
  let lbl_a_list =
    List.sort
      (fun (_,lbl1,_) (_,lbl2,_) -> compare lbl1.lbl_pos lbl2.lbl_pos)
      lbl_a_list
  in
  map_fold_cont type_lbl_a lbl_a_list k
;;

(* Checks over the labels mentioned in a record pattern:
   no duplicate definitions (error); properly closed (warning) *)

let check_recordpat_labels loc lbl_pat_list closed =
  match lbl_pat_list with
  | [] -> ()                            (* should not happen *)
  | (_, label1, _) :: _ ->
      let all = label1.lbl_all in
      let defined = Array.make (Array.length all) false in
      let check_defined (_, label, _) =
        if defined.(label.lbl_pos)
        then raise(Error(loc, Env.empty, Label_multiply_defined label.lbl_name))
        else defined.(label.lbl_pos) <- true in
      List.iter check_defined lbl_pat_list;
      if closed = Closed
      && Warnings.is_active (Warnings.Non_closed_record_pattern "")
      then begin
        let undefined = ref [] in
        for i = 0 to Array.length all - 1 do
          if not defined.(i) then undefined := all.(i).lbl_name :: !undefined
        done;
        if !undefined <> [] then begin
          let u = String.concat ", " (List.rev !undefined) in
          Location.prerr_warning loc (Warnings.Non_closed_record_pattern u)
        end
      end

(* Constructors *)

module Constructor = NameChoice (struct
  type t = constructor_description
  type usage = Env.constructor_usage
  let type_kind = "variant"
  let get_name cstr = cstr.cstr_name
  let get_type cstr = cstr.cstr_res
  let lookup_all_from_type loc usage path env =
    Env.lookup_all_constructors_from_type ~loc usage path env
  let in_env _ = true
end)

(* unification of a type with a tconstr with
   freshly created arguments *)
let unify_head_only ~refine loc env ty constr =
  let (_, ty_res) = instance_constructor constr in
  let ty_res = repr ty_res in
  match ty_res.desc with
  | Tconstr(p,args,m) ->
      ty_res.desc <- Tconstr(p,List.map (fun _ -> newvar ()) args,m);
      enforce_constraints !env ty_res;
      unify_pat_types ~refine loc env ty_res ty
  | _ -> assert false

(* Typing of patterns *)

(* Simplified patterns for effect continuations *)
let type_continuation_pat env expected_ty sp =
  let loc = sp.ppat_loc in
  match sp.ppat_desc with
  | Ppat_any -> None
  | Ppat_var name ->
      let id = Ident.create_local name.txt in
      let desc =
        { val_type = expected_ty; val_kind = Val_reg;
          Types.val_loc = loc; val_attributes = []; }
      in
        Some (id, desc)
  | Ppat_extension ext ->
      raise (Error_forward (Builtin_attributes.error_of_extension ext))
  | _ -> raise (Error (loc, env, Invalid_continuation_pattern))

(* "half typed" cases are produced in [type_cases] when we've just typechecked
   the pattern but haven't type-checked the body yet.
   At this point we might have added some type equalities to the environment,
   but haven't yet added identifiers bound by the pattern. *)
type half_typed_case =
  { typed_pat: pattern;
    pat_type_for_unif: type_expr;
    untyped_case: Parsetree.case;
    branch_env: Env.t;
    pat_vars: pattern_variable list;
    unpacks: module_variable list;
    contains_gadt: bool; }

let rec has_literal_pattern p = match p.ppat_desc with
  | Ppat_constant _
  | Ppat_interval _ ->
     true
  | Ppat_any
  | Ppat_variant (_, None)
  | Ppat_construct (_, None)
  | Ppat_type _
  | Ppat_var _
  | Ppat_unpack _
  | Ppat_extension _ ->
     false
  | Ppat_exception p
  | Ppat_variant (_, Some p)
  | Ppat_construct (_, Some p)
  | Ppat_constraint (p, _)
  | Ppat_alias (p, _)
  | Ppat_lazy p
  | Ppat_open (_, p) ->
     has_literal_pattern p
  | Ppat_tuple ps
  | Ppat_array ps ->
     List.exists has_literal_pattern ps
  | Ppat_record (ps, _) ->
     List.exists (fun (_,p) -> has_literal_pattern p) ps
  | Ppat_effect (p, q)
  | Ppat_or (p, q) ->
     has_literal_pattern p || has_literal_pattern q

let check_scope_escape loc env level ty =
  try Ctype.check_scope_escape env level ty
  with Unify trace ->
    raise(Error(loc, env, Pattern_type_clash(trace, None)))

type pattern_checking_mode =
  | Normal
  (** We are checking user code. *)
  | Counter_example of counter_example_checking_info
  (** In [Counter_example] mode, we are checking a counter-example
      candidate produced by Parmatch. This is a syntactic pattern that
      represents a set of values by using or-patterns (p_1 | ... | p_n)
      to enumerate all alternatives in the counter-example
      search. These or-patterns occur at every choice point, possibly
      deep inside the pattern.

      Parmatch does not use type information, so this pattern may
      exhibit two issues:
      - some parts of the pattern may be ill-typed due to GADTs, and
      - some wildcard patterns may not match any values: their type is
        empty.

      The aim of [type_pat] in the [Counter_example] mode is to refine
      this syntactic pattern into a well-typed pattern, and ensure
      that it matches at least one concrete value.
      - It filters ill-typed branches of or-patterns.
        (see {!splitting_mode} below)
      - It tries to check that wildcard patterns are non-empty.
        (see {!explosion_fuel})
  *)

and counter_example_checking_info = {
    explosion_fuel: int;
    splitting_mode: splitting_mode;
    constrs: (string, Types.constructor_description) Hashtbl.t;
    labels: (string, Types.label_description) Hashtbl.t;
  }
(**
    [explosion_fuel] controls the checking of wildcard patterns.  We
    eliminate potentially-empty wildcard patterns by exploding them
    into concrete sub-patterns, for example (K1 _ | K2 _) or
    { l1: _; l2: _ }. [explosion_fuel] is the depth limit on wildcard
    explosion. Such depth limit is required to avoid non-termination
    and compilation-time blowups.

    [splitting_mode] controls the handling of or-patterns.  In
    [Counter_example] mode, we only need to select one branch that
    leads to a well-typed pattern. Checking all branches is expensive,
    we use different search strategies (see {!splitting_mode}) to
    reduce the number of explored alternatives.

    [constrs] and [labels] contain metadata produced by [Parmatch] to
    type-check the given syntactic pattern. [Parmatch] produces
    counter-examples by turning typed patterns into
    [Parsetree.pattern]. In this process, constructor and label paths
    are lost, and are replaced by generated strings. [constrs] and
    [labels] map those synthetic names back to the typed descriptions
    of the original names.
 *)

(** Due to GADT constraints, an or-pattern produced within
    a counter-example may have ill-typed branches. Consider for example

      type _ tag = Int : int tag | Bool : bool tag

    then [Parmatch] will propose the or-pattern [Int | Bool] whenever
    a pattern of type [tag] is required to form a counter-example. For
    example, a function expects a (int tag option) and only [None] is
    handled by the user-written pattern. [Some (Int | Bool)] is not
    well-typed in this context, only the sub-pattern [Some Int] is.
    In this example, the expected type coming from the context
    suffices to know which or-pattern branch must be chosen.

    In the general case, choosing a branch can have non-local effects
    on the typability of the term. For example, consider a tuple type
    ['a tag * ...'a...], where the first component is a GADT.  All
    constructor choices for this GADT lead to a well-typed branch in
    isolation (['a] is unconstrained), but choosing one of them adds
    a constraint on ['a] that may make the other tuple elements
    ill-typed.

    In general, after choosing each possible branch of the or-pattern,
    [type_pat] has to check the rest of the pattern to tell if this
    choice leads to a well-typed term. This may lead to an explosion
    of typing/search work -- the rest of the term may in turn contain
    alternatives.

    We use careful strategies to try to limit counterexample-checking
    time; [splitting_mode] represents those strategies.
*)
and splitting_mode =
  | Backtrack_or
  (** Always backtrack in or-patterns.

      [Backtrack_or] selects a single alternative from an or-pattern
      by using backtracking, trying to choose each branch in turn, and
      to complete it into a valid sub-pattern. We call this
      "splitting" the or-pattern.

      We use this mode when looking for unused patterns or sub-patterns,
      in particular to check a refutation clause (p -> .).
    *)
  | Refine_or of { inside_nonsplit_or: bool; }
  (** Only backtrack when needed.

     [Refine_or] tries another approach for refining or-pattern.

     Instead of always splitting each or-pattern, It first attempts to
     find branches that do not introduce new constraints (because they
     do not contain GADT constructors). Those branches are such that,
     if they fail, all other branches will fail.

     If we find one such branch, we attempt to complete the subpattern
     (checking what's outside the or-pattern), ignoring other
     branches -- we never consider another branch choice again. If all
     branches are constrained, it falls back to splitting the
     or-pattern.

     We use this mode when checking exhaustivity of pattern matching.
    *)

(** This exception is only used internally within [type_pat_aux], to jump
   back to the parent or-pattern in the [Refine_or] strategy.

   Such a parent exists precisely when [inside_nonsplit_or = true];
   it's an invariant that we always setup an exception handler for
   [Need_backtrack] when we set this flag. *)
 exception Need_backtrack

(** Remember current typing state for backtracking.
   No variable information, as we only backtrack on
   patterns without variables (cf. assert statements). *)
type state =
 { snapshot: Btype.snapshot;
   levels: Ctype.levels;
   env: Env.t; }
let save_state env =
  { snapshot = Btype.snapshot ();
    levels = Ctype.save_levels ();
    env = !env; }
let set_state s env =
  Btype.backtrack s.snapshot;
  Ctype.set_levels s.levels;
  env := s.env

(** Find the first alternative in the tree of or-patterns for which
   [f] does not raise an error. If all fail, the last error is
   propagated *)
let rec find_valid_alternative f pat =
  match pat.ppat_desc with
  | Ppat_or(p1,p2) ->
      (try find_valid_alternative f p1
       with Error _ -> find_valid_alternative f p2)
  | _ -> f pat

let no_explosion = function
  | Normal -> Normal
  | Counter_example info ->
     Counter_example { info with explosion_fuel = 0 }

let get_splitting_mode = function
  | Normal -> None
  | Counter_example {splitting_mode} -> Some splitting_mode

let enter_nonsplit_or mode = match mode with
  | Normal -> Normal
  | Counter_example info ->
     let splitting_mode = match info.splitting_mode with
       | Backtrack_or ->
          (* in Backtrack_or mode, or-patterns are always split *)
          assert false
       | Refine_or _ ->
          Refine_or {inside_nonsplit_or = true}
     in Counter_example { info with splitting_mode }

let rec type_pat ?(exception_allowed=false) ~no_existentials ~mode
    ~env sp expected_ty k =
  Builtin_attributes.warning_scope sp.ppat_attributes
    (fun () ->
       type_pat_aux ~exception_allowed ~no_existentials ~mode
         ~env sp expected_ty k
    )

and type_pat_aux ~exception_allowed ~no_existentials ~mode
      ~env sp expected_ty k =
  let type_pat ?(exception_allowed=false) ?(mode=mode) ?(env=env) =
    type_pat ~exception_allowed ~no_existentials ~mode ~env
  in
  let loc = sp.ppat_loc in
  let refine = match mode with Normal -> false | Counter_example _ -> true in
  let rup k x =
    if mode = Normal then (ignore (rp x));
    unify_pat ~refine env x (instance expected_ty);
    k x
  in
  let rp k x : pattern = if mode = Normal then k (rp x) else k x in
  let construction_not_used_in_counterexamples = (mode = Normal) in
  let must_backtrack_on_gadt = match get_splitting_mode mode with
    | None -> false
    | Some Backtrack_or -> false
    | Some (Refine_or {inside_nonsplit_or}) -> inside_nonsplit_or
  in
  match sp.ppat_desc with
    Ppat_any ->
      let k' d = rp k {
        pat_desc = d;
        pat_loc = loc; pat_extra=[];
        pat_type = instance expected_ty;
        pat_attributes = sp.ppat_attributes;
        pat_env = !env }
      in
      begin match mode with
      | Normal -> k' Tpat_any
      | Counter_example {explosion_fuel; _} when explosion_fuel <= 0 ->
          k' Tpat_any
      | Counter_example ({explosion_fuel; _} as info) ->
         begin match Parmatch.ppat_of_type !env expected_ty with
         | exception Parmatch.Empty -> raise (Error (loc, !env, Empty_pattern))
         | (sp, constrs, labels) ->
            if sp.ppat_desc = Parsetree.Ppat_any then k' Tpat_any else
            if must_backtrack_on_gadt then raise Need_backtrack else
            let explosion_fuel =
              match sp.ppat_desc with
                Parsetree.Ppat_or _ -> explosion_fuel - 5
              | _ -> explosion_fuel - 1
            in
            let mode =
              Counter_example { info with explosion_fuel; constrs; labels }
            in
            type_pat ~mode sp expected_ty k
         end
      end
  | Ppat_var name ->
      let ty = instance expected_ty in
      let id = (* PR#7330 *)
        if name.txt = "*extension*" then
          Ident.create_local name.txt
        else
          enter_variable loc name ty sp.ppat_attributes
      in
      rp k {
        pat_desc = Tpat_var (id, name);
        pat_loc = loc; pat_extra=[];
        pat_type = ty;
        pat_attributes = sp.ppat_attributes;
        pat_env = !env }
  | Ppat_unpack name ->
      assert construction_not_used_in_counterexamples;
      let t = instance expected_ty in
      begin match name.txt with
      | None ->
          rp k {
            pat_desc = Tpat_any;
            pat_loc = sp.ppat_loc;
            pat_extra=[Tpat_unpack, name.loc, sp.ppat_attributes];
            pat_type = t;
            pat_attributes = [];
            pat_env = !env }
      | Some s ->
          let v = { name with txt = s } in
          let id = enter_variable loc v t ~is_module:true sp.ppat_attributes in
          rp k {
            pat_desc = Tpat_var (id, v);
            pat_loc = sp.ppat_loc;
            pat_extra=[Tpat_unpack, loc, sp.ppat_attributes];
            pat_type = t;
            pat_attributes = [];
            pat_env = !env }
      end
  | Ppat_constraint(
      {ppat_desc=Ppat_var name; ppat_loc=lloc; ppat_attributes = attrs},
      ({ptyp_desc=Ptyp_poly _} as sty)) ->
      (* explicitly polymorphic type *)
      assert construction_not_used_in_counterexamples;
      let cty, force = Typetexp.transl_simple_type_delayed !env sty in
      let ty = cty.ctyp_type in
      unify_pat_types ~refine lloc env ty (instance expected_ty);
      pattern_force := force :: !pattern_force;
      begin match ty.desc with
      | Tpoly (body, tyl) ->
          begin_def ();
          let _, ty' = instance_poly ~keep_names:true false tyl body in
          end_def ();
          generalize ty';
          let id = enter_variable lloc name ty' attrs in
          rp k {
            pat_desc = Tpat_var (id, name);
            pat_loc = lloc;
            pat_extra = [Tpat_constraint cty, loc, sp.ppat_attributes];
            pat_type = ty;
            pat_attributes = [];
            pat_env = !env
          }
      | _ -> assert false
      end
  | Ppat_alias(sq, name) ->
      assert construction_not_used_in_counterexamples;
      type_pat sq expected_ty (fun q ->
        begin_def ();
        let ty_var = build_as_type env q in
        end_def ();
        generalize ty_var;
        let id =
          enter_variable ~is_as_variable:true loc name ty_var sp.ppat_attributes
        in
        rp k {
          pat_desc = Tpat_alias(q, id, name);
          pat_loc = loc; pat_extra=[];
          pat_type = q.pat_type;
          pat_attributes = sp.ppat_attributes;
          pat_env = !env })
  | Ppat_constant cst ->
      let cst = constant_or_raise !env loc cst in
      rup k {
        pat_desc = Tpat_constant cst;
        pat_loc = loc; pat_extra=[];
        pat_type = type_constant cst;
        pat_attributes = sp.ppat_attributes;
        pat_env = !env }
  | Ppat_interval (Pconst_char c1, Pconst_char c2) ->
      let open Ast_helper.Pat in
      let gloc = {loc with Location.loc_ghost=true} in
      let rec loop c1 c2 =
        if c1 = c2 then constant ~loc:gloc (Pconst_char c1)
        else
          or_ ~loc:gloc
            (constant ~loc:gloc (Pconst_char c1))
            (loop (Char.chr(Char.code c1 + 1)) c2)
      in
      let p = if c1 <= c2 then loop c1 c2 else loop c2 c1 in
      let p = {p with ppat_loc=loc} in
      type_pat ~mode:(no_explosion mode) p expected_ty k
        (* TODO: record 'extra' to remember about interval *)
  | Ppat_interval _ ->
      raise (Error (loc, !env, Invalid_interval))
  | Ppat_tuple spl ->
      assert (List.length spl >= 2);
      let spl_ann = List.map (fun p -> (p,newgenvar ())) spl in
      let ty = newgenty (Ttuple(List.map snd spl_ann)) in
      begin_def ();
      let expected_ty = instance expected_ty in
      end_def ();
      generalize_structure expected_ty;
      unify_pat_types ~refine loc env ty expected_ty;
      map_fold_cont (fun (p,t) -> type_pat p t) spl_ann (fun pl ->
        rp k {
        pat_desc = Tpat_tuple pl;
        pat_loc = loc; pat_extra=[];
        pat_type = newty (Ttuple(List.map (fun p -> p.pat_type) pl));
        pat_attributes = sp.ppat_attributes;
        pat_env = !env })
  | Ppat_construct(lid, sarg) ->
      let opath =
        try
          let (p0, p, _) = extract_concrete_variant !env expected_ty in
            Some (p0, p, true)
        with Not_found -> None
      in
      let constr =
        match lid.txt, mode with
        | Longident.Lident s, Counter_example {constrs; _} ->
           (* assert: cf. {!counter_example_checking_info} documentation *)
            assert (Hashtbl.mem constrs s);
            Hashtbl.find constrs s
        | _ ->
        let candidates =
          Env.lookup_all_constructors Env.Pattern ~loc:lid.loc lid.txt !env in
        wrap_disambiguate "This variant pattern is expected to have"
          (mk_expected expected_ty)
          (Constructor.disambiguate Env.Pattern lid !env opath) candidates
      in
      if constr.cstr_generalized && must_backtrack_on_gadt then
        raise Need_backtrack;
      begin match no_existentials, constr.cstr_existentials with
      | None, _ | _, [] -> ()
      | Some r, (_ :: _ as exs)  ->
          let exs = List.map (Ctype.existential_name constr) exs in
          let name = constr.cstr_name in
          raise (Error (loc, !env, Unexpected_existential (r,name, exs)))
      end;
      (* if constructor is gadt, we must verify that the expected type has the
         correct head *)
      if constr.cstr_generalized then
        unify_head_only ~refine loc env (instance expected_ty) constr;
      let sargs =
        match sarg with
          None -> []
        | Some {ppat_desc = Ppat_tuple spl} when
            constr.cstr_arity > 1 ||
            Builtin_attributes.explicit_arity sp.ppat_attributes
          -> spl
        | Some({ppat_desc = Ppat_any} as sp) when constr.cstr_arity <> 1 ->
            if constr.cstr_arity = 0 then
              Location.prerr_warning sp.ppat_loc
                                     Warnings.Wildcard_arg_to_constant_constr;
            replicate_list sp constr.cstr_arity
        | Some sp -> [sp] in
      if Builtin_attributes.warn_on_literal_pattern constr.cstr_attributes then
        begin match List.filter has_literal_pattern sargs with
        | sp :: _ ->
           Location.prerr_warning sp.ppat_loc Warnings.Fragile_literal_pattern
        | _ -> ()
        end;
      if List.length sargs <> constr.cstr_arity then
        raise(Error(loc, !env, Constructor_arity_mismatch(lid.txt,
                                     constr.cstr_arity, List.length sargs)));
      begin_def ();
      let (ty_args, ty_res) =
        instance_constructor ~in_pattern:(env, get_gadt_equations_level ())
          constr
      in
      let expected_ty = instance expected_ty in
      (* PR#7214: do not use gadt unification for toplevel lets *)
      unify_pat_types loc env ty_res expected_ty
        ~refine:(refine || constr.cstr_generalized && no_existentials = None);
      end_def ();
      generalize_structure expected_ty;
      generalize_structure ty_res;
      List.iter generalize_structure ty_args;

      let rec check_non_escaping p =
        match p.ppat_desc with
        | Ppat_or (p1, p2) ->
            check_non_escaping p1;
            check_non_escaping p2
        | Ppat_alias (p, _) ->
            check_non_escaping p
        | Ppat_constraint _ ->
            raise (Error (p.ppat_loc, !env, Inlined_record_escape))
        | _ ->
            ()
      in
      if constr.cstr_inlined <> None then List.iter check_non_escaping sargs;

      map_fold_cont (fun (p,t) -> type_pat p t) (List.combine sargs ty_args)
      (fun args ->
        rp k {
          pat_desc=Tpat_construct(lid, constr, args);
          pat_loc = loc; pat_extra=[];
          pat_type = instance expected_ty;
          pat_attributes = sp.ppat_attributes;
          pat_env = !env })
  | Ppat_variant(l, sarg) ->
      let arg_type = match sarg with None -> [] | Some _ -> [newgenvar()] in
      let row = { row_fields =
                    [l, Reither(sarg = None, arg_type, true, ref None)];
                  row_bound = ();
                  row_closed = false;
                  row_more = newgenvar ();
                  row_fixed = None;
                  row_name = None } in
      begin_def ();
      let expected_ty = instance expected_ty in
      end_def ();
      generalize_structure expected_ty;
      (* PR#7404: allow some_private_tag blindly, as it would not unify with
         the abstract row variable *)
      if l = Parmatch.some_private_tag
      then assert (match mode with Normal -> false | Counter_example _ -> true)
      else unify_pat_types ~refine loc env (newgenty(Tvariant row)) expected_ty;
      let k arg =
        rp k {
        pat_desc = Tpat_variant(l, arg, ref {row with row_more = newvar()});
        pat_loc = loc; pat_extra=[];
        pat_type = instance expected_ty;
        pat_attributes = sp.ppat_attributes;
        pat_env = !env }
      in begin
        (* PR#6235: propagate type information *)
        match sarg, arg_type with
          Some p, [ty] -> type_pat p ty (fun p -> k (Some p))
        | _            -> k None
      end
  | Ppat_record(lid_sp_list, closed) ->
      assert (lid_sp_list <> []);
      let opath, record_ty =
        try
          let (p0, p,_) = extract_concrete_record !env expected_ty in
          begin_def ();
          let ty = instance expected_ty in
          end_def ();
          generalize_structure ty;
          Some (p0, p, true), ty
        with Not_found -> None, newvar ()
      in
      let type_label_pat (label_lid, label, sarg) k =
        begin_def ();
        let (_, ty_arg, ty_res) = instance_label false label in
        begin try
          unify_pat_types ~refine loc env ty_res (instance record_ty)
        with Error(_loc, _env, Pattern_type_clash(trace, _)) ->
          raise(Error(label_lid.loc, !env,
                      Label_mismatch(label_lid.txt, trace)))
        end;
        end_def ();
        generalize_structure ty_res;
        generalize_structure ty_arg;
        type_pat sarg ty_arg (fun arg ->
          k (label_lid, label, arg))
      in
      let k' k lbl_pat_list =
        check_recordpat_labels loc lbl_pat_list closed;
        rup k {
        pat_desc = Tpat_record (lbl_pat_list, closed);
        pat_loc = loc; pat_extra=[];
        pat_type = instance record_ty;
        pat_attributes = sp.ppat_attributes;
        pat_env = !env }
      in
      begin match mode with
      | Normal ->
          k (wrap_disambiguate "This record pattern is expected to have"
               (mk_expected expected_ty)
               (type_label_a_list loc false !env type_label_pat opath
                  lid_sp_list)
               (k' (fun x -> x)))
      | Counter_example {labels; _} ->
          type_label_a_list ~labels loc false !env type_label_pat opath
            lid_sp_list (k' k)
      end
  | Ppat_array spl ->
      let ty_elt = newgenvar() in
      begin_def ();
      let expected_ty = instance expected_ty in
      end_def ();
      generalize_structure expected_ty;
      unify_pat_types ~refine
        loc env (Predef.type_array ty_elt) expected_ty;
      map_fold_cont (fun p -> type_pat p ty_elt) spl (fun pl ->
        rp k {
        pat_desc = Tpat_array pl;
        pat_loc = loc; pat_extra=[];
        pat_type = instance expected_ty;
        pat_attributes = sp.ppat_attributes;
        pat_env = !env })
  | Ppat_or(sp1, sp2) ->
      let may_split, must_split =
        match get_splitting_mode mode with
        | None -> false, false
        | Some Backtrack_or -> true, true
        | Some (Refine_or _) -> true, false in
      let state = save_state env in
      let split_or sp =
        assert may_split;
        let typ pat = type_pat ~exception_allowed pat expected_ty k in
        find_valid_alternative (fun pat -> set_state state env; typ pat) sp in
      if must_split then split_or sp else begin
        let initial_pattern_variables = !pattern_variables in
        let initial_module_variables = !module_variables in
        let equation_level = !gadt_equations_level in
        let outter_lev = get_current_level () in
        (* introduce a new scope *)
        begin_def ();
        let lev = get_current_level () in
        gadt_equations_level := Some lev;
        let env1 = ref !env in
        let inside_or = enter_nonsplit_or mode in
        let p1 =
          try Some (type_pat ~exception_allowed ~mode:inside_or
                      sp1 expected_ty ~env:env1 (fun x -> x))
          with Need_backtrack -> None in
        let p1_variables = !pattern_variables in
        let p1_module_variables = !module_variables in
        pattern_variables := initial_pattern_variables;
        module_variables := initial_module_variables;
        let env2 = ref !env in
        let p2 =
          try Some (type_pat ~exception_allowed ~mode:inside_or
                      sp2 expected_ty ~env:env2 (fun x -> x))
          with Need_backtrack -> None in
        end_def ();
        gadt_equations_level := equation_level;
        let p2_variables = !pattern_variables in
        (* Make sure no variable with an ambiguous type gets added to the
           environment. *)
        List.iter (fun { pv_type; pv_loc; _ } ->
          check_scope_escape pv_loc !env1 outter_lev pv_type
        ) p1_variables;
        List.iter (fun { pv_type; pv_loc; _ } ->
          check_scope_escape pv_loc !env2 outter_lev pv_type
        ) p2_variables;
        begin match p1, p2 with
        | None, None ->
           let inside_nonsplit_or =
             match get_splitting_mode mode with
             | None | Some Backtrack_or -> false
             | Some (Refine_or {inside_nonsplit_or}) -> inside_nonsplit_or in
           if inside_nonsplit_or
           then raise Need_backtrack
           else split_or sp
        | Some p, None | None, Some p -> rp k p (* no variables in this case *)
        | Some p1, Some p2 ->
        let alpha_env =
          enter_orpat_variables loc !env p1_variables p2_variables in
        pattern_variables := p1_variables;
        module_variables := p1_module_variables;
        rp k { pat_desc = Tpat_or(p1, alpha_pat alpha_env p2, None);
               pat_loc = loc;
               pat_extra=[];
               pat_type = instance expected_ty;
               pat_attributes = sp.ppat_attributes;
               pat_env = !env }
        end
      end
  | Ppat_lazy sp1 ->
      let nv = newgenvar () in
      unify_pat_types ~refine loc env (Predef.type_lazy_t nv) expected_ty;
      (* do not explode under lazy: PR#7421 *)
      type_pat ~mode:(no_explosion mode) sp1 nv (fun p1 ->
        rp k {
        pat_desc = Tpat_lazy p1;
        pat_loc = loc; pat_extra=[];
        pat_type = instance expected_ty;
        pat_attributes = sp.ppat_attributes;
        pat_env = !env })
  | Ppat_constraint(sp, sty) ->
      (* Pretend separate = true *)
      begin_def();
      let cty, force = Typetexp.transl_simple_type_delayed !env sty in
      let ty = cty.ctyp_type in
      end_def();
      generalize_structure ty;
      let ty, expected_ty' = instance ty, ty in
      unify_pat_types ~refine loc env ty (instance expected_ty);
      type_pat ~exception_allowed sp expected_ty' (fun p ->
        (*Format.printf "%a@.%a@."
          Printtyp.raw_type_expr ty
          Printtyp.raw_type_expr p.pat_type;*)
        pattern_force := force :: !pattern_force;
        let extra = (Tpat_constraint cty, loc, sp.ppat_attributes) in
        let p =
          match p.pat_desc with
            Tpat_var (id,s) ->
              {p with pat_type = ty;
               pat_desc = Tpat_alias
                 ({p with pat_desc = Tpat_any; pat_attributes = []}, id,s);
               pat_extra = [extra];
             }
          | _ -> {p with pat_type = ty;
                  pat_extra = extra :: p.pat_extra}
        in k p)
  | Ppat_type lid ->
      let (path, p,ty) = build_or_pat !env loc lid in
      unify_pat_types ~refine loc env ty (instance expected_ty);
      k { p with pat_extra =
        (Tpat_type (path, lid), loc, sp.ppat_attributes) :: p.pat_extra }
  | Ppat_open (lid,p) ->
      let path, new_env =
        !type_open Asttypes.Fresh !env sp.ppat_loc lid in
      let new_env = ref new_env in
      type_pat ~exception_allowed ~env:new_env p expected_ty ( fun p ->
        env := Env.copy_local !env ~from:!new_env;
        k { p with pat_extra =( Tpat_open (path,lid,!new_env),
                            loc, sp.ppat_attributes) :: p.pat_extra }
      )
<<<<<<< HEAD
  | Ppat_exception _ ->
      raise (Error (loc, !env, Exception_pattern_below_toplevel))
=======
  | Ppat_exception p ->
      if not exception_allowed then
        raise (Error (loc, !env, Exception_pattern_disallowed))
      else begin
        type_pat p Predef.type_exn (fun p_exn ->
        rp k {
          pat_desc = Tpat_exception p_exn;
          pat_loc = sp.ppat_loc;
          pat_extra = [];
          pat_type = expected_ty;
          pat_env = !env;
          pat_attributes = sp.ppat_attributes;
        })
      end
  | Ppat_effect _ ->
      raise (Error (loc, !env, Effect_pattern_below_toplevel))
>>>>>>> d658899e
  | Ppat_extension ext ->
      raise (Error_forward (Builtin_attributes.error_of_extension ext))

let type_pat ?exception_allowed ?no_existentials ?(mode=Normal)
    ?(lev=get_current_level()) env sp expected_ty =
  Misc.protect_refs [Misc.R (gadt_equations_level, Some lev)] (fun () ->
      let r =
        type_pat ?exception_allowed ~no_existentials ~mode
          ~env sp expected_ty (fun x -> x)
      in
      iter_pattern (fun p -> p.pat_env <- !env) r;
      r
    )

(* this function is passed to Partial.parmatch
   to type check gadt nonexhaustiveness *)
let partial_pred ~lev ~splitting_mode ?(explode=0)
      env expected_ty constrs labels p =
  let env = ref env in
  let state = save_state env in
  let mode =
    Counter_example {
        splitting_mode;
        explosion_fuel = explode;
        constrs; labels;
      } in
  try
    reset_pattern None true;
    let typed_p =
      Ctype.with_passive_variants (type_pat ~lev ~mode env p) expected_ty
    in
    set_state state env;
    (* types are invalidated but we don't need them here *)
    Some typed_p
  with Error _ ->
    set_state state env;
    None

let check_partial ?(lev=get_current_level ()) env expected_ty loc cases =
  let explode = match cases with [_] -> 5 | _ -> 0 in
  let splitting_mode = Refine_or {inside_nonsplit_or = false} in
  Parmatch.check_partial
    (partial_pred ~lev ~splitting_mode ~explode env expected_ty) loc cases

let check_unused ?(lev=get_current_level ()) env expected_ty cases =
  Parmatch.check_unused
    (fun refute constrs labels spat ->
      match
        partial_pred ~lev ~splitting_mode:Backtrack_or ~explode:5
          env expected_ty constrs labels spat
      with
        Some pat when refute ->
          raise (Error (spat.ppat_loc, env, Unrefuted_pattern pat))
      | r -> r)
    cases

let iter_pattern_variables_type f : pattern_variable list -> unit =
  List.iter (fun {pv_type; _} -> f pv_type)

let add_pattern_variables ?check ?check_as env pv =
  List.fold_right
    (fun {pv_id; pv_type; pv_loc; pv_as_var; pv_attributes} env ->
       let check = if pv_as_var then check_as else check in
       Env.add_value ?check pv_id
         {val_type = pv_type; val_kind = Val_reg; Types.val_loc = pv_loc;
          val_attributes = pv_attributes;
         } env
    )
    pv env

let type_pattern ?exception_allowed ~lev env spat scope expected_ty =
  reset_pattern scope true;
  let new_env = ref env in
  let pat = type_pat ?exception_allowed ~lev new_env spat expected_ty in
  let pvs = get_ref pattern_variables in
  let unpacks = get_ref module_variables in
  (pat, !new_env, get_ref pattern_force, pvs, unpacks)

let type_pattern_list no_existentials env spatl scope expected_tys allow =
  reset_pattern scope allow;
  let new_env = ref env in
  let type_pat (attrs, pat) ty =
    Builtin_attributes.warning_scope ~ppwarning:false attrs
      (fun () ->
         type_pat ~no_existentials new_env pat ty
      )
  in
  let patl = List.map2 type_pat spatl expected_tys in
  let pvs = get_ref pattern_variables in
  let unpacks = get_ref module_variables in
  let new_env = add_pattern_variables !new_env pvs in
  (patl, new_env, get_ref pattern_force, pvs, unpacks)

let type_class_arg_pattern cl_num val_env met_env l spat =
  reset_pattern None false;
  let nv = newvar () in
  let pat = type_pat ~no_existentials:In_class_args (ref val_env) spat nv in
  if has_variants pat then begin
    Parmatch.pressure_variants val_env [pat];
    iter_pattern finalize_variant pat
  end;
  List.iter (fun f -> f()) (get_ref pattern_force);
  if is_optional l then unify_pat (ref val_env) pat (type_option (newvar ()));
  let (pv, met_env) =
    List.fold_right
      (fun {pv_id; pv_type; pv_loc; pv_as_var; pv_attributes} (pv, env) ->
         let check s =
           if pv_as_var then Warnings.Unused_var s
           else Warnings.Unused_var_strict s in
         let id' = Ident.create_local (Ident.name pv_id) in
         ((id', pv_id, pv_type)::pv,
          Env.add_value id' {val_type = pv_type;
                             val_kind = Val_ivar (Immutable, cl_num);
                             val_attributes = pv_attributes;
                             Types.val_loc = pv_loc;
                            } ~check
            env))
      !pattern_variables ([], met_env)
  in
  let val_env = add_pattern_variables val_env (get_ref pattern_variables) in
  (pat, pv, val_env, met_env)

let type_self_pattern cl_num privty val_env met_env par_env spat =
  let open Ast_helper in
  let spat =
    Pat.mk (Ppat_alias (Pat.mk(Ppat_alias (spat, mknoloc "selfpat-*")),
                        mknoloc ("selfpat-" ^ cl_num)))
  in
  reset_pattern None false;
  let nv = newvar() in
  let pat = type_pat ~no_existentials:In_self_pattern (ref val_env) spat nv in
  List.iter (fun f -> f()) (get_ref pattern_force);
  let meths = ref Meths.empty in
  let vars = ref Vars.empty in
  let pv = !pattern_variables in
  pattern_variables := [];
  let (val_env, met_env, par_env) =
    List.fold_right
      (fun {pv_id; pv_type; pv_loc; pv_as_var; pv_attributes}
           (val_env, met_env, par_env) ->
         let name = Ident.name pv_id in
         (Env.enter_unbound_value name Val_unbound_self val_env,
          Env.add_value pv_id {val_type = pv_type;
                               val_kind =
                                 Val_self (meths, vars, cl_num, privty);
                               val_attributes = pv_attributes;
                               Types.val_loc = pv_loc;
                              }
            ~check:(fun s -> if pv_as_var then Warnings.Unused_var s
                             else Warnings.Unused_var_strict s)
            met_env,
          Env.enter_unbound_value name Val_unbound_self par_env))
      pv (val_env, met_env, par_env)
  in
  (pat, meths, vars, val_env, met_env, par_env)

let delayed_checks = ref []
let reset_delayed_checks () = delayed_checks := []
let add_delayed_check f =
  delayed_checks := (f, Warnings.backup ()) :: !delayed_checks

let force_delayed_checks () =
  (* checks may change type levels *)
  let snap = Btype.snapshot () in
  let w_old = Warnings.backup () in
  List.iter
    (fun (f, w) -> Warnings.restore w; f ())
    (List.rev !delayed_checks);
  Warnings.restore w_old;
  reset_delayed_checks ();
  Btype.backtrack snap

let rec final_subexpression exp =
  match exp.exp_desc with
    Texp_let (_, _, e)
  | Texp_sequence (_, e)
  | Texp_try (e, _, _)
  | Texp_ifthenelse (_, e, _)
  | Texp_match (_, {c_rhs=e} :: _, _, _)
  | Texp_letmodule (_, _, _, _, e)
  | Texp_letexception (_, e)
  | Texp_open (_, e)
    -> final_subexpression e
  | _ -> exp

(* Generalization criterion for expressions *)

let rec is_nonexpansive exp =
  match exp.exp_desc with
  | Texp_ident _
  | Texp_constant _
  | Texp_unreachable
  | Texp_function _
  | Texp_array [] -> true
  | Texp_let(_rec_flag, pat_exp_list, body) ->
      List.for_all (fun vb -> is_nonexpansive vb.vb_expr) pat_exp_list &&
      is_nonexpansive body
  | Texp_apply(e, (_,None)::el) ->
      is_nonexpansive e && List.for_all is_nonexpansive_opt (List.map snd el)
  | Texp_match(e, cases, _, _) ->
     (* Not sure this is necessary, if [e] is nonexpansive then we shouldn't
         care if there are exception patterns. But the previous version enforced
         that there be none, so... *)
      let contains_exception_pat p =
        let res = ref false in
        iter_pattern (fun p ->
          match p.pat_desc with
          | Tpat_exception _ -> res := true
          | _ -> ()
        ) p;
        !res
      in
      is_nonexpansive e &&
      List.for_all
        (fun {c_lhs; c_guard; c_rhs} ->
           is_nonexpansive_opt c_guard && is_nonexpansive c_rhs
           && not (contains_exception_pat c_lhs)
        ) cases
  | Texp_tuple el ->
      List.for_all is_nonexpansive el
  | Texp_construct( _, _, el) ->
      List.for_all is_nonexpansive el
  | Texp_variant(_, arg) -> is_nonexpansive_opt arg
  | Texp_record { fields; extended_expression } ->
      Array.for_all
        (fun (lbl, definition) ->
           match definition with
           | Overridden (_, exp) ->
               lbl.lbl_mut = Immutable && is_nonexpansive exp
           | Kept _ -> true)
        fields
      && is_nonexpansive_opt extended_expression
  | Texp_field(exp, _, _) -> is_nonexpansive exp
  | Texp_ifthenelse(_cond, ifso, ifnot) ->
      is_nonexpansive ifso && is_nonexpansive_opt ifnot
  | Texp_sequence (_e1, e2) -> is_nonexpansive e2  (* PR#4354 *)
  | Texp_new (_, _, cl_decl) -> Ctype.class_type_arity cl_decl.cty_type > 0
  (* Note: nonexpansive only means no _observable_ side effects *)
  | Texp_lazy e -> is_nonexpansive e
  | Texp_object ({cstr_fields=fields; cstr_type = { csig_vars=vars}}, _) ->
      let count = ref 0 in
      List.for_all
        (fun field -> match field.cf_desc with
            Tcf_method _ -> true
          | Tcf_val (_, _, _, Tcfk_concrete (_, e), _) ->
              incr count; is_nonexpansive e
          | Tcf_val (_, _, _, Tcfk_virtual _, _) ->
              incr count; true
          | Tcf_initializer e -> is_nonexpansive e
          | Tcf_constraint _ -> true
          | Tcf_inherit _ -> false
          | Tcf_attribute _ -> true)
        fields &&
      Vars.fold (fun _ (mut,_,_) b -> decr count; b && mut = Immutable)
        vars true &&
      !count = 0
  | Texp_letmodule (_, _, _, mexp, e)
  | Texp_open ({ open_expr = mexp; _}, e) ->
      is_nonexpansive_mod mexp && is_nonexpansive e
  | Texp_pack mexp ->
      is_nonexpansive_mod mexp
  (* Computations which raise exceptions are nonexpansive, since (raise e) is
     equivalent to (raise e; diverge), and a nonexpansive "diverge" can be
     produced using lazy values or the relaxed value restriction.
     See GPR#1142 *)
  | Texp_assert exp ->
      is_nonexpansive exp
  | Texp_apply (
      { exp_desc = Texp_ident (_, _, {val_kind =
             Val_prim {Primitive.prim_name =
                         ("%raise" | "%reraise" | "%raise_notrace")}}) },
      [Nolabel, Some e]) ->
     is_nonexpansive e
  | Texp_array (_ :: _)
  | Texp_apply _
  | Texp_try _
  | Texp_setfield _
  | Texp_while _
  | Texp_for _
  | Texp_send _
  | Texp_instvar _
  | Texp_setinstvar _
  | Texp_override _
  | Texp_letexception _
  | Texp_letop _
  | Texp_extension_constructor _ ->
    false

and is_nonexpansive_mod mexp =
  match mexp.mod_desc with
  | Tmod_ident _
  | Tmod_functor _ -> true
  | Tmod_unpack (e, _) -> is_nonexpansive e
  | Tmod_constraint (m, _, _, _) -> is_nonexpansive_mod m
  | Tmod_structure str ->
      List.for_all
        (fun item -> match item.str_desc with
          | Tstr_eval _ | Tstr_primitive _ | Tstr_type _
          | Tstr_modtype _ | Tstr_class_type _  -> true
          | Tstr_value (_, pat_exp_list) ->
              List.for_all (fun vb -> is_nonexpansive vb.vb_expr) pat_exp_list
          | Tstr_module {mb_expr=m;_}
          | Tstr_open {open_expr=m;_}
          | Tstr_include {incl_mod=m;_} -> is_nonexpansive_mod m
          | Tstr_recmodule id_mod_list ->
              List.for_all (fun {mb_expr=m;_} -> is_nonexpansive_mod m)
                id_mod_list
          | Tstr_exception {tyexn_constructor = {ext_kind = Text_decl _}} ->
              false (* true would be unsound *)
          | Tstr_exception {tyexn_constructor = {ext_kind = Text_rebind _}} ->
              true
          | Tstr_effect {ext_kind = Text_decl _} ->
              false (* true would be unsound *)
          | Tstr_effect {ext_kind = Text_rebind _} ->
              true
          | Tstr_typext te ->
              List.for_all
                (function {ext_kind = Text_decl _} -> false
                        | {ext_kind = Text_rebind _} -> true)
                te.tyext_constructors
          | Tstr_class _ -> false (* could be more precise *)
          | Tstr_attribute _ -> true
        )
        str.str_items
  | Tmod_apply _ -> false

and is_nonexpansive_opt = function
  | None -> true
  | Some e -> is_nonexpansive e

let maybe_expansive e = not (is_nonexpansive e)

let check_recursive_bindings env valbinds =
  let ids = let_bound_idents valbinds in
  List.iter
    (fun {vb_expr} ->
       if not (Rec_check.is_valid_recursive_expression ids vb_expr) then
         raise(Error(vb_expr.exp_loc, env, Illegal_letrec_expr))
    )
    valbinds

let check_recursive_class_bindings env ids exprs =
  List.iter
    (fun expr ->
       if not (Rec_check.is_valid_class_expr ids expr) then
         raise(Error(expr.cl_loc, env, Illegal_class_expr)))
    exprs

(* Approximate the type of an expression, for better recursion *)

let rec approx_type env sty =
  match sty.ptyp_desc with
    Ptyp_arrow (p, _, sty) ->
      let ty1 = if is_optional p then type_option (newvar ()) else newvar () in
      newty (Tarrow (p, ty1, approx_type env sty, Cok))
  | Ptyp_tuple args ->
      newty (Ttuple (List.map (approx_type env) args))
  | Ptyp_constr (lid, ctl) ->
      let path, decl = Env.lookup_type ~use:false ~loc:lid.loc lid.txt env in
      if List.length ctl <> decl.type_arity then newvar ()
      else begin
        let tyl = List.map (approx_type env) ctl in
        newconstr path tyl
      end
  | Ptyp_poly (_, sty) ->
      approx_type env sty
  | _ -> newvar ()

let rec type_approx env sexp =
  match sexp.pexp_desc with
    Pexp_let (_, _, e) -> type_approx env e
  | Pexp_fun (p, _, _, e) ->
      let ty = if is_optional p then type_option (newvar ()) else newvar () in
      newty (Tarrow(p, ty, type_approx env e, Cok))
  | Pexp_function ({pc_rhs=e}::_) ->
      newty (Tarrow(Nolabel, newvar (), type_approx env e, Cok))
  | Pexp_match (_, {pc_rhs=e}::_) -> type_approx env e
  | Pexp_try (e, _) -> type_approx env e
  | Pexp_tuple l -> newty (Ttuple(List.map (type_approx env) l))
  | Pexp_ifthenelse (_,e,_) -> type_approx env e
  | Pexp_sequence (_,e) -> type_approx env e
  | Pexp_constraint (e, sty) ->
      let ty = type_approx env e in
      let ty1 = approx_type env sty in
      begin try unify env ty ty1 with Unify trace ->
        raise(Error(sexp.pexp_loc, env, Expr_type_clash (trace, None, None)))
      end;
      ty1
  | Pexp_coerce (e, sty1, sty2) ->
      let approx_ty_opt = function
        | None -> newvar ()
        | Some sty -> approx_type env sty
      in
      let ty = type_approx env e
      and ty1 = approx_ty_opt sty1
      and ty2 = approx_type env sty2 in
      begin try unify env ty ty1 with Unify trace ->
        raise(Error(sexp.pexp_loc, env, Expr_type_clash (trace, None, None)))
      end;
      ty2
  | _ -> newvar ()

(* List labels in a function type, and whether return type is a variable *)
let rec list_labels_aux env visited ls ty_fun =
  let ty = expand_head env ty_fun in
  if List.memq ty visited then
    List.rev ls, false
  else match ty.desc with
    Tarrow (l, _, ty_res, _) ->
      list_labels_aux env (ty::visited) (l::ls) ty_res
  | _ ->
      List.rev ls, is_Tvar ty

let list_labels env ty =
  wrap_trace_gadt_instances env (list_labels_aux env [] []) ty

(* Check that all univars are safe in a type *)
let check_univars env expans kind exp ty_expected vars =
  if expans && maybe_expansive exp then
    lower_contravariant env exp.exp_type;
  (* need to expand twice? cf. Ctype.unify2 *)
  let vars = List.map (expand_head env) vars in
  let vars = List.map (expand_head env) vars in
  let vars' =
    List.filter
      (fun t ->
        let t = repr t in
        generalize t;
        match t.desc with
          Tvar name when t.level = generic_level ->
            set_type_desc t (Tunivar name); true
        | _ -> false)
      vars in
  if List.length vars = List.length vars' then () else
  let ty = newgenty (Tpoly(repr exp.exp_type, vars'))
  and ty_expected = repr ty_expected in
  raise (Error (exp.exp_loc, env,
                Less_general(kind, [Unification_trace.diff ty ty_expected])))

let check_partial_application statement exp =
  let rec f delay =
    let ty = (expand_head exp.exp_env exp.exp_type).desc in
    let check_statement () =
      match ty with
      | Tconstr (p, _, _)  when Path.same p Predef.path_unit ->
          ()
      | _ ->
          if statement then
            let rec loop {exp_loc; exp_desc; exp_extra; _} =
              match exp_desc with
              | Texp_let (_, _, e)
              | Texp_sequence (_, e)
              | Texp_letexception (_, e)
              | Texp_letmodule (_, _, _, _, e) ->
                  loop e
              | _ ->
                  let loc =
                    match List.find_opt (function
                        | (Texp_constraint _, _, _) -> true
                        | _ -> false) exp_extra
                    with
                    | Some (_, loc, _) -> loc
                    | None -> exp_loc
                  in
                  Location.prerr_warning loc Warnings.Statement_type
            in
            loop exp
    in
    match ty, exp.exp_desc with
    | Tarrow _, _ ->
        let rec check {exp_desc; exp_loc; exp_extra; _} =
          if List.exists (function
              | (Texp_constraint _, _, _) -> true
              | _ -> false) exp_extra then check_statement ()
          else begin
            match exp_desc with
            | Texp_ident _ | Texp_constant _ | Texp_tuple _
            | Texp_construct _ | Texp_variant _ | Texp_record _
            | Texp_field _ | Texp_setfield _ | Texp_array _
            | Texp_while _ | Texp_for _ | Texp_instvar _
            | Texp_setinstvar _ | Texp_override _ | Texp_assert _
            | Texp_lazy _ | Texp_object _ | Texp_pack _ | Texp_unreachable
            | Texp_extension_constructor _ | Texp_ifthenelse (_, _, None)
            | Texp_function _ ->
                check_statement ()
            | Texp_match (_, cases, eff_cases, _) ->
                List.iter (fun {c_rhs; _} -> check c_rhs) cases;
                List.iter (fun {c_rhs; _} -> check c_rhs) eff_cases
            | Texp_try (e, cases, eff_cases) ->
                check e;
                List.iter (fun {c_rhs; _} -> check c_rhs) cases;
                List.iter (fun {c_rhs; _} -> check c_rhs) eff_cases
            | Texp_ifthenelse (_, e1, Some e2) ->
                check e1; check e2
            | Texp_let (_, _, e) | Texp_sequence (_, e) | Texp_open (_, e)
            | Texp_letexception (_, e) | Texp_letmodule (_, _, _, _, e) ->
                check e
            | Texp_apply _ | Texp_send _ | Texp_new _ | Texp_letop _ ->
                Location.prerr_warning exp_loc Warnings.Partial_application
          end
        in
        check exp
    | Tvar _, _ ->
        if delay then add_delayed_check (fun () -> f false)
    | _ ->
        check_statement ()
  in
  f true

(* Check that a type is generalizable at some level *)
let generalizable level ty =
  let rec check ty =
    let ty = repr ty in
    if ty.level < lowest_level then () else
    if ty.level <= level then raise Exit else
    (mark_type_node ty; iter_type_expr check ty)
  in
  try check ty; unmark_type ty; true
  with Exit -> unmark_type ty; false

(* Hack to allow coercion of self. Will clean-up later. *)
let self_coercion = ref ([] : (Path.t * Location.t list ref) list)

(* Helpers for packaged modules. *)
let create_package_type loc env (p, l) =
  let s = !Typetexp.transl_modtype_longident loc env p in
  let fields = List.map (fun (name, ct) ->
                           name, Typetexp.transl_simple_type env false ct) l in
  let ty = newty (Tpackage (s,
                    List.map fst l,
                   List.map (fun (_, cty) -> cty.ctyp_type) fields))
  in
   (s, fields, ty)

 let wrap_unpacks sexp unpacks =
   let open Ast_helper in
   List.fold_left
     (fun sexp (name, loc) ->
        Exp.letmodule ~loc:{ sexp.pexp_loc with loc_ghost = true }
         ~attrs:[Attr.mk (mknoloc "#modulepat") (PStr [])]
         { name with txt = Some name.txt }
         (Mod.unpack ~loc
            (Exp.ident ~loc:name.loc (mkloc (Longident.Lident name.txt)
                                            name.loc)))
         sexp
     )
    sexp unpacks

(* Helpers for type_cases *)

let contains_variant_either ty =
  let rec loop ty =
    let ty = repr ty in
    if ty.level >= lowest_level then begin
      mark_type_node ty;
      match ty.desc with
        Tvariant row ->
          let row = row_repr row in
          if not (is_fixed row) then
            List.iter
              (fun (_,f) ->
                match row_field_repr f with Reither _ -> raise Exit | _ -> ())
              row.row_fields;
          iter_row loop row
      | _ ->
          iter_type_expr loop ty
    end
  in
  try loop ty; unmark_type ty; false
  with Exit -> unmark_type ty; true

let shallow_iter_ppat f p =
  match p.ppat_desc with
  | Ppat_any | Ppat_var _ | Ppat_constant _ | Ppat_interval _
  | Ppat_extension _
  | Ppat_type _ | Ppat_unpack _ -> ()
  | Ppat_array pats -> List.iter f pats
<<<<<<< HEAD
  | Ppat_or (p1,p2) -> f p1; f p2
  | Ppat_variant (_, arg) | Ppat_construct (_, arg) -> may f arg
=======
  | Ppat_or (p1,p2) | Ppat_effect(p1, p2) -> f p1; f p2
  | Ppat_variant (_, arg) | Ppat_construct (_, arg) -> Option.iter f arg
>>>>>>> d658899e
  | Ppat_tuple lst ->  List.iter f lst
  | Ppat_exception p | Ppat_alias (p,_)
  | Ppat_open (_,p)
  | Ppat_constraint (p,_) | Ppat_lazy p -> f p
  | Ppat_record (args, _flag) -> List.iter (fun (_,p) -> f p) args

let exists_ppat f p =
  let exception Found in
  let rec loop p =
    if f p then raise Found else ();
    shallow_iter_ppat loop p in
  match loop p with
  | exception Found -> true
  | () -> false

let contains_polymorphic_variant p =
  exists_ppat
    (function
     | {ppat_desc = (Ppat_variant _ | Ppat_type _)} -> true
     | _ -> false)
    p

let contains_gadt cp =
  exists_pattern
    (function
     | {pat_desc = Tpat_construct (_, cd, _)} when cd.cstr_generalized -> true
     | _ -> false)
    cp

(* There are various things that we need to do in presence of GADT constructors
   that aren't required if there are none.
   However, because of disambiguation, we can't know for sure whether the
   patterns contain some GADT constructors. So we conservatively assume that
   any constructor might be a GADT constructor. *)
let may_contain_gadts p =
  exists_ppat
  (function
   | {ppat_desc = Ppat_construct (_, _)} -> true
   | _ -> false)
  p

let check_absent_variant env =
  iter_pattern
    (function {pat_desc = Tpat_variant (s, arg, row)} as pat ->
      let row = row_repr !row in
      if List.exists (fun (s',fi) -> s = s' && row_field_repr fi <> Rabsent)
          row.row_fields
      || not (is_fixed row) && not (static_row row)  (* same as Ctype.poly *)
      then () else
      let ty_arg =
        match arg with None -> [] | Some p -> [correct_levels p.pat_type] in
      let row' = {row_fields = [s, Reither(arg=None,ty_arg,true,ref None)];
                  row_more = newvar (); row_bound = ();
                  row_closed = false; row_fixed = None; row_name = None} in
      (* Should fail *)
      unify_pat (ref env) {pat with pat_type = newty (Tvariant row')}
                          (correct_levels pat.pat_type)
      | _ -> ())

(* Getting proper location of already typed expressions.

   Used to avoid confusing locations on type error messages in presence of
   type constraints.
   For example:

       (* Before patch *)
       # let x : string = (5 : int);;
                           ^
       (* After patch *)
       # let x : string = (5 : int);;
                          ^^^^^^^^^
*)
let proper_exp_loc exp =
  let rec aux = function
    | [] -> exp.exp_loc
    | ((Texp_constraint _ | Texp_coerce _), loc, _) :: _ -> loc
    | _ :: rest -> aux rest
  in
  aux exp.exp_extra

(* To find reasonable names for let-bound and lambda-bound idents *)

let rec name_pattern default = function
    [] -> Ident.create_local default
  | p :: rem ->
    match p.pat_desc with
      Tpat_var (id, _) -> id
    | Tpat_alias(_, id, _) -> id
    | _ -> name_pattern default rem

let name_cases default lst =
  name_pattern default (List.map (fun c -> c.c_lhs) lst)

(* Typing of expressions *)

let unify_exp env exp expected_ty =
  let loc = proper_exp_loc exp in
  try
    unify_exp_types loc env exp.exp_type expected_ty
  with Error(loc, env, Expr_type_clash(trace, tfc, None)) ->
    raise (Error(loc, env, Expr_type_clash(trace, tfc, Some exp.exp_desc)))

let rec type_exp ?recarg env sexp =
  (* We now delegate everything to type_expect *)
  type_expect ?recarg env sexp (mk_expected (newvar ()))

(* Typing of an expression with an expected type.
   This provide better error messages, and allows controlled
   propagation of return type information.
   In the principal case, [type_expected'] may be at generic_level.
 *)

and type_expect ?in_function ?recarg env sexp ty_expected_explained =
  let previous_saved_types = Cmt_format.get_saved_types () in
  let exp =
    Builtin_attributes.warning_scope sexp.pexp_attributes
      (fun () ->
         type_expect_ ?in_function ?recarg env sexp ty_expected_explained
      )
  in
  Cmt_format.set_saved_types
    (Cmt_format.Partial_expression exp :: previous_saved_types);
  exp

and with_explanation explanation f =
  match explanation with
  | None -> f ()
  | Some explanation ->
      try f ()
      with Error (loc', env', Expr_type_clash(trace', None, exp'))
        when not loc'.Location.loc_ghost ->
        let err = Expr_type_clash(trace', Some explanation, exp') in
        raise (Error (loc', env', err))

and type_expect_
    ?in_function ?(recarg=Rejected)
    env sexp ty_expected_explained =
  let { ty = ty_expected; explanation } = ty_expected_explained in
  let loc = sexp.pexp_loc in
  (* Record the expression type before unifying it with the expected type *)
  let with_explanation = with_explanation explanation in
  let rue exp =
    with_explanation (fun () ->
      unify_exp env (re exp) (instance ty_expected));
    exp
  in
  match sexp.pexp_desc with
  | Pexp_ident lid ->
      let path, desc = type_ident env ~recarg lid in
      let exp_desc =
        match desc.val_kind with
        | Val_ivar (_, cl_num) ->
            let (self_path, _) =
              Env.find_value_by_name
                (Longident.Lident ("self-" ^ cl_num)) env
            in
            Texp_instvar(self_path, path,
                         match lid.txt with
                             Longident.Lident txt -> { txt; loc = lid.loc }
                           | _ -> assert false)
        | Val_self (_, _, cl_num, _) ->
            let (path, _) =
              Env.find_value_by_name (Longident.Lident ("self-" ^ cl_num)) env
            in
            Texp_ident(path, lid, desc)
        | _ ->
            Texp_ident(path, lid, desc)
      in
      rue {
        exp_desc; exp_loc = loc; exp_extra = [];
        exp_type = instance desc.val_type;
        exp_attributes = sexp.pexp_attributes;
        exp_env = env }
  | Pexp_constant(Pconst_string (str, _) as cst) -> (
    let cst = constant_or_raise env loc cst in
    (* Terrible hack for format strings *)
    let ty_exp = expand_head env ty_expected in
    let fmt6_path =
      Path.(Pdot (Pident (Ident.create_persistent "CamlinternalFormatBasics"),
                  "format6"))
    in
    let is_format = match ty_exp.desc with
      | Tconstr(path, _, _) when Path.same path fmt6_path ->
        if !Clflags.principal && ty_exp.level <> generic_level then
          Location.prerr_warning loc
            (Warnings.Not_principal "this coercion to format6");
        true
      | _ -> false
    in
    if is_format then
      let format_parsetree =
        { (type_format loc str env) with pexp_loc = sexp.pexp_loc }  in
      type_expect ?in_function env format_parsetree ty_expected_explained
    else
      rue {
        exp_desc = Texp_constant cst;
        exp_loc = loc; exp_extra = [];
        exp_type = instance Predef.type_string;
        exp_attributes = sexp.pexp_attributes;
        exp_env = env }
  )
  | Pexp_constant cst ->
      let cst = constant_or_raise env loc cst in
      rue {
        exp_desc = Texp_constant cst;
        exp_loc = loc; exp_extra = [];
        exp_type = type_constant cst;
        exp_attributes = sexp.pexp_attributes;
        exp_env = env }
  | Pexp_let(Nonrecursive,
             [{pvb_pat=spat; pvb_expr=sval; pvb_attributes=[]}], sbody)
    when may_contain_gadts spat ->
    (* TODO: allow non-empty attributes? *)
      type_expect ?in_function env
        {sexp with
         pexp_desc = Pexp_match (sval, [Ast_helper.Exp.case spat sbody])}
        ty_expected_explained
  | Pexp_let(rec_flag, spat_sexp_list, sbody) ->
      let existential_context =
        if rec_flag = Recursive then In_rec
        else if List.compare_length_with spat_sexp_list 1 > 0 then In_group
        else With_attributes in
      let scp =
        match sexp.pexp_attributes, rec_flag with
        | [{attr_name = {txt="#default"}; _}], _ -> None
        | _, Recursive -> Some (Annot.Idef loc)
        | _, Nonrecursive -> Some (Annot.Idef sbody.pexp_loc)
      in
      let (pat_exp_list, new_env, unpacks) =
        type_let existential_context env rec_flag spat_sexp_list scp true in
      let body =
        type_expect new_env (wrap_unpacks sbody unpacks)
          ty_expected_explained in
      let () =
        if rec_flag = Recursive then
          check_recursive_bindings env pat_exp_list
      in
      re {
        exp_desc = Texp_let(rec_flag, pat_exp_list, body);
        exp_loc = loc; exp_extra = [];
        exp_type = body.exp_type;
        exp_attributes = sexp.pexp_attributes;
        exp_env = env }
  | Pexp_fun (l, Some default, spat, sbody) ->
      assert(is_optional l); (* default allowed only with optional argument *)
      let open Ast_helper in
      let default_loc = default.pexp_loc in
      let scases = [
        Exp.case
          (Pat.construct ~loc:default_loc
             (mknoloc (Longident.(Ldot (Lident "*predef*", "Some"))))
             (Some (Pat.var ~loc:default_loc (mknoloc "*sth*"))))
          (Exp.ident ~loc:default_loc (mknoloc (Longident.Lident "*sth*")));

        Exp.case
          (Pat.construct ~loc:default_loc
             (mknoloc (Longident.(Ldot (Lident "*predef*", "None"))))
             None)
          default;
       ]
      in
      let sloc =
        { Location.loc_start = spat.ppat_loc.Location.loc_start;
          loc_end = default_loc.Location.loc_end;
          loc_ghost = true }
      in
      let smatch =
        Exp.match_ ~loc:sloc
          (Exp.ident ~loc (mknoloc (Longident.Lident "*opt*")))
          scases
      in
      let pat = Pat.var ~loc:sloc (mknoloc "*opt*") in
      let body =
        Exp.let_ ~loc Nonrecursive
          ~attrs:[Attr.mk (mknoloc "#default") (PStr [])]
          [Vb.mk spat smatch] sbody
      in
      type_function ?in_function loc sexp.pexp_attributes env
                    ty_expected_explained l [Exp.case pat body]
  | Pexp_fun (l, None, spat, sbody) ->
      type_function ?in_function loc sexp.pexp_attributes env
                    ty_expected_explained l [Ast_helper.Exp.case spat sbody]
  | Pexp_function caselist ->
      type_function ?in_function
        loc sexp.pexp_attributes env ty_expected_explained Nolabel caselist
  | Pexp_apply(sfunct, sargs) ->
      assert (sargs <> []);
      begin_def (); (* one more level for non-returning functions *)
      if !Clflags.principal then begin_def ();
      let funct = type_exp env sfunct in
      if !Clflags.principal then begin
          end_def ();
          generalize_structure funct.exp_type
        end;
      let rec lower_args seen ty_fun =
        let ty = expand_head env ty_fun in
        if List.memq ty seen then () else
        match ty.desc with
          Tarrow (_l, ty_arg, ty_fun, _com) ->
            (try unify_var env (newvar()) ty_arg with Unify _ -> assert false);
            lower_args (ty::seen) ty_fun
        | _ -> ()
      in
      let ty = instance funct.exp_type in
      end_def ();
      wrap_trace_gadt_instances env (lower_args []) ty;
      begin_def ();
      let (args, ty_res) = type_application env funct sargs in
      end_def ();
      unify_var env (newvar()) funct.exp_type;
      rue {
        exp_desc = Texp_apply(funct, args);
        exp_loc = loc; exp_extra = [];
        exp_type = ty_res;
        exp_attributes = sexp.pexp_attributes;
        exp_env = env }
  | Pexp_match(sarg, caselist) ->
      begin_def ();
      let arg = type_exp env sarg in
      end_def ();
      if maybe_expansive arg then lower_contravariant env arg.exp_type;
      generalize arg.exp_type;
<<<<<<< HEAD
      let rec split_cases valc exnc effc conts = function
        | [] -> List.rev valc, List.rev exnc, List.rev effc, List.rev conts
        | {pc_lhs = {ppat_desc=Ppat_exception p}} as c :: rest ->
            split_cases valc ({c with pc_lhs = p} :: exnc) effc conts rest
=======
      let rec split_cases valc effc conts = function
        | [] -> List.rev valc, List.rev effc, List.rev conts
        | {pc_lhs = {ppat_desc=Ppat_effect(p1, p2)}} as c :: rest ->
            split_cases valc
              (({c with pc_lhs = p1}) :: effc) (p2 :: conts) rest
>>>>>>> d658899e
        | c :: rest ->
            split_cases (c :: valc) effc conts rest
      in
      let val_caselist, eff_caselist, eff_conts =
        split_cases [] [] [] caselist
      in
      if val_caselist = [] && eff_caselist <> [] then
        raise (Error (loc, env, No_value_clauses));
      let val_cases, partial =
        type_cases ~exception_allowed:true env arg.exp_type ty_expected true loc val_caselist in
      let eff_cases =
        match eff_caselist with
        | [] -> []
        | eff_caselist ->
            type_effect_cases ~exception_allowed:false env ty_expected loc eff_caselist eff_conts
      in
      re {
        exp_desc = Texp_match(arg, val_cases, eff_cases, partial);
        exp_loc = loc; exp_extra = [];
        exp_type = instance ty_expected;
        exp_attributes = sexp.pexp_attributes;
        exp_env = env }
  | Pexp_try(sbody, caselist) ->
      let body = type_expect env sbody ty_expected_explained in
      let rec split_cases exnc effc conts = function
        | [] -> List.rev exnc, List.rev effc, List.rev conts
        | c :: rest ->
            split_cases (c :: exnc) effc conts rest
      in
      let exn_caselist, eff_caselist, eff_conts = split_cases [] [] [] caselist in
      let exn_cases, _ =
        type_cases env Predef.type_exn ty_expected false loc exn_caselist in
      let eff_cases =
        match eff_caselist with
        | [] -> []
        | eff_caselist ->
            type_effect_cases ~exception_allowed:false env ty_expected loc eff_caselist eff_conts
      in
      re {
        exp_desc = Texp_try(body, exn_cases, eff_cases);
        exp_loc = loc; exp_extra = [];
        exp_type = body.exp_type;
        exp_attributes = sexp.pexp_attributes;
        exp_env = env }
  | Pexp_tuple sexpl ->
      assert (List.length sexpl >= 2);
      let subtypes = List.map (fun _ -> newgenvar ()) sexpl in
      let to_unify = newgenty (Ttuple subtypes) in
      with_explanation (fun () ->
        unify_exp_types loc env to_unify ty_expected);
      let expl =
        List.map2 (fun body ty -> type_expect env body (mk_expected ty))
          sexpl subtypes
      in
      re {
        exp_desc = Texp_tuple expl;
        exp_loc = loc; exp_extra = [];
        (* Keep sharing *)
        exp_type = newty (Ttuple (List.map (fun e -> e.exp_type) expl));
        exp_attributes = sexp.pexp_attributes;
        exp_env = env }
  | Pexp_construct(lid, sarg) ->
      type_construct env loc lid sarg ty_expected_explained sexp.pexp_attributes
  | Pexp_variant(l, sarg) ->
      (* Keep sharing *)
      let ty_expected0 = instance ty_expected in
      begin try match
        sarg, expand_head env ty_expected, expand_head env ty_expected0 with
      | Some sarg, {desc = Tvariant row}, {desc = Tvariant row0} ->
          let row = row_repr row in
          begin match row_field_repr (List.assoc l row.row_fields),
          row_field_repr (List.assoc l row0.row_fields) with
            Rpresent (Some ty), Rpresent (Some ty0) ->
              let arg = type_argument env sarg ty ty0 in
              re { exp_desc = Texp_variant(l, Some arg);
                   exp_loc = loc; exp_extra = [];
                   exp_type = ty_expected0;
                   exp_attributes = sexp.pexp_attributes;
                   exp_env = env }
          | _ -> raise Not_found
          end
      | _ -> raise Not_found
      with Not_found ->
        let arg = Option.map (type_exp env) sarg in
        let arg_type = Option.map (fun arg -> arg.exp_type) arg in
        rue {
          exp_desc = Texp_variant(l, arg);
          exp_loc = loc; exp_extra = [];
          exp_type= newty (Tvariant{row_fields = [l, Rpresent arg_type];
                                    row_more = newvar ();
                                    row_bound = ();
                                    row_closed = false;
                                    row_fixed = None;
                                    row_name = None});
          exp_attributes = sexp.pexp_attributes;
          exp_env = env }
      end
  | Pexp_record(lid_sexp_list, opt_sexp) ->
      assert (lid_sexp_list <> []);
      let opt_exp =
        match opt_sexp with
          None -> None
        | Some sexp ->
            if !Clflags.principal then begin_def ();
            let exp = type_exp ~recarg env sexp in
            if !Clflags.principal then begin
              end_def ();
              generalize_structure exp.exp_type
            end;
            Some exp
      in
      let ty_record, opath =
        let get_path ty =
          try
            let (p0, p,_) = extract_concrete_record env ty in
            let principal =
              (repr ty).level = generic_level || not !Clflags.principal
            in
            Some (p0, p, principal)
          with Not_found -> None
        in
        match get_path ty_expected with
          None ->
            begin match opt_exp with
              None -> newvar (), None
            | Some exp ->
                match get_path exp.exp_type with
                  None -> newvar (), None
                | Some (_, p', _) as op ->
                    let decl = Env.find_type p' env in
                    begin_def ();
                    let ty =
                      newconstr p' (instance_list decl.type_params) in
                    end_def ();
                    generalize_structure ty;
                    ty, op
            end
        | op -> ty_expected, op
      in
      let closed = (opt_sexp = None) in
      let lbl_exp_list =
        wrap_disambiguate "This record expression is expected to have"
          (mk_expected ty_record)
          (type_label_a_list loc closed env
             (fun e k -> k (type_label_exp true env loc ty_record e))
             opath lid_sexp_list)
          (fun x -> x)
      in
      with_explanation (fun () ->
        unify_exp_types loc env ty_record (instance ty_expected));

      (* type_label_a_list returns a list of labels sorted by lbl_pos *)
      (* note: check_duplicates would better be implemented in
         type_label_a_list directly *)
      let rec check_duplicates = function
        | (_, lbl1, _) :: (_, lbl2, _) :: _ when lbl1.lbl_pos = lbl2.lbl_pos ->
          raise(Error(loc, env, Label_multiply_defined lbl1.lbl_name))
        | _ :: rem ->
            check_duplicates rem
        | [] -> ()
      in
      check_duplicates lbl_exp_list;
      let opt_exp, label_definitions =
        let (_lid, lbl, _lbl_exp) = List.hd lbl_exp_list in
        let matching_label lbl =
          List.find
            (fun (_, lbl',_) -> lbl'.lbl_pos = lbl.lbl_pos)
            lbl_exp_list
        in
        match opt_exp with
          None ->
            let label_definitions =
              Array.map (fun lbl ->
                  match matching_label lbl with
                  | (lid, _lbl, lbl_exp) ->
                      Overridden (lid, lbl_exp)
                  | exception Not_found ->
                      let present_indices =
                        List.map (fun (_, lbl, _) -> lbl.lbl_pos) lbl_exp_list
                      in
                      let label_names = extract_label_names env ty_expected in
                      let rec missing_labels n = function
                          [] -> []
                        | lbl :: rem ->
                            if List.mem n present_indices
                            then missing_labels (n + 1) rem
                            else lbl :: missing_labels (n + 1) rem
                      in
                      let missing = missing_labels 0 label_names in
                      raise(Error(loc, env, Label_missing missing)))
                lbl.lbl_all
            in
            None, label_definitions
        | Some exp ->
            let ty_exp = instance exp.exp_type in
            let unify_kept lbl =
              let _, ty_arg1, ty_res1 = instance_label false lbl in
              unify_exp_types exp.exp_loc env ty_exp ty_res1;
              match matching_label lbl with
              | lid, _lbl, lbl_exp ->
                  (* do not connect result types for overridden labels *)
                  Overridden (lid, lbl_exp)
              | exception Not_found -> begin
                  let _, ty_arg2, ty_res2 = instance_label false lbl in
                  unify_exp_types loc env ty_arg1 ty_arg2;
                  with_explanation (fun () ->
                    unify_exp_types loc env (instance ty_expected) ty_res2);
                  Kept (ty_arg1, lbl.lbl_mut)
                end
            in
            let label_definitions = Array.map unify_kept lbl.lbl_all in
            Some {exp with exp_type = ty_exp}, label_definitions
      in
      let num_fields =
        match lbl_exp_list with [] -> assert false
        | (_, lbl,_)::_ -> Array.length lbl.lbl_all in
      let opt_exp =
        if opt_sexp <> None && List.length lid_sexp_list = num_fields then
          (Location.prerr_warning loc Warnings.Useless_record_with; None)
        else opt_exp
      in
      let label_descriptions, representation =
        let (_, { lbl_all; lbl_repres }, _) = List.hd lbl_exp_list in
        lbl_all, lbl_repres
      in
      let fields =
        Array.map2 (fun descr def -> descr, def)
          label_descriptions label_definitions
      in
      re {
        exp_desc = Texp_record {
            fields; representation;
            extended_expression = opt_exp
          };
        exp_loc = loc; exp_extra = [];
        exp_type = instance ty_expected;
        exp_attributes = sexp.pexp_attributes;
        exp_env = env }
  | Pexp_field(srecord, lid) ->
      let (record, label, _) = type_label_access env srecord lid in
      let (_, ty_arg, ty_res) = instance_label false label in
      unify_exp env record ty_res;
      rue {
        exp_desc = Texp_field(record, lid, label);
        exp_loc = loc; exp_extra = [];
        exp_type = ty_arg;
        exp_attributes = sexp.pexp_attributes;
        exp_env = env }
  | Pexp_setfield(srecord, lid, snewval) ->
      let (record, label, opath) = type_label_access env srecord lid in
      let ty_record = if opath = None then newvar () else record.exp_type in
      let (label_loc, label, newval) =
        type_label_exp false env loc ty_record (lid, label, snewval) in
      unify_exp env record ty_record;
      if label.lbl_mut = Immutable then
        raise(Error(loc, env, Label_not_mutable lid.txt));
      rue {
        exp_desc = Texp_setfield(record, label_loc, label, newval);
        exp_loc = loc; exp_extra = [];
        exp_type = instance Predef.type_unit;
        exp_attributes = sexp.pexp_attributes;
        exp_env = env }
  | Pexp_array(sargl) ->
      let ty = newgenvar() in
      let to_unify = Predef.type_array ty in
      with_explanation (fun () ->
        unify_exp_types loc env to_unify ty_expected);
      let argl =
        List.map (fun sarg -> type_expect env sarg (mk_expected ty)) sargl in
      re {
        exp_desc = Texp_array argl;
        exp_loc = loc; exp_extra = [];
        exp_type = instance ty_expected;
        exp_attributes = sexp.pexp_attributes;
        exp_env = env }
  | Pexp_ifthenelse(scond, sifso, sifnot) ->
      let cond = type_expect env scond
          (mk_expected ~explanation:If_conditional Predef.type_bool) in
      begin match sifnot with
        None ->
          let ifso = type_expect env sifso
              (mk_expected ~explanation:If_no_else_branch Predef.type_unit) in
          rue {
            exp_desc = Texp_ifthenelse(cond, ifso, None);
            exp_loc = loc; exp_extra = [];
            exp_type = ifso.exp_type;
            exp_attributes = sexp.pexp_attributes;
            exp_env = env }
      | Some sifnot ->
          let ifso = type_expect env sifso ty_expected_explained in
          let ifnot = type_expect env sifnot ty_expected_explained in
          (* Keep sharing *)
          unify_exp env ifnot ifso.exp_type;
          re {
            exp_desc = Texp_ifthenelse(cond, ifso, Some ifnot);
            exp_loc = loc; exp_extra = [];
            exp_type = ifso.exp_type;
            exp_attributes = sexp.pexp_attributes;
            exp_env = env }
      end
  | Pexp_sequence(sexp1, sexp2) ->
      let exp1 = type_statement ~explanation:Sequence_left_hand_side
          env sexp1 in
      let exp2 = type_expect env sexp2 ty_expected_explained in
      re {
        exp_desc = Texp_sequence(exp1, exp2);
        exp_loc = loc; exp_extra = [];
        exp_type = exp2.exp_type;
        exp_attributes = sexp.pexp_attributes;
        exp_env = env }
  | Pexp_while(scond, sbody) ->
      let cond = type_expect env scond
          (mk_expected ~explanation:While_loop_conditional Predef.type_bool) in
      let body = type_statement ~explanation:While_loop_body env sbody in
      rue {
        exp_desc = Texp_while(cond, body);
        exp_loc = loc; exp_extra = [];
        exp_type = instance Predef.type_unit;
        exp_attributes = sexp.pexp_attributes;
        exp_env = env }
  | Pexp_for(param, slow, shigh, dir, sbody) ->
      let low = type_expect env slow
          (mk_expected ~explanation:For_loop_start_index Predef.type_int) in
      let high = type_expect env shigh
          (mk_expected ~explanation:For_loop_stop_index Predef.type_int) in
      let id, new_env =
        match param.ppat_desc with
        | Ppat_any -> Ident.create_local "_for", env
        | Ppat_var {txt} ->
            Env.enter_value txt {val_type = instance Predef.type_int;
                                 val_attributes = [];
                                 val_kind = Val_reg; Types.val_loc = loc; } env
              ~check:(fun s -> Warnings.Unused_for_index s)
        | _ ->
            raise (Error (param.ppat_loc, env, Invalid_for_loop_index))
      in
      let body = type_statement ~explanation:For_loop_body new_env sbody in
      rue {
        exp_desc = Texp_for(id, param, low, high, dir, body);
        exp_loc = loc; exp_extra = [];
        exp_type = instance Predef.type_unit;
        exp_attributes = sexp.pexp_attributes;
        exp_env = env }
  | Pexp_constraint (sarg, sty) ->
      (* Pretend separate = true, 1% slowdown for lablgtk *)
      begin_def ();
      let cty = Typetexp.transl_simple_type env false sty in
      let ty = cty.ctyp_type in
      end_def ();
      generalize_structure ty;
      let (arg, ty') = (type_argument env sarg ty (instance ty), instance ty) in
      rue {
        exp_desc = arg.exp_desc;
        exp_loc = arg.exp_loc;
        exp_type = ty';
        exp_attributes = arg.exp_attributes;
        exp_env = env;
        exp_extra =
          (Texp_constraint cty, loc, sexp.pexp_attributes) :: arg.exp_extra;
      }
  | Pexp_coerce(sarg, sty, sty') ->
      (* Pretend separate = true, 1% slowdown for lablgtk *)
      (* Also see PR#7199 for a problem with the following:
         let separate = !Clflags.principal || Env.has_local_constraints env in*)
      let (arg, ty',cty,cty') =
        match sty with
        | None ->
            let (cty', force) =
              Typetexp.transl_simple_type_delayed env sty'
            in
            let ty' = cty'.ctyp_type in
            begin_def ();
            let arg = type_exp env sarg in
            end_def ();
            let tv = newvar () in
            let gen = generalizable tv.level arg.exp_type in
            unify_var env tv arg.exp_type;
            begin match arg.exp_desc, !self_coercion, (repr ty').desc with
              Texp_ident(_, _, {val_kind=Val_self _}), (path,r) :: _,
              Tconstr(path',_,_) when Path.same path path' ->
                (* prerr_endline "self coercion"; *)
                r := loc :: !r;
                force ()
            | _ when free_variables ~env arg.exp_type = []
                  && free_variables ~env ty' = [] ->
                if not gen && (* first try a single coercion *)
                  let snap = snapshot () in
                  let ty, _b = enlarge_type env ty' in
                  try
                    force (); Ctype.unify env arg.exp_type ty; true
                  with Unify _ ->
                    backtrack snap; false
                then ()
                else begin try
                  let force' = subtype env arg.exp_type ty' in
                  force (); force' ();
                  if not gen && !Clflags.principal then
                    Location.prerr_warning loc
                      (Warnings.Not_principal "this ground coercion");
                with Subtype (tr1, tr2) ->
                  (* prerr_endline "coercion failed"; *)
                  raise(Error(loc, env, Not_subtype(tr1, tr2)))
                end;
            | _ ->
                let ty, b = enlarge_type env ty' in
                force ();
                begin try Ctype.unify env arg.exp_type ty with Unify trace ->
                  raise(Error(sarg.pexp_loc, env,
                        Coercion_failure(ty', full_expand env ty', trace, b)))
                end
            end;
            (arg, ty', None, cty')
        | Some sty ->
            begin_def ();
            let (cty, force) =
              Typetexp.transl_simple_type_delayed env sty
            and (cty', force') =
              Typetexp.transl_simple_type_delayed env sty'
            in
            let ty = cty.ctyp_type in
            let ty' = cty'.ctyp_type in
            begin try
              let force'' = subtype env ty ty' in
              force (); force' (); force'' ()
            with Subtype (tr1, tr2) ->
              raise(Error(loc, env, Not_subtype(tr1, tr2)))
            end;
            end_def ();
            generalize_structure ty;
            generalize_structure ty';
            (type_argument env sarg ty (instance ty),
             instance ty', Some cty, cty')
      in
      rue {
        exp_desc = arg.exp_desc;
        exp_loc = arg.exp_loc;
        exp_type = ty';
        exp_attributes = arg.exp_attributes;
        exp_env = env;
        exp_extra = (Texp_coerce (cty, cty'), loc, sexp.pexp_attributes) ::
                       arg.exp_extra;
      }
  | Pexp_send (e, {txt=met}) ->
      if !Clflags.principal then begin_def ();
      let obj = type_exp env e in
      let obj_meths = ref None in
      begin try
        let (meth, exp, typ) =
          match obj.exp_desc with
            Texp_ident(_path, _, {val_kind = Val_self (meths, _, _, privty)}) ->
              obj_meths := Some meths;
              let (id, typ) =
                filter_self_method env met Private meths privty
              in
              if is_Tvar (repr typ) then
                Location.prerr_warning loc
                  (Warnings.Undeclared_virtual_method met);
              (Tmeth_val id, None, typ)
          | Texp_ident(_path, lid, {val_kind = Val_anc (methods, cl_num)}) ->
              let method_id =
                begin try List.assoc met methods with Not_found ->
                  let valid_methods = List.map fst methods in
                  raise(Error(e.pexp_loc, env,
                              Undefined_inherited_method (met, valid_methods)))
                end
              in
              begin match
                Env.find_value_by_name
                  (Longident.Lident ("selfpat-" ^ cl_num)) env,
                Env.find_value_by_name
                  (Longident.Lident ("self-" ^cl_num)) env
              with
              | (_, ({val_kind = Val_self (meths, _, _, privty)} as desc)),
                (path, _) ->
                  obj_meths := Some meths;
                  let (_, typ) =
                    filter_self_method env met Private meths privty
                  in
                  let method_type = newvar () in
                  let (obj_ty, res_ty) = filter_arrow env method_type Nolabel in
                  unify env obj_ty desc.val_type;
                  unify env res_ty (instance typ);
                  let method_desc =
                    {val_type = method_type;
                     val_kind = Val_reg;
                     val_attributes = [];
                     Types.val_loc = Location.none}
                  in
                  let exp_env = Env.add_value method_id method_desc env in
                  let exp =
                    Texp_apply({exp_desc =
                                Texp_ident(Path.Pident method_id,
                                           lid, method_desc);
                                exp_loc = loc; exp_extra = [];
                                exp_type = method_type;
                                exp_attributes = []; (* check *)
                                exp_env = exp_env},
                          [ Nolabel,
                            Some {exp_desc = Texp_ident(path, lid, desc);
                                  exp_loc = obj.exp_loc; exp_extra = [];
                                  exp_type = desc.val_type;
                                  exp_attributes = []; (* check *)
                                  exp_env = exp_env}
                          ])
                  in
                  (Tmeth_name met, Some (re {exp_desc = exp;
                                             exp_loc = loc; exp_extra = [];
                                             exp_type = typ;
                                             exp_attributes = []; (* check *)
                                             exp_env = exp_env}), typ)
              |  _ ->
                  assert false
              end
          | _ ->
              (Tmeth_name met, None,
               filter_method env met Public obj.exp_type)
        in
        if !Clflags.principal then begin
          end_def ();
          generalize_structure typ;
        end;
        let typ =
          match repr typ with
            {desc = Tpoly (ty, [])} ->
              instance ty
          | {desc = Tpoly (ty, tl); level = l} ->
              if !Clflags.principal && l <> generic_level then
                Location.prerr_warning loc
                  (Warnings.Not_principal "this use of a polymorphic method");
              snd (instance_poly false tl ty)
          | {desc = Tvar _} as ty ->
              let ty' = newvar () in
              unify env (instance ty) (newty(Tpoly(ty',[])));
              (* if not !Clflags.nolabels then
                 Location.prerr_warning loc (Warnings.Unknown_method met); *)
              ty'
          | _ ->
              assert false
        in
        rue {
          exp_desc = Texp_send(obj, meth, exp);
          exp_loc = loc; exp_extra = [];
          exp_type = typ;
          exp_attributes = sexp.pexp_attributes;
          exp_env = env }
      with Unify _ ->
        let valid_methods =
          match !obj_meths with
          | Some meths ->
             Some (Meths.fold (fun meth _meth_ty li -> meth::li) !meths [])
          | None ->
             match (expand_head env obj.exp_type).desc with
             | Tobject (fields, _) ->
                let (fields, _) = Ctype.flatten_fields fields in
                let collect_fields li (meth, meth_kind, _meth_ty) =
                  if meth_kind = Fpresent then meth::li else li in
                Some (List.fold_left collect_fields [] fields)
             | _ -> None
        in
        raise(Error(e.pexp_loc, env,
                    Undefined_method (obj.exp_type, met, valid_methods)))
      end
  | Pexp_new cl ->
      let (cl_path, cl_decl) = Env.lookup_class ~loc:cl.loc cl.txt env in
      begin match cl_decl.cty_new with
          None ->
            raise(Error(loc, env, Virtual_class cl.txt))
        | Some ty ->
            rue {
              exp_desc = Texp_new (cl_path, cl, cl_decl);
              exp_loc = loc; exp_extra = [];
              exp_type = instance ty;
              exp_attributes = sexp.pexp_attributes;
              exp_env = env }
        end
  | Pexp_setinstvar (lab, snewval) -> begin
      let (path, mut, cl_num, ty) =
        Env.lookup_instance_variable ~loc lab.txt env
      in
      match mut with
      | Mutable ->
          let newval =
            type_expect env snewval (mk_expected (instance ty))
          in
          let (path_self, _) =
            Env.find_value_by_name (Longident.Lident ("self-" ^ cl_num)) env
          in
          rue {
            exp_desc = Texp_setinstvar(path_self, path, lab, newval);
            exp_loc = loc; exp_extra = [];
            exp_type = instance Predef.type_unit;
            exp_attributes = sexp.pexp_attributes;
            exp_env = env }
      | _ ->
          raise(Error(loc, env, Instance_variable_not_mutable lab.txt))
    end
  | Pexp_override lst ->
      let _ =
       List.fold_right
        (fun (lab, _) l ->
           if List.exists (fun l -> l.txt = lab.txt) l then
             raise(Error(loc, env,
                         Value_multiply_overridden lab.txt));
           lab::l)
        lst
        [] in
      begin match
        try
          Env.find_value_by_name (Longident.Lident "selfpat-*") env,
          Env.find_value_by_name (Longident.Lident "self-*") env
        with Not_found ->
          raise(Error(loc, env, Outside_class))
      with
        (_, {val_type = self_ty; val_kind = Val_self (_, vars, _, _)}),
        (path_self, _) ->
          let type_override (lab, snewval) =
            begin try
              let (id, _, _, ty) = Vars.find lab.txt !vars in
              (Path.Pident id, lab,
               type_expect env snewval (mk_expected (instance ty)))
            with
              Not_found ->
                let vars = Vars.fold (fun var _ li -> var::li) !vars [] in
                raise(Error(loc, env,
                            Unbound_instance_variable (lab.txt, vars)))
            end
          in
          let modifs = List.map type_override lst in
          rue {
            exp_desc = Texp_override(path_self, modifs);
            exp_loc = loc; exp_extra = [];
            exp_type = self_ty;
            exp_attributes = sexp.pexp_attributes;
            exp_env = env }
      | _ ->
          assert false
      end
  | Pexp_letmodule(name, smodl, sbody) ->
      let ty = newvar() in
      (* remember original level *)
      begin_def ();
      let context = Typetexp.narrow () in
      let modl = !type_module env smodl in
      Mtype.lower_nongen ty.level modl.mod_type;
      let pres =
        match modl.mod_type with
        | Mty_alias _ -> Mp_absent
        | _ -> Mp_present
      in
      let scope = create_scope () in
      let md =
        { md_type = modl.mod_type; md_attributes = []; md_loc = name.loc }
      in
      let (id, new_env) =
        match name.txt with
        | None -> None, env
        | Some name ->
          let id, env = Env.enter_module_declaration ~scope name pres md env in
          Some id, env
      in
      Typetexp.widen context;
      (* ideally, we should catch Expr_type_clash errors
         in type_expect triggered by escaping identifiers from the local module
         and refine them into Scoping_let_module errors
      *)
      let body = type_expect new_env sbody ty_expected_explained in
      (* go back to original level *)
      end_def ();
      Ctype.unify_var new_env ty body.exp_type;
      re {
        exp_desc = Texp_letmodule(id, name, pres, modl, body);
        exp_loc = loc; exp_extra = [];
        exp_type = ty;
        exp_attributes = sexp.pexp_attributes;
        exp_env = env }
  | Pexp_letexception(cd, sbody) ->
      let (cd, newenv) = Typedecl.transl_exception env cd in
      let body = type_expect newenv sbody ty_expected_explained in
      re {
        exp_desc = Texp_letexception(cd, body);
        exp_loc = loc; exp_extra = [];
        exp_type = body.exp_type;
        exp_attributes = sexp.pexp_attributes;
        exp_env = env }

  | Pexp_assert (e) ->
      let cond = type_expect env e
          (mk_expected ~explanation:Assert_condition Predef.type_bool) in
      let exp_type =
        match cond.exp_desc with
        | Texp_construct(_, {cstr_name="false"}, _) ->
            instance ty_expected
        | _ ->
            instance Predef.type_unit
      in
      rue {
        exp_desc = Texp_assert cond;
        exp_loc = loc; exp_extra = [];
        exp_type;
        exp_attributes = sexp.pexp_attributes;
        exp_env = env;
      }
  | Pexp_lazy e ->
      let ty = newgenvar () in
      let to_unify = Predef.type_lazy_t ty in
      with_explanation (fun () ->
        unify_exp_types loc env to_unify ty_expected);
      let arg = type_expect env e (mk_expected ty) in
      re {
        exp_desc = Texp_lazy arg;
        exp_loc = loc; exp_extra = [];
        exp_type = instance ty_expected;
        exp_attributes = sexp.pexp_attributes;
        exp_env = env;
      }
  | Pexp_object s ->
      let desc, sign, meths = !type_object env loc s in
      rue {
        exp_desc = Texp_object (desc, (*sign,*) meths);
        exp_loc = loc; exp_extra = [];
        exp_type = sign.csig_self;
        exp_attributes = sexp.pexp_attributes;
        exp_env = env;
      }
  | Pexp_poly(sbody, sty) ->
      if !Clflags.principal then begin_def ();
      let ty, cty =
        match sty with None -> repr ty_expected, None
        | Some sty ->
            let sty = Ast_helper.Typ.force_poly sty in
            let cty = Typetexp.transl_simple_type env false sty in
            repr cty.ctyp_type, Some cty
      in
      if !Clflags.principal then begin
        end_def ();
        generalize_structure ty
      end;
      if sty <> None then
        with_explanation (fun () ->
          unify_exp_types loc env (instance ty) (instance ty_expected));
      let exp =
        match (expand_head env ty).desc with
          Tpoly (ty', []) ->
            let exp = type_expect env sbody (mk_expected ty') in
            { exp with exp_type = instance ty }
        | Tpoly (ty', tl) ->
            (* One more level to generalize locally *)
            begin_def ();
            if !Clflags.principal then begin_def ();
            let vars, ty'' = instance_poly true tl ty' in
            if !Clflags.principal then begin
              end_def ();
              generalize_structure ty''
            end;
            let exp = type_expect env sbody (mk_expected ty'') in
            end_def ();
            check_univars env false "method" exp ty_expected vars;
            { exp with exp_type = instance ty }
        | Tvar _ ->
            let exp = type_exp env sbody in
            let exp = {exp with exp_type = newty (Tpoly (exp.exp_type, []))} in
            unify_exp env exp ty;
            exp
        | _ -> assert false
      in
      re { exp with exp_extra =
             (Texp_poly cty, loc, sexp.pexp_attributes) :: exp.exp_extra }
  | Pexp_newtype({txt=name}, sbody) ->
      let ty =
        if Typetexp.valid_tyvar_name name then
          newvar ~name ()
        else
          newvar ()
      in
      (* remember original level *)
      begin_def ();
      (* Create a fake abstract type declaration for name. *)
      let decl = {
        type_params = [];
        type_arity = 0;
        type_kind = Type_abstract;
        type_private = Public;
        type_manifest = None;
        type_variance = [];
        type_is_newtype = true;
        type_expansion_scope = Btype.lowest_level;
        type_loc = loc;
        type_attributes = [];
        type_immediate = Unknown;
        type_unboxed = unboxed_false_default_false;
      }
      in
      let scope = create_scope () in
      let (id, new_env) = Env.enter_type ~scope name decl env in

      let body = type_exp new_env sbody in
      (* Replace every instance of this type constructor in the resulting
         type. *)
      let seen = Hashtbl.create 8 in
      let rec replace t =
        if Hashtbl.mem seen t.id then ()
        else begin
          Hashtbl.add seen t.id ();
          match t.desc with
          | Tconstr (Path.Pident id', _, _) when id == id' -> link_type t ty
          | _ -> Btype.iter_type_expr replace t
        end
      in
      let ety = Subst.type_expr Subst.identity body.exp_type in
      replace ety;
      (* back to original level *)
      end_def ();
      (* lower the levels of the result type *)
      (* unify_var env ty ety; *)

      (* non-expansive if the body is non-expansive, so we don't introduce
         any new extra node in the typed AST. *)
      rue { body with exp_loc = loc; exp_type = ety;
            exp_extra =
            (Texp_newtype name, loc, sexp.pexp_attributes) :: body.exp_extra }
  | Pexp_pack m ->
      let (p, nl) =
        match Ctype.expand_head env (instance ty_expected) with
          {desc = Tpackage (p, nl, _tl)} ->
            if !Clflags.principal &&
              (Ctype.expand_head env ty_expected).level < Btype.generic_level
            then
              Location.prerr_warning loc
                (Warnings.Not_principal "this module packing");
            (p, nl)
        | {desc = Tvar _} ->
            raise (Error (loc, env, Cannot_infer_signature))
        | _ ->
            raise (Error (loc, env, Not_a_packed_module ty_expected))
      in
      let (modl, tl') = !type_package env m p nl in
      rue {
        exp_desc = Texp_pack modl;
        exp_loc = loc; exp_extra = [];
        exp_type = newty (Tpackage (p, nl, tl'));
        exp_attributes = sexp.pexp_attributes;
        exp_env = env }
  | Pexp_open (od, e) ->
      let (od, _, newenv) = !type_open_decl env od in
      let exp = type_expect newenv e ty_expected_explained in
      rue {
        exp_desc = Texp_open (od, exp);
        exp_type = exp.exp_type;
        exp_loc = loc;
        exp_extra = [];
        exp_attributes = sexp.pexp_attributes;
        exp_env = env;
      }
  | Pexp_letop{ let_ = slet; ands = sands; body = sbody } ->
      let rec loop spat_acc ty_acc sands =
        match sands with
        | [] -> spat_acc, ty_acc
        | { pbop_pat = spat; _} :: rest ->
            let ty = newvar () in
            let loc = { slet.pbop_op.loc with Location.loc_ghost = true } in
            let spat_acc = Ast_helper.Pat.tuple ~loc [spat_acc; spat] in
            let ty_acc = newty (Ttuple [ty_acc; ty]) in
            loop spat_acc ty_acc rest
      in
      if !Clflags.principal then begin_def ();
      let let_loc = slet.pbop_op.loc in
      let op_path, op_desc = type_binding_op_ident env slet.pbop_op in
      let op_type = instance op_desc.val_type in
      let spat_params, ty_params = loop slet.pbop_pat (newvar ()) sands in
      let ty_func_result = newvar () in
      let ty_func = newty (Tarrow(Nolabel, ty_params, ty_func_result, Cok)) in
      let ty_result = newvar () in
      let ty_andops = newvar () in
      let ty_op =
        newty (Tarrow(Nolabel, ty_andops,
          newty (Tarrow(Nolabel, ty_func, ty_result, Cok)), Cok))
      in
      begin try
        unify env op_type ty_op
      with Unify trace ->
        raise(Error(let_loc, env, Letop_type_clash(slet.pbop_op.txt, trace)))
      end;
      if !Clflags.principal then begin
        end_def ();
        generalize_structure ty_andops;
        generalize_structure ty_params;
        generalize_structure ty_func_result;
        generalize_structure ty_result
      end;
      let exp, ands = type_andops env slet.pbop_exp sands ty_andops in
      let scase = Ast_helper.Exp.case spat_params sbody in
      let cases, partial =
        type_cases env ty_params ty_func_result true loc [scase]
      in
      let body =
        match cases with
        | [case] -> case
        | _ -> assert false
      in
      let param = name_cases "param" cases in
      let let_ =
        { bop_op_name = slet.pbop_op;
          bop_op_path = op_path;
          bop_op_val = op_desc;
          bop_op_type = op_type;
          bop_exp = exp;
          bop_loc = slet.pbop_loc; }
      in
      let desc =
        Texp_letop{let_; ands; param; body; partial}
      in
      rue { exp_desc = desc;
            exp_loc = sexp.pexp_loc;
            exp_extra = [];
            exp_type = instance ty_result;
            exp_env = env;
            exp_attributes = sexp.pexp_attributes; }

  | Pexp_extension ({ txt = ("ocaml.extension_constructor"
                             |"extension_constructor"); _ },
                    payload) ->
      begin match payload with
      | PStr [ { pstr_desc =
                   Pstr_eval ({ pexp_desc = Pexp_construct (lid, None); _ }, _)
               } ] ->
          let path =
            let cd =
              Env.lookup_constructor Env.Positive ~loc:lid.loc lid.txt env
            in
            match cd.cstr_tag with
            | Cstr_extension (path, _) -> path
            | _ -> raise (Error (lid.loc, env, Not_an_extension_constructor))
          in
          rue {
            exp_desc = Texp_extension_constructor (lid, path);
            exp_loc = loc; exp_extra = [];
            exp_type = instance Predef.type_extension_constructor;
            exp_attributes = sexp.pexp_attributes;
            exp_env = env }
      | _ ->
          raise (Error (loc, env, Invalid_extension_constructor_payload))
      end
  | Pexp_extension ext ->
      raise (Error_forward (Builtin_attributes.error_of_extension ext))

  | Pexp_unreachable ->
      re { exp_desc = Texp_unreachable;
           exp_loc = loc; exp_extra = [];
           exp_type = instance ty_expected;
           exp_attributes = sexp.pexp_attributes;
           exp_env = env }

and type_ident env ?(recarg=Rejected) lid =
  let (path, desc) = Env.lookup_value ~loc:lid.loc lid.txt env in
  if !Clflags.annotations then begin
    let dloc = desc.Types.val_loc in
    let annot =
      if dloc.Location.loc_ghost then Annot.Iref_external
      else Annot.Iref_internal dloc
    in
    let name = Path.name ~paren:Oprint.parenthesized_ident path in
    Stypes.record (Stypes.An_ident (lid.loc, name, annot))
  end;
  let is_recarg =
    match (repr desc.val_type).desc with
    | Tconstr(p, _, _) -> Path.is_constructor_typath p
    | _ -> false
  in
  begin match is_recarg, recarg, (repr desc.val_type).desc with
  | _, Allowed, _
  | true, Required, _
  | false, Rejected, _ -> ()
  | true, Rejected, _
  | false, Required, (Tvar _ | Tconstr _) ->
      raise (Error (lid.loc, env, Inlined_record_escape))
  | false, Required, _  -> () (* will fail later *)
  end;
  path, desc

and type_binding_op_ident env s =
  let loc = s.loc in
  let lid = Location.mkloc (Longident.Lident s.txt) loc in
  let path, desc = type_ident env lid in
  let path =
    match desc.val_kind with
    | Val_ivar _ ->
        fatal_error "Illegal name for instance variable"
    | Val_self (_, _, cl_num, _) ->
        let path, _ =
          Env.find_value_by_name (Longident.Lident ("self-" ^ cl_num)) env
        in
        path
    | _ -> path
  in
  path, desc

and type_function ?in_function loc attrs env ty_expected_explained l caselist =
  let { ty = ty_expected; explanation } = ty_expected_explained in
  let (loc_fun, ty_fun) =
    match in_function with Some p -> p
    | None -> (loc, instance ty_expected)
  in
  let separate = !Clflags.principal || Env.has_local_constraints env in
  if separate then begin_def ();
  let (ty_arg, ty_res) =
    try filter_arrow env (instance ty_expected) l
    with Unify _ ->
      match expand_head env ty_expected with
        {desc = Tarrow _} as ty ->
          raise(Error(loc, env, Abstract_wrong_label(l, ty, explanation)))
      | _ ->
          raise(Error(loc_fun, env,
                      Too_many_arguments (in_function <> None,
                                          ty_fun,
                                          explanation)))
  in
  let ty_arg =
    if is_optional l then
      let tv = newvar() in
      begin
        try unify env ty_arg (type_option tv)
        with Unify _ -> assert false
      end;
      type_option tv
    else ty_arg
  in
  if separate then begin
    end_def ();
    generalize_structure ty_arg;
    generalize_structure ty_res
  end;
  let cases, partial =
    type_cases ~in_function:(loc_fun,ty_fun) env ty_arg ty_res
      true loc caselist in
  let not_function ty =
    let ls, tvar = list_labels env ty in
    ls = [] && not tvar
  in
  if is_optional l && not_function ty_res then
    Location.prerr_warning (List.hd cases).c_lhs.pat_loc
      Warnings.Unerasable_optional_argument;
  let param = name_cases "param" cases in
  re {
    exp_desc = Texp_function { arg_label = l; param; cases; partial; };
    exp_loc = loc; exp_extra = [];
    exp_type = instance (newgenty (Tarrow(l, ty_arg, ty_res, Cok)));
    exp_attributes = attrs;
    exp_env = env }


and type_label_access env srecord lid =
  if !Clflags.principal then begin_def ();
  let record = type_exp ~recarg:Allowed env srecord in
  if !Clflags.principal then begin
    end_def ();
    generalize_structure record.exp_type
  end;
  let ty_exp = record.exp_type in
  let opath =
    try
      let (p0, p,_) = extract_concrete_record env ty_exp in
      Some(p0, p, (repr ty_exp).level = generic_level || not !Clflags.principal)
    with Not_found -> None
  in
  let labels = Env.lookup_all_labels ~loc:lid.loc lid.txt env in
  let label =
    wrap_disambiguate "This expression has" (mk_expected ty_exp)
      (Label.disambiguate () lid env opath) labels in
  (record, label, opath)

(* Typing format strings for printing or reading.
   These formats are used by functions in modules Printf, Format, and Scanf.
   (Handling of * modifiers contributed by Thorsten Ohl.) *)

and type_format loc str env =
  let loc = {loc with Location.loc_ghost = true} in
  try
    CamlinternalFormatBasics.(CamlinternalFormat.(
      let mk_exp_loc pexp_desc = {
        pexp_desc = pexp_desc;
        pexp_loc = loc;
        pexp_loc_stack = [];
        pexp_attributes = [];
      } and mk_lid_loc lid = {
        txt = lid;
        loc = loc;
      } in
      let mk_constr name args =
        let lid = Longident.(Ldot(Lident "CamlinternalFormatBasics", name)) in
        let arg = match args with
          | []          -> None
          | [ e ]       -> Some e
          | _ :: _ :: _ -> Some (mk_exp_loc (Pexp_tuple args)) in
        mk_exp_loc (Pexp_construct (mk_lid_loc lid, arg)) in
      let mk_cst cst = mk_exp_loc (Pexp_constant cst) in
      let mk_int n = mk_cst (Pconst_integer (Int.to_string n, None))
      and mk_string str = mk_cst (Pconst_string (str, None))
      and mk_char chr = mk_cst (Pconst_char chr) in
      let rec mk_formatting_lit fmting = match fmting with
        | Close_box ->
          mk_constr "Close_box" []
        | Close_tag ->
          mk_constr "Close_tag" []
        | Break (org, ns, ni) ->
          mk_constr "Break" [ mk_string org; mk_int ns; mk_int ni ]
        | FFlush ->
          mk_constr "FFlush" []
        | Force_newline ->
          mk_constr "Force_newline" []
        | Flush_newline ->
          mk_constr "Flush_newline" []
        | Magic_size (org, sz) ->
          mk_constr "Magic_size" [ mk_string org; mk_int sz ]
        | Escaped_at ->
          mk_constr "Escaped_at" []
        | Escaped_percent ->
          mk_constr "Escaped_percent" []
        | Scan_indic c ->
          mk_constr "Scan_indic" [ mk_char c ]
      and mk_formatting_gen : type a b c d e f .
          (a, b, c, d, e, f) formatting_gen -> Parsetree.expression =
        fun fmting -> match fmting with
        | Open_tag (Format (fmt', str')) ->
          mk_constr "Open_tag" [ mk_format fmt' str' ]
        | Open_box (Format (fmt', str')) ->
          mk_constr "Open_box" [ mk_format fmt' str' ]
      and mk_format : type a b c d e f .
          (a, b, c, d, e, f) CamlinternalFormatBasics.fmt -> string ->
          Parsetree.expression = fun fmt str ->
        mk_constr "Format" [ mk_fmt fmt; mk_string str ]
      and mk_side side = match side with
        | Left  -> mk_constr "Left"  []
        | Right -> mk_constr "Right" []
        | Zeros -> mk_constr "Zeros" []
      and mk_iconv iconv = match iconv with
        | Int_d  -> mk_constr "Int_d"  [] | Int_pd -> mk_constr "Int_pd" []
        | Int_sd -> mk_constr "Int_sd" [] | Int_i  -> mk_constr "Int_i"  []
        | Int_pi -> mk_constr "Int_pi" [] | Int_si -> mk_constr "Int_si" []
        | Int_x  -> mk_constr "Int_x"  [] | Int_Cx -> mk_constr "Int_Cx" []
        | Int_X  -> mk_constr "Int_X"  [] | Int_CX -> mk_constr "Int_CX" []
        | Int_o  -> mk_constr "Int_o"  [] | Int_Co -> mk_constr "Int_Co" []
        | Int_u  -> mk_constr "Int_u"  [] | Int_Cd -> mk_constr "Int_Cd" []
        | Int_Ci -> mk_constr "Int_Ci" [] | Int_Cu -> mk_constr "Int_Cu" []
      and mk_fconv fconv =
        let flag = match fst fconv with
        | Float_flag_ -> mk_constr "Float_flag_" []
        | Float_flag_p -> mk_constr "Float_flag_p" []
        | Float_flag_s -> mk_constr "Float_flag_s" [] in
        let kind = match snd fconv with
        | Float_f  -> mk_constr "Float_f"  []
        | Float_e  -> mk_constr "Float_e"  []
        | Float_E  -> mk_constr "Float_E"  []
        | Float_g  -> mk_constr "Float_g"  []
        | Float_G  -> mk_constr "Float_G"  []
        | Float_h  -> mk_constr "Float_h"  []
        | Float_H  -> mk_constr "Float_H"  []
        | Float_F  -> mk_constr "Float_F"  []
        | Float_CF -> mk_constr "Float_CF" [] in
        mk_exp_loc (Pexp_tuple [flag; kind])
      and mk_counter cnt = match cnt with
        | Line_counter  -> mk_constr "Line_counter"  []
        | Char_counter  -> mk_constr "Char_counter"  []
        | Token_counter -> mk_constr "Token_counter" []
      and mk_int_opt n_opt = match n_opt with
        | None ->
          let lid_loc = mk_lid_loc (Longident.Lident "None") in
          mk_exp_loc (Pexp_construct (lid_loc, None))
        | Some n ->
          let lid_loc = mk_lid_loc (Longident.Lident "Some") in
          mk_exp_loc (Pexp_construct (lid_loc, Some (mk_int n)))
      and mk_fmtty : type a b c d e f g h i j k l .
          (a, b, c, d, e, f, g, h, i, j, k, l) fmtty_rel -> Parsetree.expression
          =
      fun fmtty -> match fmtty with
        | Char_ty rest      -> mk_constr "Char_ty"      [ mk_fmtty rest ]
        | String_ty rest    -> mk_constr "String_ty"    [ mk_fmtty rest ]
        | Int_ty rest       -> mk_constr "Int_ty"       [ mk_fmtty rest ]
        | Int32_ty rest     -> mk_constr "Int32_ty"     [ mk_fmtty rest ]
        | Nativeint_ty rest -> mk_constr "Nativeint_ty" [ mk_fmtty rest ]
        | Int64_ty rest     -> mk_constr "Int64_ty"     [ mk_fmtty rest ]
        | Float_ty rest     -> mk_constr "Float_ty"     [ mk_fmtty rest ]
        | Bool_ty rest      -> mk_constr "Bool_ty"      [ mk_fmtty rest ]
        | Alpha_ty rest     -> mk_constr "Alpha_ty"     [ mk_fmtty rest ]
        | Theta_ty rest     -> mk_constr "Theta_ty"     [ mk_fmtty rest ]
        | Any_ty rest       -> mk_constr "Any_ty"       [ mk_fmtty rest ]
        | Reader_ty rest    -> mk_constr "Reader_ty"    [ mk_fmtty rest ]
        | Ignored_reader_ty rest ->
          mk_constr "Ignored_reader_ty" [ mk_fmtty rest ]
        | Format_arg_ty (sub_fmtty, rest) ->
          mk_constr "Format_arg_ty" [ mk_fmtty sub_fmtty; mk_fmtty rest ]
        | Format_subst_ty (sub_fmtty1, sub_fmtty2, rest) ->
          mk_constr "Format_subst_ty"
            [ mk_fmtty sub_fmtty1; mk_fmtty sub_fmtty2; mk_fmtty rest ]
        | End_of_fmtty -> mk_constr "End_of_fmtty" []
      and mk_ignored : type a b c d e f .
          (a, b, c, d, e, f) ignored -> Parsetree.expression =
      fun ign -> match ign with
        | Ignored_char ->
          mk_constr "Ignored_char" []
        | Ignored_caml_char ->
          mk_constr "Ignored_caml_char" []
        | Ignored_string pad_opt ->
          mk_constr "Ignored_string" [ mk_int_opt pad_opt ]
        | Ignored_caml_string pad_opt ->
          mk_constr "Ignored_caml_string" [ mk_int_opt pad_opt ]
        | Ignored_int (iconv, pad_opt) ->
          mk_constr "Ignored_int" [ mk_iconv iconv; mk_int_opt pad_opt ]
        | Ignored_int32 (iconv, pad_opt) ->
          mk_constr "Ignored_int32" [ mk_iconv iconv; mk_int_opt pad_opt ]
        | Ignored_nativeint (iconv, pad_opt) ->
          mk_constr "Ignored_nativeint" [ mk_iconv iconv; mk_int_opt pad_opt ]
        | Ignored_int64 (iconv, pad_opt) ->
          mk_constr "Ignored_int64" [ mk_iconv iconv; mk_int_opt pad_opt ]
        | Ignored_float (pad_opt, prec_opt) ->
          mk_constr "Ignored_float" [ mk_int_opt pad_opt; mk_int_opt prec_opt ]
        | Ignored_bool pad_opt ->
          mk_constr "Ignored_bool" [ mk_int_opt pad_opt ]
        | Ignored_format_arg (pad_opt, fmtty) ->
          mk_constr "Ignored_format_arg" [ mk_int_opt pad_opt; mk_fmtty fmtty ]
        | Ignored_format_subst (pad_opt, fmtty) ->
          mk_constr "Ignored_format_subst" [
            mk_int_opt pad_opt; mk_fmtty fmtty ]
        | Ignored_reader ->
          mk_constr "Ignored_reader" []
        | Ignored_scan_char_set (width_opt, char_set) ->
          mk_constr "Ignored_scan_char_set" [
            mk_int_opt width_opt; mk_string char_set ]
        | Ignored_scan_get_counter counter ->
          mk_constr "Ignored_scan_get_counter" [
            mk_counter counter
          ]
        | Ignored_scan_next_char ->
          mk_constr "Ignored_scan_next_char" []
      and mk_padding : type x y . (x, y) padding -> Parsetree.expression =
      fun pad -> match pad with
        | No_padding         -> mk_constr "No_padding" []
        | Lit_padding (s, w) -> mk_constr "Lit_padding" [ mk_side s; mk_int w ]
        | Arg_padding s      -> mk_constr "Arg_padding" [ mk_side s ]
      and mk_precision : type x y . (x, y) precision -> Parsetree.expression =
      fun prec -> match prec with
        | No_precision    -> mk_constr "No_precision" []
        | Lit_precision w -> mk_constr "Lit_precision" [ mk_int w ]
        | Arg_precision   -> mk_constr "Arg_precision" []
      and mk_fmt : type a b c d e f .
          (a, b, c, d, e, f) fmt -> Parsetree.expression =
      fun fmt -> match fmt with
        | Char rest ->
          mk_constr "Char" [ mk_fmt rest ]
        | Caml_char rest ->
          mk_constr "Caml_char" [ mk_fmt rest ]
        | String (pad, rest) ->
          mk_constr "String" [ mk_padding pad; mk_fmt rest ]
        | Caml_string (pad, rest) ->
          mk_constr "Caml_string" [ mk_padding pad; mk_fmt rest ]
        | Int (iconv, pad, prec, rest) ->
          mk_constr "Int" [
            mk_iconv iconv; mk_padding pad; mk_precision prec; mk_fmt rest ]
        | Int32 (iconv, pad, prec, rest) ->
          mk_constr "Int32" [
            mk_iconv iconv; mk_padding pad; mk_precision prec; mk_fmt rest ]
        | Nativeint (iconv, pad, prec, rest) ->
          mk_constr "Nativeint" [
            mk_iconv iconv; mk_padding pad; mk_precision prec; mk_fmt rest ]
        | Int64 (iconv, pad, prec, rest) ->
          mk_constr "Int64" [
            mk_iconv iconv; mk_padding pad; mk_precision prec; mk_fmt rest ]
        | Float (fconv, pad, prec, rest) ->
          mk_constr "Float" [
            mk_fconv fconv; mk_padding pad; mk_precision prec; mk_fmt rest ]
        | Bool (pad, rest) ->
          mk_constr "Bool" [ mk_padding pad; mk_fmt rest ]
        | Flush rest ->
          mk_constr "Flush" [ mk_fmt rest ]
        | String_literal (s, rest) ->
          mk_constr "String_literal" [ mk_string s; mk_fmt rest ]
        | Char_literal (c, rest) ->
          mk_constr "Char_literal" [ mk_char c; mk_fmt rest ]
        | Format_arg (pad_opt, fmtty, rest) ->
          mk_constr "Format_arg" [
            mk_int_opt pad_opt; mk_fmtty fmtty; mk_fmt rest ]
        | Format_subst (pad_opt, fmtty, rest) ->
          mk_constr "Format_subst" [
            mk_int_opt pad_opt; mk_fmtty fmtty; mk_fmt rest ]
        | Alpha rest ->
          mk_constr "Alpha" [ mk_fmt rest ]
        | Theta rest ->
          mk_constr "Theta" [ mk_fmt rest ]
        | Formatting_lit (fmting, rest) ->
          mk_constr "Formatting_lit" [ mk_formatting_lit fmting; mk_fmt rest ]
        | Formatting_gen (fmting, rest) ->
          mk_constr "Formatting_gen" [ mk_formatting_gen fmting; mk_fmt rest ]
        | Reader rest ->
          mk_constr "Reader" [ mk_fmt rest ]
        | Scan_char_set (width_opt, char_set, rest) ->
          mk_constr "Scan_char_set" [
            mk_int_opt width_opt; mk_string char_set; mk_fmt rest ]
        | Scan_get_counter (cnt, rest) ->
          mk_constr "Scan_get_counter" [ mk_counter cnt; mk_fmt rest ]
        | Scan_next_char rest ->
          mk_constr "Scan_next_char" [ mk_fmt rest ]
        | Ignored_param (ign, rest) ->
          mk_constr "Ignored_param" [ mk_ignored ign; mk_fmt rest ]
        | End_of_format ->
          mk_constr "End_of_format" []
        | Custom _ ->
          (* Custom formatters have no syntax so they will never appear
             in formats parsed from strings. *)
          assert false
      in
      let legacy_behavior = not !Clflags.strict_formats in
      let Fmt_EBB fmt = fmt_ebb_of_string ~legacy_behavior str in
      mk_constr "Format" [ mk_fmt fmt; mk_string str ]
    ))
  with Failure msg ->
    raise (Error (loc, env, Invalid_format msg))

and type_label_exp create env loc ty_expected
          (lid, label, sarg) =
  (* Here also ty_expected may be at generic_level *)
  begin_def ();
  let separate = !Clflags.principal || Env.has_local_constraints env in
  if separate then (begin_def (); begin_def ());
  let (vars, ty_arg, ty_res) = instance_label true label in
  if separate then begin
    end_def ();
    (* Generalize label information *)
    generalize_structure ty_arg;
    generalize_structure ty_res
  end;
  begin try
    unify env (instance ty_res) (instance ty_expected)
  with Unify trace ->
    raise (Error(lid.loc, env, Label_mismatch(lid.txt, trace)))
  end;
  (* Instantiate so that we can generalize internal nodes *)
  let ty_arg = instance ty_arg in
  if separate then begin
    end_def ();
    (* Generalize information merged from ty_expected *)
    generalize_structure ty_arg
  end;
  if label.lbl_private = Private then
    if create then
      raise (Error(loc, env, Private_type ty_expected))
    else
      raise (Error(lid.loc, env, Private_label(lid.txt, ty_expected)));
  let arg =
    let snap = if vars = [] then None else Some (Btype.snapshot ()) in
    let arg = type_argument env sarg ty_arg (instance ty_arg) in
    end_def ();
    try
      check_univars env (vars <> []) "field value" arg label.lbl_arg vars;
      arg
    with exn when maybe_expansive arg -> try
      (* Try to retype without propagating ty_arg, cf PR#4862 *)
      Option.iter Btype.backtrack snap;
      begin_def ();
      let arg = type_exp env sarg in
      end_def ();
      lower_contravariant env arg.exp_type;
      unify_exp env arg ty_arg;
      check_univars env false "field value" arg label.lbl_arg vars;
      arg
    with Error (_, _, Less_general _) as e -> raise e
    | _ -> raise exn    (* In case of failure return the first error *)
  in
  (lid, label, {arg with exp_type = instance arg.exp_type})

and type_argument ?explanation ?recarg env sarg ty_expected' ty_expected =
  (* ty_expected' may be generic *)
  let no_labels ty =
    let ls, tvar = list_labels env ty in
    not tvar && List.for_all ((=) Nolabel) ls
  in
  let rec is_inferred sexp =
    match sexp.pexp_desc with
      Pexp_ident _ | Pexp_apply _ | Pexp_field _ | Pexp_constraint _
    | Pexp_coerce _ | Pexp_send _ | Pexp_new _ -> true
    | Pexp_sequence (_, e) | Pexp_open (_, e) -> is_inferred e
    | Pexp_ifthenelse (_, e1, Some e2) -> is_inferred e1 && is_inferred e2
    | _ -> false
  in
  match expand_head env ty_expected' with
    {desc = Tarrow(Nolabel,ty_arg,ty_res,_); level = lv}
    when is_inferred sarg ->
      (* apply optional arguments when expected type is "" *)
      (* we must be very careful about not breaking the semantics *)
      if !Clflags.principal then begin_def ();
      let texp = type_exp env sarg in
      if !Clflags.principal then begin
        end_def ();
        generalize_structure texp.exp_type
      end;
      let rec make_args args ty_fun =
        match (expand_head env ty_fun).desc with
        | Tarrow (l,ty_arg,ty_fun,_) when is_optional l ->
            let ty = option_none env (instance ty_arg) sarg.pexp_loc in
            make_args ((l, Some ty) :: args) ty_fun
        | Tarrow (l,_,ty_res',_) when l = Nolabel || !Clflags.classic ->
            List.rev args, ty_fun, no_labels ty_res'
        | Tvar _ ->  List.rev args, ty_fun, false
        |  _ -> [], texp.exp_type, false
      in
      let args, ty_fun', simple_res = make_args [] texp.exp_type in
      let warn = !Clflags.principal &&
        (lv <> generic_level || (repr ty_fun').level <> generic_level)
      and texp = {texp with exp_type = instance texp.exp_type}
      and ty_fun = instance ty_fun' in
      if not (simple_res || no_labels ty_res) then begin
        unify_exp env texp ty_expected;
        texp
      end else begin
      unify_exp env {texp with exp_type = ty_fun} ty_expected;
      if args = [] then texp else
      (* eta-expand to avoid side effects *)
      let var_pair name ty =
        let id = Ident.create_local name in
        let desc =
          { val_type = ty; val_kind = Val_reg;
            val_attributes = [];
            Types.val_loc = Location.none}
        in
        let exp_env = Env.add_value id desc env in
        {pat_desc = Tpat_var (id, mknoloc name); pat_type = ty;pat_extra=[];
         pat_attributes = [];
         pat_loc = Location.none; pat_env = env},
        {exp_type = ty; exp_loc = Location.none; exp_env = exp_env;
         exp_extra = []; exp_attributes = [];
         exp_desc =
         Texp_ident(Path.Pident id, mknoloc (Longident.Lident name), desc)}
      in
      let eta_pat, eta_var = var_pair "eta" ty_arg in
      let func texp =
        let e =
          {texp with exp_type = ty_res; exp_desc =
           Texp_apply
             (texp,
              args @ [Nolabel, Some eta_var])}
        in
        let cases = [case eta_pat e] in
        let param = name_cases "param" cases in
        { texp with exp_type = ty_fun; exp_desc =
          Texp_function { arg_label = Nolabel; param; cases;
            partial = Total; } }
      in
      Location.prerr_warning texp.exp_loc
        (Warnings.Eliminated_optional_arguments
           (List.map (fun (l, _) -> Printtyp.string_of_label l) args));
      if warn then Location.prerr_warning texp.exp_loc
          (Warnings.Without_principality "eliminated optional argument");
      (* let-expand to have side effects *)
      let let_pat, let_var = var_pair "arg" texp.exp_type in
      re { texp with exp_type = ty_fun; exp_desc =
           Texp_let (Nonrecursive,
                     [{vb_pat=let_pat; vb_expr=texp; vb_attributes=[];
                       vb_loc=Location.none;
                      }],
                     func let_var) }
      end
  | _ ->
      let texp = type_expect ?recarg env sarg
        (mk_expected ?explanation ty_expected') in
      unify_exp env texp ty_expected;
      texp

and type_application env funct sargs =
  (* funct.exp_type may be generic *)
  let result_type omitted ty_fun =
    List.fold_left
      (fun ty_fun (l,ty,lv) -> newty2 lv (Tarrow(l,ty,ty_fun,Cok)))
      ty_fun omitted
  in
  let has_label l ty_fun =
    let ls, tvar = list_labels env ty_fun in
    tvar || List.mem l ls
  in
  let ignored = ref [] in
  let rec type_unknown_args
      (args :
      (Asttypes.arg_label * (unit -> Typedtree.expression) option) list)
    omitted ty_fun = function
      [] ->
        (List.map
            (function l, None -> l, None
                | l, Some f -> l, Some (f ()))
           (List.rev args),
         instance (result_type omitted ty_fun))
    | (l1, sarg1) :: sargl ->
        let (ty1, ty2) =
          let ty_fun = expand_head env ty_fun in
          match ty_fun.desc with
            Tvar _ ->
              let t1 = newvar () and t2 = newvar () in
              let not_identity = function
                  Texp_ident(_,_,{val_kind=Val_prim
                                  {Primitive.prim_name="%identity"}}) ->
                    false
                | _ -> true
              in
              if ty_fun.level >= t1.level && not_identity funct.exp_desc then
                Location.prerr_warning sarg1.pexp_loc Warnings.Unused_argument;
              unify env ty_fun (newty (Tarrow(l1,t1,t2,Clink(ref Cunknown))));
              (t1, t2)
          | Tarrow (l,t1,t2,_) when l = l1
            || !Clflags.classic && l1 = Nolabel && not (is_optional l) ->
              (t1, t2)
          | td ->
              let ty_fun =
                match td with Tarrow _ -> newty td | _ -> ty_fun in
              let ty_res = result_type (omitted @ !ignored) ty_fun in
              match ty_res.desc with
                Tarrow _ ->
                  if (!Clflags.classic || not (has_label l1 ty_fun)) then
                    raise (Error(sarg1.pexp_loc, env,
                                 Apply_wrong_label(l1, ty_res)))
                  else
                    raise (Error(funct.exp_loc, env, Incoherent_label_order))
              | _ ->
                  raise(Error(funct.exp_loc, env, Apply_non_function
                                (expand_head env funct.exp_type)))
        in
        let optional = is_optional l1 in
        let arg1 () =
          let arg1 = type_expect env sarg1 (mk_expected ty1) in
          if optional then
            unify_exp env arg1 (type_option(newvar()));
          arg1
        in
        type_unknown_args ((l1, Some arg1) :: args) omitted ty2 sargl
  in
  let ignore_labels =
    !Clflags.classic ||
    begin
      let ls, tvar = list_labels env funct.exp_type in
      not tvar &&
      let labels = List.filter (fun l -> not (is_optional l)) ls in
      List.length labels = List.length sargs &&
      List.for_all (fun (l,_) -> l = Nolabel) sargs &&
      List.exists (fun l -> l <> Nolabel) labels &&
      (Location.prerr_warning
         funct.exp_loc
         (Warnings.Labels_omitted
            (List.map Printtyp.string_of_label
                      (List.filter ((<>) Nolabel) labels)));
       true)
    end
  in
  let warned = ref false in
  let rec type_args args omitted ty_fun ty_fun0 ty_old sargs more_sargs =
    match expand_head env ty_fun, expand_head env ty_fun0 with
      {desc=Tarrow (l, ty, ty_fun, com); level=lv} as ty_fun',
      {desc=Tarrow (_, ty0, ty_fun0, _)}
      when (sargs <> [] || more_sargs <> []) && commu_repr com = Cok ->
        let may_warn loc w =
          if not !warned && !Clflags.principal && lv <> generic_level
          then begin
            warned := true;
            Location.prerr_warning loc w
          end
        in
        let name = label_name l
        and optional = is_optional l in
        let sargs, more_sargs, arg =
          if ignore_labels && not (is_optional l) then begin
            (* In classic mode, omitted = [] *)
            match sargs, more_sargs with
              (l', sarg0) :: _, _ ->
                raise(Error(sarg0.pexp_loc, env,
                            Apply_wrong_label(l', ty_old)))
            | _, (l', sarg0) :: more_sargs ->
                if l <> l' && l' <> Nolabel then
                  raise(Error(sarg0.pexp_loc, env,
                              Apply_wrong_label(l', ty_fun')))
                else
                  ([], more_sargs,
                   Some (fun () -> type_argument env sarg0 ty ty0))
            | _ ->
                assert false
          end else try
            let (l', sarg0, sargs, more_sargs) =
              try
                let (l', sarg0, sargs1, sargs2) = extract_label name sargs in
                if sargs1 <> [] then
                  may_warn sarg0.pexp_loc
                    (Warnings.Not_principal "commuting this argument");
                (l', sarg0, sargs1 @ sargs2, more_sargs)
              with Not_found ->
                let (l', sarg0, sargs1, sargs2) =
                  extract_label name more_sargs in
                if sargs1 <> [] || sargs <> [] then
                  may_warn sarg0.pexp_loc
                    (Warnings.Not_principal "commuting this argument");
                (l', sarg0, sargs @ sargs1, sargs2)
            in
            if not optional && is_optional l' then
              Location.prerr_warning sarg0.pexp_loc
                (Warnings.Nonoptional_label (Printtyp.string_of_label l));
            sargs, more_sargs,
            if not optional || is_optional l' then
              Some (fun () -> type_argument env sarg0 ty ty0)
            else begin
              may_warn sarg0.pexp_loc
                (Warnings.Not_principal "using an optional argument here");
              Some (fun () -> option_some env (type_argument env sarg0
                                             (extract_option_type env ty)
                                             (extract_option_type env ty0)))
            end
          with Not_found ->
            sargs, more_sargs,
            if optional &&
              (List.mem_assoc Nolabel sargs
               || List.mem_assoc Nolabel more_sargs)
            then begin
              may_warn funct.exp_loc
                (Warnings.Without_principality "eliminated optional argument");
              ignored := (l,ty,lv) :: !ignored;
              Some (fun () -> option_none env (instance ty) Location.none)
            end else begin
              may_warn funct.exp_loc
                (Warnings.Without_principality "commuted an argument");
              None
            end
        in
        let omitted =
          if arg = None then (l,ty,lv) :: omitted else omitted in
        let ty_old = if sargs = [] then ty_fun else ty_old in
        type_args ((l,arg)::args) omitted ty_fun ty_fun0
          ty_old sargs more_sargs
    | _ ->
        match sargs with
          (l, sarg0) :: _ when ignore_labels ->
            raise(Error(sarg0.pexp_loc, env,
                        Apply_wrong_label(l, ty_old)))
        | _ ->
            type_unknown_args args omitted ty_fun0
              (sargs @ more_sargs)
  in
  let is_ignore funct =
    match funct.exp_desc with
      Texp_ident (_, _, {val_kind=Val_prim{Primitive.prim_name="%ignore"}}) ->
        (try ignore (filter_arrow env (instance funct.exp_type) Nolabel);
             true
        with Unify _ -> false)
    | _ -> false
  in
  match sargs with
    (* Special case for ignore: avoid discarding warning *)
    [Nolabel, sarg] when is_ignore funct ->
      let ty_arg, ty_res =
        filter_arrow env (instance funct.exp_type) Nolabel
      in
      let exp = type_expect env sarg (mk_expected ty_arg) in
      check_partial_application false exp;
      ([Nolabel, Some exp], ty_res)
  | _ ->
    let ty = funct.exp_type in
    if ignore_labels then
      type_args [] [] ty (instance ty) ty [] sargs
    else
      type_args [] [] ty (instance ty) ty sargs []

and type_construct env loc lid sarg ty_expected_explained attrs =
  let { ty = ty_expected; explanation } = ty_expected_explained in
  let opath =
    try
      let (p0, p,_) = extract_concrete_variant env ty_expected in
      let principal =
        (repr ty_expected).level = generic_level || not !Clflags.principal
      in
      Some(p0, p, principal)
    with Not_found -> None
  in
  let constrs =
    Env.lookup_all_constructors ~loc:lid.loc Env.Positive lid.txt env
  in
  let constr =
    wrap_disambiguate "This variant expression is expected to have"
      ty_expected_explained
      (Constructor.disambiguate Env.Positive lid env opath) constrs
  in
  let sargs =
    match sarg with
      None -> []
    | Some {pexp_desc = Pexp_tuple sel} when
        constr.cstr_arity > 1 || Builtin_attributes.explicit_arity attrs
      -> sel
    | Some se -> [se] in
  if List.length sargs <> constr.cstr_arity then
    raise(Error(loc, env, Constructor_arity_mismatch
                            (lid.txt, constr.cstr_arity, List.length sargs)));
  let separate = !Clflags.principal || Env.has_local_constraints env in
  if separate then (begin_def (); begin_def ());
  let (ty_args, ty_res) = instance_constructor constr in
  let texp =
    re {
      exp_desc = Texp_construct(lid, constr, []);
      exp_loc = loc; exp_extra = [];
      exp_type = ty_res;
      exp_attributes = attrs;
      exp_env = env } in
  if separate then begin
    end_def ();
    generalize_structure ty_res;
    with_explanation explanation (fun () ->
      unify_exp env {texp with exp_type = instance ty_res}
        (instance ty_expected));
    end_def ();
    List.iter generalize_structure ty_args;
    generalize_structure ty_res;
  end;
  let ty_args0, ty_res =
    match instance_list (ty_res :: ty_args) with
      t :: tl -> tl, t
    | _ -> assert false
  in
  let texp = {texp with exp_type = ty_res} in
  if not separate then unify_exp env texp (instance ty_expected);
  let recarg =
    match constr.cstr_inlined with
    | None -> Rejected
    | Some _ ->
      begin match sargs with
      | [{pexp_desc =
            Pexp_ident _ |
            Pexp_record (_, (Some {pexp_desc = Pexp_ident _}| None))}] ->
        Required
      | _ ->
        raise (Error(loc, env, Inlined_record_expected))
      end
  in
  let args =
    List.map2 (fun e (t,t0) -> type_argument ~recarg env e t t0) sargs
      (List.combine ty_args ty_args0) in
  if constr.cstr_private = Private then
    begin match constr.cstr_tag with
    | Cstr_extension _ ->
        raise(Error(loc, env, Private_constructor (constr, ty_res)))
    | Cstr_constant _ | Cstr_block _ | Cstr_unboxed ->
        raise (Error(loc, env, Private_type ty_res));
    end;
  (* NOTE: shouldn't we call "re" on this final expression? -- AF *)
  { texp with
    exp_desc = Texp_construct(lid, constr, args) }

(* Typing of statements (expressions whose values are discarded) *)

and type_statement ?explanation env sexp =
  begin_def();
  let exp = type_exp env sexp in
  end_def();
  let ty = expand_head env exp.exp_type and tv = newvar() in
  if is_Tvar ty && ty.level > tv.level then
    Location.prerr_warning
      (final_subexpression exp).exp_loc
      Warnings.Nonreturning_statement;
  if !Clflags.strict_sequence then
    let expected_ty = instance Predef.type_unit in
    with_explanation explanation (fun () ->
      unify_exp env exp expected_ty);
    exp
  else begin
    check_partial_application true exp;
    unify_var env tv ty;
    exp
  end

(* Typing of match cases *)
and type_cases ?exception_allowed ?in_function env ty_arg ty_res
      ?conts partial_flag loc caselist =
  (* ty_arg is _fully_ generalized *)
  let patterns = List.map (fun {pc_lhs=p} -> p) caselist in
  let contains_polyvars = List.exists contains_polymorphic_variant patterns in
  let erase_either = contains_polyvars && contains_variant_either ty_arg in
  let may_contain_gadts = List.exists may_contain_gadts patterns in
  let ty_arg =
    if (may_contain_gadts || erase_either) && not !Clflags.principal
    then correct_levels ty_arg else ty_arg
  in
  let rec is_var spat =
    match spat.ppat_desc with
      Ppat_any | Ppat_var _ -> true
    | Ppat_alias (spat, _) -> is_var spat
    | _ -> false in
  let needs_exhaust_check =
    match caselist with
      [{pc_rhs = {pexp_desc = Pexp_unreachable}}] -> true
    | [{pc_lhs}] when is_var pc_lhs -> false
    | _ -> true
  in
  let outer_level = get_current_level () in
  let lev =
    if may_contain_gadts then begin_def ();
    get_current_level ()
  in
  let take_partial_instance =
    if !Clflags.principal || erase_either
    then Some false else None
  in
  begin_def (); (* propagation of the argument *)
  let pattern_force = ref [] in
(*  Format.printf "@[%i %i@ %a@]@." lev (get_current_level())
    Printtyp.raw_type_expr ty_arg; *)
  let half_typed_cases =
    List.map
      (fun ({pc_lhs; pc_guard; pc_rhs} as case) ->
        let loc =
          let open Location in
          match pc_guard with
          | None -> pc_rhs.pexp_loc
          | Some g -> {pc_rhs.pexp_loc with loc_start=g.pexp_loc.loc_start}
        in
        if !Clflags.principal then begin_def (); (* propagation of pattern *)
        let scope = Some (Annot.Idef loc) in
        begin_def ();
        let ty_arg = instance ?partial:take_partial_instance ty_arg in
        end_def ();
        generalize_structure ty_arg;
        let (pat, ext_env, force, pvs, unpacks) =
          type_pattern ?exception_allowed ~lev env pc_lhs scope ty_arg
        in
        pattern_force := force @ !pattern_force;
        let pat =
          if !Clflags.principal then begin
            end_def ();
            iter_pattern_variables_type generalize_structure pvs;
            { pat with pat_type = instance pat.pat_type }
          end else pat
        in
        (* Ensure that no ambivalent pattern type escapes its branch *)
        check_scope_escape pat.pat_loc env outer_level ty_arg;
        { typed_pat = pat;
          pat_type_for_unif = ty_arg;
          untyped_case = case;
          branch_env = ext_env;
          pat_vars = pvs;
          unpacks;
          contains_gadt = contains_gadt pat; }
        )
      caselist in
  let patl = List.map (fun { typed_pat; _ } -> typed_pat) half_typed_cases in
  let does_contain_gadt =
    List.exists (fun { contains_gadt; _ } -> contains_gadt) half_typed_cases
  in
  let ty_res, do_copy_types =
    if does_contain_gadt && not !Clflags.principal then
      correct_levels ty_res, Env.make_copy_of_types env
    else ty_res, (fun env -> env)
  in
  (* Unify all cases (delayed to keep it order-free) *)
  let ty_arg' = newvar () in
  let unify_pats ty =
    List.iter (fun { typed_pat = pat; pat_type_for_unif = pat_ty; _ } ->
      unify_pat_types pat.pat_loc (ref env) pat_ty ty
    ) half_typed_cases
  in
  unify_pats ty_arg';
  (* Check for polymorphic variants to close *)
  if List.exists has_variants patl then begin
    Parmatch.pressure_variants env patl;
    List.iter (iter_pattern finalize_variant) patl
  end;
  (* `Contaminating' unifications start here *)
  List.iter (fun f -> f()) !pattern_force;
  (* Post-processing and generalization *)
  if take_partial_instance <> None then unify_pats (instance ty_arg);
  List.iter (fun { pat_vars; _ } ->
    iter_pattern_variables_type (fun t -> unify_var env (newvar()) t) pat_vars
  ) half_typed_cases;
  end_def ();
  generalize ty_arg';
  List.iter (fun { pat_vars; _ } ->
    iter_pattern_variables_type generalize pat_vars
  ) half_typed_cases;
  (* type bodies *)
  let in_function = if List.length caselist = 1 then in_function else None in
  let half_typed_cases_cont_list =
    match conts with
    | None -> List.map (fun x -> (x, None)) half_typed_cases
    | Some conts ->
        List.map2 (fun x cont -> (x, cont)) half_typed_cases conts
  in
  let cases =
    List.map
      (fun ({ typed_pat = pat; branch_env = ext_env; pat_vars = pvs; unpacks;
             untyped_case = {pc_lhs = _; pc_guard; pc_rhs};
             contains_gadt; _ }, cont)  ->
        let ext_env =
          if contains_gadt then
            do_copy_types ext_env
          else
            ext_env
        in
        let ext_env =
          add_pattern_variables ext_env pvs
            ~check:(fun s -> Warnings.Unused_var_strict s)
            ~check_as:(fun s -> Warnings.Unused_var s)
        in
        let cont, ext_env' =
          match cont with
          | Some (id, desc) ->
              let ext_env =
                Env.add_value ~check:(fun s -> Warnings.Unused_var_strict s)
                  id desc ext_env
              in
                Some id, ext_env
          | None -> None, ext_env
        in
        let sexp = wrap_unpacks pc_rhs unpacks in
        let ty_res' =
          if !Clflags.principal then begin
            begin_def ();
            let ty = instance ~partial:true ty_res in
            end_def ();
            generalize_structure ty; ty
          end
          else if contains_gadt then
            (* Even though we've already done that, apparently we need to do it
               again.
               stdlib/camlinternalFormat.ml:2288 is an example of use of this
               call to [correct_levels]... *)
            correct_levels ty_res
          else ty_res in
(*        Format.printf "@[%i %i, ty_res' =@ %a@]@." lev (get_current_level())
          Printtyp.raw_type_expr ty_res'; *)
        let guard =
          match pc_guard with
          | None -> None
          | Some scond ->
             (* It is crucial that the continuation is not used in the
                `when' expression as the extent of the continuation is
                yet to be determined. We make the continuation
                inaccessible by typing the `when' expression using the
                environment `ext_env' which does not bind the
                continuation variable. *)
             Some
                (type_expect ext_env (wrap_unpacks scond unpacks)
                   (mk_expected ~explanation:When_guard Predef.type_bool))
        in
        let exp =
          type_expect ?in_function ext_env' sexp (mk_expected ty_res') in
        {
         c_lhs = pat;
         c_cont = cont;
         c_guard = guard;
         c_rhs = {exp with exp_type = instance ty_res'}
        }
      )
      half_typed_cases_cont_list
  in
  if !Clflags.principal || does_contain_gadt then begin
    let ty_res' = instance ty_res in
    List.iter (fun c -> unify_exp env c.c_rhs ty_res') cases
  end;
  let do_init = may_contain_gadts || needs_exhaust_check in
  let ty_arg_check =
    if do_init then
      (* Hack: use for_saving to copy variables too *)
      Subst.type_expr (Subst.for_saving Subst.identity) ty_arg'
    else ty_arg'
  in
  let val_cases, exn_cases = split_cases env cases in
  if val_cases = [] && exn_cases <> [] then
    raise (Error (loc, env, No_value_clauses));
  let partial =
    if partial_flag then
      check_partial ~lev env ty_arg_check loc val_cases
    else
      Partial
  in
  let unused_check delayed =
    List.iter (fun { typed_pat; branch_env; _ } ->
      check_absent_variant branch_env typed_pat
    ) half_typed_cases;
    if delayed then (begin_def (); init_def lev);
    check_unused ~lev env ty_arg_check val_cases ;
    check_unused ~lev env Predef.type_exn exn_cases ;
    if delayed then end_def ();
    Parmatch.check_ambiguous_bindings val_cases ;
    Parmatch.check_ambiguous_bindings exn_cases
  in
  if contains_polyvars then
    add_delayed_check (fun () -> unused_check true)
  else
    (* Check for unused cases, do not delay because of gadts *)
    unused_check false;
  if may_contain_gadts then begin
    end_def ();
    (* Ensure that existential types do not escape *)
    unify_exp_types loc env (instance ty_res) (newvar ()) ;
  end;
  cases, partial

and type_effect_cases ~exception_allowed env ty_res loc caselist conts =
  let _ = newvar () in
  (* remember original level *)
  begin_def ();
  (* Create a fake abstract type declaration for effect type. *)
  let decl = {
    type_params = [];
    type_arity = 0;
    type_kind = Type_abstract;
    type_private = Public;
    type_manifest = None;
    type_variance = [];
    type_is_newtype = true;
    type_expansion_scope = Btype.lowest_level;
    type_loc = loc;
    type_attributes = [];
    type_immediate = Unknown;
    type_unboxed = unboxed_false_default_false;
  }
  in
  let name = Ctype.get_new_abstract_name "effect" in
  let scope = create_scope () in
  let (id, new_env) = Env.enter_type ~scope name decl env in
  let ty_eff = newgenty (Tconstr (Path.Pident id,[],ref Mnil)) in
  let ty_arg = Predef.type_eff ty_eff in
  let ty_cont = Predef.type_continuation ty_eff ty_res in
  let conts = List.map (type_continuation_pat env ty_cont) conts in
  let cases, _ = type_cases ~exception_allowed new_env ty_arg ty_res ~conts false loc caselist in
  end_def ();
  cases

(* Typing of let bindings *)

and type_let
    ?(check = fun s -> Warnings.Unused_var s)
    ?(check_strict = fun s -> Warnings.Unused_var_strict s)
    existential_context
    env rec_flag spat_sexp_list scope allow =
  let open Ast_helper in
  begin_def();
  if !Clflags.principal then begin_def ();

  let is_fake_let =
    match spat_sexp_list with
    | [{pvb_expr={pexp_desc=Pexp_match(
           {pexp_desc=Pexp_ident({ txt = Longident.Lident "*opt*"})},_)}}] ->
        true (* the fake let-declaration introduced by fun ?(x = e) -> ... *)
    | _ ->
        false
  in
  let check = if is_fake_let then check_strict else check in

  let spatl =
    List.map
      (fun {pvb_pat=spat; pvb_expr=sexp; pvb_attributes=attrs} ->
        attrs,
        match spat.ppat_desc, sexp.pexp_desc with
          (Ppat_any | Ppat_constraint _), _ -> spat
        | _, Pexp_coerce (_, _, sty)
        | _, Pexp_constraint (_, sty) when !Clflags.principal ->
            (* propagate type annotation to pattern,
               to allow it to be generalized in -principal mode *)
            Pat.constraint_
              ~loc:{spat.ppat_loc with Location.loc_ghost=true}
              spat
              sty
        | _ -> spat)
      spat_sexp_list in
  let nvs = List.map (fun _ -> newvar ()) spatl in
  let (pat_list, new_env, force, pvs, unpacks) =
    type_pattern_list existential_context env spatl scope nvs allow in
  let attrs_list = List.map fst spatl in
  let is_recursive = (rec_flag = Recursive) in
  (* If recursive, first unify with an approximation of the expression *)
  if is_recursive then
    List.iter2
      (fun pat binding ->
        let pat =
          match pat.pat_type.desc with
          | Tpoly (ty, tl) ->
              {pat with pat_type =
               snd (instance_poly ~keep_names:true false tl ty)}
          | _ -> pat
        in unify_pat (ref env) pat (type_approx env binding.pvb_expr))
      pat_list spat_sexp_list;
  (* Polymorphic variant processing *)
  List.iter
    (fun pat ->
      if has_variants pat then begin
        Parmatch.pressure_variants env [pat];
        iter_pattern finalize_variant pat
      end)
    pat_list;
  (* Generalize the structure *)
  let pat_list =
    if !Clflags.principal then begin
      end_def ();
      iter_pattern_variables_type generalize_structure pvs;
      List.map (fun pat ->
        generalize_structure pat.pat_type;
        {pat with pat_type = instance pat.pat_type}
      ) pat_list
    end else
      pat_list
  in
  (* Only bind pattern variables after generalizing *)
  List.iter (fun f -> f()) force;
  let sexp_is_fun { pvb_expr = sexp; _ } =
    match sexp.pexp_desc with
    | Pexp_fun _ | Pexp_function _ -> true
    | _ -> false
  in
  let exp_env =
    if is_recursive then new_env
    else if List.for_all sexp_is_fun spat_sexp_list
    then begin
      (* Add ghost bindings to help detecting missing "rec" keywords.

         We only add those if the body of the definition is obviously a
         function. The rationale is that, in other cases, the hint is probably
         wrong (and the user is using "advanced features" anyway (lazy,
         recursive values...)).

         [pvb_loc] (below) is the location of the first let-binding (in case of
         a let .. and ..), and is where the missing "rec" hint suggests to add a
         "rec" keyword. *)
      match spat_sexp_list with
      | {pvb_loc; _} :: _ -> maybe_add_pattern_variables_ghost pvb_loc env pvs
      | _ -> assert false
    end
    else env in

  let current_slot = ref None in
  let rec_needed = ref false in
  let warn_about_unused_bindings =
    List.exists
      (fun attrs ->
         Builtin_attributes.warning_scope ~ppwarning:false attrs (fun () ->
           Warnings.is_active (check "") || Warnings.is_active (check_strict "")
           || (is_recursive && (Warnings.is_active Warnings.Unused_rec_flag))))
      attrs_list
  in
  let pat_slot_list =
    (* Algorithm to detect unused declarations in recursive bindings:
       - During type checking of the definitions, we capture the 'value_used'
         events on the bound identifiers and record them in a slot corresponding
         to the current definition (!current_slot).
         In effect, this creates a dependency graph between definitions.

       - After type checking the definition (!current_slot = None),
         when one of the bound identifier is effectively used, we trigger
         again all the events recorded in the corresponding slot.
         The effect is to traverse the transitive closure of the graph created
         in the first step.

       We also keep track of whether *all* variables in a given pattern
       are unused. If this is the case, for local declarations, the issued
       warning is 26, not 27.
     *)
    List.map2
      (fun attrs pat ->
         Builtin_attributes.warning_scope ~ppwarning:false attrs (fun () ->
           if not warn_about_unused_bindings then pat, None
           else
             let some_used = ref false in
             (* has one of the identifier of this pattern been used? *)
             let slot = ref [] in
             List.iter
               (fun id ->
                  let vd = Env.find_value (Path.Pident id) new_env in
                  (* note: Env.find_value does not trigger the value_used
                           event *)
                  let name = Ident.name id in
                  let used = ref false in
                  if not (name = "" || name.[0] = '_' || name.[0] = '#') then
                    add_delayed_check
                      (fun () ->
                         if not !used then
                           Location.prerr_warning vd.Types.val_loc
                             ((if !some_used then check_strict else check) name)
                      );
                  Env.set_value_used_callback
                    name vd
                    (fun () ->
                       match !current_slot with
                       | Some slot ->
                         slot := (name, vd) :: !slot; rec_needed := true
                       | None ->
                         List.iter
                           (fun (name, vd) -> Env.mark_value_used name vd)
                           (get_ref slot);
                         used := true;
                         some_used := true
                    )
               )
               (Typedtree.pat_bound_idents pat);
             pat, Some slot
         ))
      attrs_list
      pat_list
  in
  let exp_list =
    List.map2
      (fun {pvb_expr=sexp; pvb_attributes; _} (pat, slot) ->
        let sexp =
          if rec_flag = Recursive then wrap_unpacks sexp unpacks else sexp in
        if is_recursive then current_slot := slot;
        match pat.pat_type.desc with
        | Tpoly (ty, tl) ->
            begin_def ();
            if !Clflags.principal then begin_def ();
            let vars, ty' = instance_poly ~keep_names:true true tl ty in
            if !Clflags.principal then begin
              end_def ();
              generalize_structure ty'
            end;
            let exp =
              Builtin_attributes.warning_scope pvb_attributes
                  (fun () -> type_expect exp_env sexp (mk_expected ty'))
            in
            end_def ();
            check_univars env true "definition" exp pat.pat_type vars;
            {exp with exp_type = instance exp.exp_type}
        | _ ->
            Builtin_attributes.warning_scope pvb_attributes (fun () ->
              type_expect exp_env sexp (mk_expected pat.pat_type)))
      spat_sexp_list pat_slot_list in
  current_slot := None;
  if is_recursive && not !rec_needed then begin
    let {pvb_pat; pvb_attributes} = List.hd spat_sexp_list in
    (* See PR#6677 *)
    Builtin_attributes.warning_scope ~ppwarning:false pvb_attributes
      (fun () ->
         Location.prerr_warning pvb_pat.ppat_loc Warnings.Unused_rec_flag
      )
  end;
  List.iter2
    (fun pat (attrs, exp) ->
       Builtin_attributes.warning_scope ~ppwarning:false attrs
         (fun () ->
            ignore(check_partial env pat.pat_type pat.pat_loc
                     [case pat exp])
         )
    )
    pat_list
    (List.map2 (fun (attrs, _) e -> attrs, e) spatl exp_list);
  let pvs = List.map (fun pv -> { pv with pv_type = instance pv.pv_type}) pvs in
  end_def();
  List.iter2
    (fun pat exp ->
       if maybe_expansive exp then
         lower_contravariant env pat.pat_type)
    pat_list exp_list;
  iter_pattern_variables_type generalize pvs;
  (* We also generalize expressions that are not bound to a variable.
     This does not matter in general, but those types are shown by the
     interactive toplevel, for example: {[
       let _ = Array.get;;
       - : 'a array -> int -> 'a = <fun>
     ]} *)
  List.iter (fun exp -> generalize exp.exp_type) exp_list;
  let l = List.combine pat_list exp_list in
  let l =
    List.map2
      (fun (p, e) pvb ->
        {vb_pat=p; vb_expr=e; vb_attributes=pvb.pvb_attributes;
         vb_loc=pvb.pvb_loc;
        })
      l spat_sexp_list
  in
  if is_recursive then
    List.iter
      (fun {vb_pat=pat} -> match pat.pat_desc with
           Tpat_var _ -> ()
         | Tpat_alias ({pat_desc=Tpat_any}, _, _) -> ()
         | _ -> raise(Error(pat.pat_loc, env, Illegal_letrec_pat)))
      l;
  List.iter (function
      | {vb_pat = {pat_desc = Tpat_any; pat_extra; _}; vb_expr; _} ->
          if not (List.exists (function (Tpat_constraint _, _, _) -> true
                                      | _ -> false) pat_extra) then
            check_partial_application false vb_expr
      | _ -> ()) l;
  (l, new_env, unpacks)

and type_andops env sarg sands expected_ty =
  let rec loop env let_sarg rev_sands expected_ty =
    match rev_sands with
    | [] -> type_expect env let_sarg (mk_expected expected_ty), []
    | { pbop_op = sop; pbop_exp = sexp; pbop_loc = loc; _ } :: rest ->
        if !Clflags.principal then begin_def ();
        let op_path, op_desc = type_binding_op_ident env sop in
        let op_type = instance op_desc.val_type in
        let ty_arg = newvar () in
        let ty_rest = newvar () in
        let ty_result = newvar() in
        let ty_rest_fun = newty (Tarrow(Nolabel, ty_arg, ty_result, Cok)) in
        let ty_op = newty (Tarrow(Nolabel, ty_rest, ty_rest_fun, Cok)) in
        begin try
          unify env op_type ty_op
        with Unify trace ->
          raise(Error(sop.loc, env, Andop_type_clash(sop.txt, trace)))
        end;
        if !Clflags.principal then begin
          end_def ();
          generalize_structure ty_rest;
          generalize_structure ty_arg;
          generalize_structure ty_result
        end;
        let let_arg, rest = loop env let_sarg rest ty_rest in
        let exp = type_expect env sexp (mk_expected ty_arg) in
        begin try
          unify env (instance ty_result) (instance expected_ty)
        with Unify trace ->
          raise(Error(loc, env, Bindings_type_clash(trace)))
        end;
        let andop =
          { bop_op_name = sop;
            bop_op_path = op_path;
            bop_op_val = op_desc;
            bop_op_type = op_type;
            bop_exp = exp;
            bop_loc = loc }
        in
        let_arg, andop :: rest
  in
  let let_arg, rev_ands = loop env sarg (List.rev sands) expected_ty in
  let_arg, List.rev rev_ands

(* Typing of toplevel bindings *)

let type_binding env rec_flag spat_sexp_list scope =
  Typetexp.reset_type_variables();
  let (pat_exp_list, new_env, _unpacks) =
    type_let
      ~check:(fun s -> Warnings.Unused_value_declaration s)
      ~check_strict:(fun s -> Warnings.Unused_value_declaration s)
      At_toplevel
      env rec_flag spat_sexp_list scope false
  in
  (pat_exp_list, new_env)

let type_let existential_ctx env rec_flag spat_sexp_list scope =
  let (pat_exp_list, new_env, _unpacks) =
    type_let existential_ctx env rec_flag spat_sexp_list scope false in
  (pat_exp_list, new_env)

(* Typing of toplevel expressions *)

let type_expression env sexp =
  Typetexp.reset_type_variables();
  begin_def();
  let exp = type_exp env sexp in
  end_def();
  if maybe_expansive exp then lower_contravariant env exp.exp_type;
  generalize exp.exp_type;
  match sexp.pexp_desc with
    Pexp_ident lid ->
      let loc = sexp.pexp_loc in
      (* Special case for keeping type variables when looking-up a variable *)
      let (_path, desc) = Env.lookup_value ~use:false ~loc lid.txt env in
      {exp with exp_type = desc.val_type}
  | _ -> exp

(* Error report *)

let spellcheck ppf unbound_name valid_names =
  Misc.did_you_mean ppf (fun () ->
    Misc.spellcheck valid_names unbound_name
  )

let spellcheck_idents ppf unbound valid_idents =
  spellcheck ppf (Ident.name unbound) (List.map Ident.name valid_idents)

open Format
open Printtyp

(* Returns the first diff of the trace *)
let type_clash_of_trace trace =
  Ctype.Unification_trace.(explain trace (fun ~prev:_ -> function
    | Diff diff -> Some diff
    | _ -> None
  ))

(* Hint on type error on integer literals
   To avoid confusion, it is disabled on float literals
   and when the expected type is `int` *)
let report_literal_type_constraint expected_type const =
  let const_str = match const with
    | Const_int n -> Some (Int.to_string n)
    | Const_int32 n -> Some (Int32.to_string n)
    | Const_int64 n -> Some (Int64.to_string n)
    | Const_nativeint n -> Some (Nativeint.to_string n)
    | _ -> None
  in
  let suffix =
    if Path.same expected_type Predef.path_int32 then
      Some 'l'
    else if Path.same expected_type Predef.path_int64 then
      Some 'L'
    else if Path.same expected_type Predef.path_nativeint then
      Some 'n'
    else if Path.same expected_type Predef.path_float then
      Some '.'
    else None
  in
  match const_str, suffix with
  | Some c, Some s -> [ Location.msg "@[Hint: Did you mean `%s%c'?@]" c s ]
  | _, _ -> []

let report_literal_type_constraint const = function
  | Some Unification_trace.
    { expected = { t = { desc = Tconstr (typ, [], _) } } } ->
      report_literal_type_constraint typ const
  | Some _ | None -> []

let report_expr_type_clash_hints exp diff =
  match exp with
  | Some (Texp_constant const) -> report_literal_type_constraint const diff
  | _ -> []

let report_pattern_type_clash_hints pat diff =
  match pat with
  | Some (Tpat_constant const) -> report_literal_type_constraint const diff
  | _ -> []

let report_type_expected_explanation expl ppf =
  let because expl_str = fprintf ppf "@ because it is in %s" expl_str in
  match expl with
  | If_conditional ->
      because "the condition of an if-statement"
  | If_no_else_branch ->
      because "the result of a conditional with no else branch"
  | While_loop_conditional ->
      because "the condition of a while-loop"
  | While_loop_body ->
      because "the body of a while-loop"
  | For_loop_start_index ->
      because "a for-loop start index"
  | For_loop_stop_index ->
      because "a for-loop stop index"
  | For_loop_body ->
      because "the body of a for-loop"
  | Assert_condition ->
      because "the condition of an assertion"
  | Sequence_left_hand_side ->
      because "the left-hand side of a sequence"
  | When_guard ->
      because "a when-guard"

let report_type_expected_explanation_opt expl ppf =
  match expl with
  | None -> ()
  | Some expl -> report_type_expected_explanation expl ppf

let report_unification_error ~loc ?sub env trace
    ?type_expected_explanation txt1 txt2 =
  Location.error_of_printer ~loc ?sub (fun ppf () ->
    Printtyp.report_unification_error ppf env trace
      ?type_expected_explanation txt1 txt2
  ) ()

let report_error ~loc env = function
  | Constructor_arity_mismatch(lid, expected, provided) ->
      Location.errorf ~loc
       "@[The constructor %a@ expects %i argument(s),@ \
        but is applied here to %i argument(s)@]"
       longident lid expected provided
  | Label_mismatch(lid, trace) ->
      report_unification_error ~loc env trace
        (function ppf ->
           fprintf ppf "The record field %a@ belongs to the type"
                   longident lid)
        (function ppf ->
           fprintf ppf "but is mixed here with fields of type")
  | Pattern_type_clash (trace, pat) ->
      let diff = type_clash_of_trace trace in
      let sub = report_pattern_type_clash_hints pat diff in
      Location.error_of_printer ~loc ~sub (fun ppf () ->
        Printtyp.report_unification_error ppf env trace
          (function ppf ->
            fprintf ppf "This pattern matches values of type")
          (function ppf ->
            fprintf ppf "but a pattern was expected which matches values of \
                         type");
      ) ()
  | Or_pattern_type_clash (id, trace) ->
      report_unification_error ~loc env trace
        (function ppf ->
          fprintf ppf "The variable %s on the left-hand side of this \
                       or-pattern has type" (Ident.name id))
        (function ppf ->
          fprintf ppf "but on the right-hand side it has type")
  | Multiply_bound_variable name ->
      Location.errorf ~loc
        "Variable %s is bound several times in this matching"
        name
  | Orpat_vars (id, valid_idents) ->
      Location.error_of_printer ~loc (fun ppf () ->
        fprintf ppf
          "Variable %s must occur on both sides of this | pattern"
          (Ident.name id);
        spellcheck_idents ppf id valid_idents
      ) ()
  | Expr_type_clash (trace, explanation, exp) ->
      let diff = type_clash_of_trace trace in
      let sub = report_expr_type_clash_hints exp diff in
      Location.error_of_printer ~loc ~sub (fun ppf () ->
        Printtyp.report_unification_error ppf env trace
          ~type_expected_explanation:
            (report_type_expected_explanation_opt explanation)
          (function ppf ->
             fprintf ppf "This expression has type")
          (function ppf ->
             fprintf ppf "but an expression was expected of type");
      ) ()
  | Apply_non_function typ ->
      begin match (repr typ).desc with
        Tarrow _ ->
          Location.errorf ~loc
            "@[<v>@[<2>This function has type@ %a@]\
             @ @[It is applied to too many arguments;@ %s@]@]"
            type_expr typ "maybe you forgot a `;'.";
      | _ ->
          Location.errorf ~loc "@[<v>@[<2>This expression has type@ %a@]@ %s@]"
            type_expr typ
            "This is not a function; it cannot be applied."
      end
  | Apply_wrong_label (l, ty) ->
      let print_label ppf = function
        | Nolabel -> fprintf ppf "without label"
        | l -> fprintf ppf "with label %s" (prefixed_label_name l)
      in
      Location.errorf ~loc
        "@[<v>@[<2>The function applied to this argument has type@ %a@]@.\
         This argument cannot be applied %a@]"
        type_expr ty print_label l
  | Label_multiply_defined s ->
      Location.errorf ~loc "The record field label %s is defined several times"
        s
  | Label_missing labels ->
      let print_labels ppf =
        List.iter (fun lbl -> fprintf ppf "@ %s" (Ident.name lbl)) in
      Location.errorf ~loc "@[<hov>Some record fields are undefined:%a@]"
        print_labels labels
  | Label_not_mutable lid ->
      Location.errorf ~loc "The record field %a is not mutable" longident lid
  | Wrong_name (eorp, ty_expected, kind, p, name, valid_names) ->
      Location.error_of_printer ~loc (fun ppf () ->
        let { ty; explanation } = ty_expected in
        if Path.is_constructor_typath p then begin
          fprintf ppf
            "@[The field %s is not part of the record \
             argument for the %a constructor@]"
            name
            path p;
        end else begin
          fprintf ppf
            "@[@[<2>%s type@ %a%t@]@ \
             The %s %s does not belong to type %a@]"
            eorp type_expr ty
            (report_type_expected_explanation_opt explanation)
            (label_of_kind kind)
            name (*kind*) path p;
        end;
        spellcheck ppf name valid_names
      ) ()
  | Name_type_mismatch (kind, lid, tp, tpl) ->
      let name = label_of_kind kind in
      Location.error_of_printer ~loc (fun ppf () ->
        report_ambiguous_type_error ppf env tp tpl
          (function ppf ->
             fprintf ppf "The %s %a@ belongs to the %s type"
               name longident lid kind)
          (function ppf ->
             fprintf ppf "The %s %a@ belongs to one of the following %s types:"
               name longident lid kind)
          (function ppf ->
             fprintf ppf "but a %s was expected belonging to the %s type"
               name kind)
      ) ()
  | Invalid_format msg ->
      Location.errorf ~loc "%s" msg
  | Undefined_method (ty, me, valid_methods) ->
      Location.error_of_printer ~loc (fun ppf () ->
        fprintf ppf
          "@[<v>@[This expression has type@;<1 2>%a@]@,\
           It has no method %s@]" type_expr ty me;
        begin match valid_methods with
          | None -> ()
          | Some valid_methods -> spellcheck ppf me valid_methods
        end
      ) ()
  | Undefined_inherited_method (me, valid_methods) ->
      Location.error_of_printer ~loc (fun ppf () ->
        fprintf ppf "This expression has no method %s" me;
        spellcheck ppf me valid_methods;
      ) ()
  | Virtual_class cl ->
      Location.errorf ~loc "Cannot instantiate the virtual class %a"
        longident cl
  | Unbound_instance_variable (var, valid_vars) ->
      Location.error_of_printer ~loc (fun ppf () ->
        fprintf ppf "Unbound instance variable %s" var;
        spellcheck ppf var valid_vars;
      ) ()
  | Instance_variable_not_mutable v ->
      Location.errorf ~loc "The instance variable %s is not mutable" v
  | Not_subtype(tr1, tr2) ->
      Location.error_of_printer ~loc (fun ppf () ->
        report_subtyping_error ppf env tr1 "is not a subtype of" tr2
      ) ()
  | Outside_class ->
      Location.errorf ~loc
        "This object duplication occurs outside a method definition"
  | Value_multiply_overridden v ->
      Location.errorf ~loc
        "The instance variable %s is overridden several times"
        v
  | Coercion_failure (ty, ty', trace, b) ->
      Location.error_of_printer ~loc (fun ppf () ->
        Printtyp.report_unification_error ppf env trace
          (function ppf ->
             let ty, ty' = prepare_expansion (ty, ty') in
             fprintf ppf "This expression cannot be coerced to type@;<1 2>%a;@ \
                          it has type"
             (type_expansion ty) ty')
          (function ppf ->
             fprintf ppf "but is here used with type");
        if b then
          fprintf ppf ".@.@[<hov>%s@ %s@ %s@]"
            "This simple coercion was not fully general."
            "Hint: Consider using a fully explicit coercion"
            "of the form: `(foo : ty1 :> ty2)'."
      ) ()
  | Too_many_arguments (in_function, ty, explanation) ->
      if in_function then begin
        Location.errorf ~loc
          "This function expects too many arguments,@ \
           it should have type@ %a%t"
          type_expr ty
          (report_type_expected_explanation_opt explanation)
      end else begin
        Location.errorf ~loc
          "This expression should not be a function,@ \
           the expected type is@ %a%t"
          type_expr ty
          (report_type_expected_explanation_opt explanation)
      end
  | Abstract_wrong_label (l, ty, explanation) ->
      let label_mark = function
        | Nolabel -> "but its first argument is not labelled"
        | l -> sprintf "but its first argument is labelled %s"
                       (prefixed_label_name l) in
      Location.errorf ~loc
        "@[<v>@[<2>This function should have type@ %a%t@]@,%s@]"
        type_expr ty
        (report_type_expected_explanation_opt explanation)
        (label_mark l)
  | Scoping_let_module(id, ty) ->
      Location.errorf ~loc
        "This `let module' expression has type@ %a@ \
         In this type, the locally bound module name %s escapes its scope"
        type_expr ty id
  | Private_type ty ->
      Location.errorf ~loc "Cannot create values of the private type %a"
        type_expr ty
  | Private_label (lid, ty) ->
      Location.errorf ~loc "Cannot assign field %a of the private type %a"
        longident lid type_expr ty
  | Private_constructor (constr, ty) ->
      Location.errorf ~loc
        "Cannot use private constructor %s to create values of type %a"
        constr.cstr_name type_expr ty
  | Not_a_variant_type lid ->
      Location.errorf ~loc "The type %a@ is not a variant type" longident lid
  | Incoherent_label_order ->
      Location.errorf ~loc
        "This function is applied to arguments@ \
        in an order different from other calls.@ \
        This is only allowed when the real type is known."
  | Less_general (kind, trace) ->
      report_unification_error ~loc env trace
        (fun ppf -> fprintf ppf "This %s has type" kind)
        (fun ppf -> fprintf ppf "which is less general than")
  | Modules_not_allowed ->
      Location.errorf ~loc "Modules are not allowed in this pattern."
  | Cannot_infer_signature ->
      Location.errorf ~loc
        "The signature for this packaged module couldn't be inferred."
  | Not_a_packed_module ty ->
      Location.errorf ~loc
        "This expression is packed module, but the expected type is@ %a"
        type_expr ty
  | Unexpected_existential (reason, name, types) ->
      let reason_str =
        match reason with
        | In_class_args ->
            "Existential types are not allowed in class arguments"
        | In_class_def ->
            "Existential types are not allowed in bindings inside \
             class definition"
        | In_self_pattern ->
            "Existential types are not allowed in self patterns"
        | At_toplevel ->
            "Existential types are not allowed in toplevel bindings"
        | In_group ->
            "Existential types are not allowed in \"let ... and ...\" bindings"
        | In_rec ->
            "Existential types are not allowed in recursive bindings"
        | With_attributes ->
            "Existential types are not allowed in presence of attributes"
      in
      begin match List.find (fun ty -> ty <> "$" ^ name) types with
      | example ->
          Location.errorf ~loc
            "%s,@ but this pattern introduces the existential type %s."
            reason_str example
      | exception Not_found ->
          Location.errorf ~loc
            "%s,@ but the constructor %s introduces existential types."
            reason_str name
      end
  | Invalid_interval ->
      Location.errorf ~loc
        "@[Only character intervals are supported in patterns.@]"
  | Invalid_for_loop_index ->
      Location.errorf ~loc
        "@[Invalid for-loop index: only variables and _ are allowed.@]"
  | No_value_clauses ->
      Location.errorf ~loc
        "None of the patterns in this 'match' expression match values."
  | Exception_pattern_disallowed ->
      Location.errorf ~loc
        "@[Exception patterns are not allowed in this position.@]"
  | Mixed_value_and_exception_patterns_under_guard ->
      Location.errorf ~loc
        "@[Mixing value and exception patterns under when-guards is not \
         supported.@]"
  | Effect_pattern_below_toplevel ->
      Location.errorf ~loc
        "@[Effect patterns must be at the top level of a match case.@]"
  | Invalid_continuation_pattern ->
      Location.errorf ~loc
        "@[Invalid continuation pattern: only variables and _ are allowed .@]"
  | Inlined_record_escape ->
      Location.errorf ~loc
        "@[This form is not allowed as the type of the inlined record could \
         escape.@]"
  | Inlined_record_expected ->
      Location.errorf ~loc
        "@[This constructor expects an inlined record argument.@]"
  | Unrefuted_pattern pat ->
      Location.errorf ~loc
        "@[%s@ %s@ %a@]"
        "This match case could not be refuted."
        "Here is an example of a value that would reach it:"
        Printpat.top_pretty pat
  | Invalid_extension_constructor_payload ->
      Location.errorf ~loc
        "Invalid [%%extension_constructor] payload, a constructor is expected."
  | Not_an_extension_constructor ->
      Location.errorf ~loc
        "This constructor is not an extension constructor."
  | Literal_overflow ty ->
      Location.errorf ~loc
        "Integer literal exceeds the range of representable integers of type %s"
        ty
  | Unknown_literal (n, m) ->
      Location.errorf ~loc "Unknown modifier '%c' for literal %s%c" m n m
  | Illegal_letrec_pat ->
      Location.errorf ~loc
        "Only variables are allowed as left-hand side of `let rec'"
  | Illegal_letrec_expr ->
      Location.errorf ~loc
        "This kind of expression is not allowed as right-hand side of `let rec'"
  | Illegal_class_expr ->
      Location.errorf ~loc
        "This kind of recursive class expression is not allowed"
  | Letop_type_clash(name, trace) ->
      report_unification_error ~loc env trace
        (function ppf ->
          fprintf ppf "The operator %s has type" name)
        (function ppf ->
          fprintf ppf "but it was expected to have type")
  | Andop_type_clash(name, trace) ->
      report_unification_error ~loc env trace
        (function ppf ->
          fprintf ppf "The operator %s has type" name)
        (function ppf ->
          fprintf ppf "but it was expected to have type")
  | Bindings_type_clash(trace) ->
      report_unification_error ~loc env trace
        (function ppf ->
          fprintf ppf "These bindings have type")
        (function ppf ->
          fprintf ppf "but bindings were expected of type")
  | Empty_pattern -> assert false

let report_error ~loc env err =
  wrap_printing_env ~error:true env (fun () -> report_error ~loc env err)

let () =
  Location.register_error_of_exn
    (function
      | Error (loc, env, err) ->
        Some (report_error ~loc env err)
      | Error_forward err ->
        Some err
      | _ ->
        None
    )

let () =
  Persistent_env.add_delayed_check_forward := add_delayed_check;
  Env.add_delayed_check_forward := add_delayed_check;
  ()

(* drop ?recarg argument from the external API *)
let type_expect ?in_function env e ty = type_expect ?in_function env e ty
let type_exp env e = type_exp env e
let type_argument env e t1 t2 = type_argument env e t1 t2<|MERGE_RESOLUTION|>--- conflicted
+++ resolved
@@ -176,133 +176,6 @@
 
 let case lhs rhs =
   {c_lhs = lhs; c_cont = None; c_guard = None; c_rhs = rhs}
-
-<<<<<<< HEAD
-(* Upper approximation of free identifiers on the parse tree *)
-
-let iter_expression f e =
-
-  let rec expr e =
-    f e;
-    match e.pexp_desc with
-    | Pexp_extension _ (* we don't iterate under extension point *)
-    | Pexp_ident _
-    | Pexp_new _
-    | Pexp_constant _ -> ()
-    | Pexp_function pel -> List.iter case pel
-    | Pexp_fun (_, eo, _, e) -> may expr eo; expr e
-    | Pexp_apply (e, lel) -> expr e; List.iter (fun (_, e) -> expr e) lel
-    | Pexp_let (_, pel, e) ->  expr e; List.iter binding pel
-    | Pexp_match (e, pel)
-    | Pexp_try (e, pel) -> expr e; List.iter case pel
-    | Pexp_array el
-    | Pexp_tuple el -> List.iter expr el
-    | Pexp_construct (_, eo)
-    | Pexp_variant (_, eo) -> may expr eo
-    | Pexp_record (iel, eo) ->
-        may expr eo; List.iter (fun (_, e) -> expr e) iel
-    | Pexp_open (_, _, e)
-    | Pexp_newtype (_, e)
-    | Pexp_poly (e, _)
-    | Pexp_lazy e
-    | Pexp_assert e
-    | Pexp_setinstvar (_, e)
-    | Pexp_send (e, _)
-    | Pexp_constraint (e, _)
-    | Pexp_coerce (e, _, _)
-    | Pexp_letexception (_, e)
-    | Pexp_field (e, _) -> expr e
-    | Pexp_while (e1, e2)
-    | Pexp_sequence (e1, e2)
-    | Pexp_setfield (e1, _, e2) -> expr e1; expr e2
-    | Pexp_ifthenelse (e1, e2, eo) -> expr e1; expr e2; may expr eo
-    | Pexp_for (_, e1, e2, _, e3) -> expr e1; expr e2; expr e3
-    | Pexp_override sel -> List.iter (fun (_, e) -> expr e) sel
-    | Pexp_letmodule (_, me, e) -> expr e; module_expr me
-    | Pexp_object { pcstr_fields = fs } -> List.iter class_field fs
-    | Pexp_pack me -> module_expr me
-    | Pexp_unreachable -> ()
-
-  and case {pc_lhs = _; pc_guard; pc_rhs} =
-    may expr pc_guard;
-    expr pc_rhs
-
-  and binding x =
-    expr x.pvb_expr
-
-  and module_expr me =
-    match me.pmod_desc with
-    | Pmod_extension _
-    | Pmod_ident _ -> ()
-    | Pmod_structure str -> List.iter structure_item str
-    | Pmod_constraint (me, _)
-    | Pmod_functor (_, _, me) -> module_expr me
-    | Pmod_apply (me1, me2) -> module_expr me1; module_expr me2
-    | Pmod_unpack e -> expr e
-
-
-  and structure_item str =
-    match str.pstr_desc with
-    | Pstr_eval (e, _) -> expr e
-    | Pstr_value (_, pel) -> List.iter binding pel
-    | Pstr_primitive _
-    | Pstr_type _
-    | Pstr_typext _
-    | Pstr_exception _
-    | Pstr_modtype _
-    | Pstr_open _
-    | Pstr_class_type _
-    | Pstr_attribute _
-    | Pstr_extension _ -> ()
-    | Pstr_include {pincl_mod = me}
-    | Pstr_module {pmb_expr = me} -> module_expr me
-    | Pstr_recmodule l -> List.iter (fun x -> module_expr x.pmb_expr) l
-    | Pstr_class cdl -> List.iter (fun c -> class_expr c.pci_expr) cdl
-
-  and class_expr ce =
-    match ce.pcl_desc with
-    | Pcl_constr _ -> ()
-    | Pcl_structure { pcstr_fields = fs } -> List.iter class_field fs
-    | Pcl_fun (_, eo, _,  ce) -> may expr eo; class_expr ce
-    | Pcl_apply (ce, lel) ->
-        class_expr ce; List.iter (fun (_, e) -> expr e) lel
-    | Pcl_let (_, pel, ce) ->
-        List.iter binding pel; class_expr ce
-    | Pcl_open (_, _, ce)
-    | Pcl_constraint (ce, _) -> class_expr ce
-    | Pcl_extension _ -> ()
-
-  and class_field cf =
-    match cf.pcf_desc with
-    | Pcf_inherit (_, ce, _) -> class_expr ce
-    | Pcf_val (_, _, Cfk_virtual _)
-    | Pcf_method (_, _, Cfk_virtual _ ) | Pcf_constraint _ -> ()
-    | Pcf_val (_, _, Cfk_concrete (_, e))
-    | Pcf_method (_, _, Cfk_concrete (_, e)) -> expr e
-    | Pcf_initializer e -> expr e
-    | Pcf_attribute _ | Pcf_extension _ -> ()
-
-  in
-  expr e
-
-
-let all_idents_cases el =
-  let idents = Hashtbl.create 8 in
-  let f = function
-    | {pexp_desc=Pexp_ident { txt = Longident.Lident id; _ }; _} ->
-        Hashtbl.replace idents id ()
-    | _ -> ()
-  in
-  List.iter
-    (fun cp ->
-      may (iter_expression f) cp.pc_guard;
-      iter_expression f cp.pc_rhs
-    )
-    el;
-  Hashtbl.fold (fun x () rest -> x :: rest) idents []
-
-=======
->>>>>>> d658899e
 
 (* Typing of constants *)
 
@@ -1107,7 +980,6 @@
      List.exists has_literal_pattern ps
   | Ppat_record (ps, _) ->
      List.exists (fun (_,p) -> has_literal_pattern p) ps
-  | Ppat_effect (p, q)
   | Ppat_or (p, q) ->
      has_literal_pattern p || has_literal_pattern q
 
@@ -1766,10 +1638,6 @@
         k { p with pat_extra =( Tpat_open (path,lid,!new_env),
                             loc, sp.ppat_attributes) :: p.pat_extra }
       )
-<<<<<<< HEAD
-  | Ppat_exception _ ->
-      raise (Error (loc, !env, Exception_pattern_below_toplevel))
-=======
   | Ppat_exception p ->
       if not exception_allowed then
         raise (Error (loc, !env, Exception_pattern_disallowed))
@@ -1784,9 +1652,6 @@
           pat_attributes = sp.ppat_attributes;
         })
       end
-  | Ppat_effect _ ->
-      raise (Error (loc, !env, Effect_pattern_below_toplevel))
->>>>>>> d658899e
   | Ppat_extension ext ->
       raise (Error_forward (Builtin_attributes.error_of_extension ext))
 
@@ -2364,13 +2229,8 @@
   | Ppat_extension _
   | Ppat_type _ | Ppat_unpack _ -> ()
   | Ppat_array pats -> List.iter f pats
-<<<<<<< HEAD
   | Ppat_or (p1,p2) -> f p1; f p2
-  | Ppat_variant (_, arg) | Ppat_construct (_, arg) -> may f arg
-=======
-  | Ppat_or (p1,p2) | Ppat_effect(p1, p2) -> f p1; f p2
   | Ppat_variant (_, arg) | Ppat_construct (_, arg) -> Option.iter f arg
->>>>>>> d658899e
   | Ppat_tuple lst ->  List.iter f lst
   | Ppat_exception p | Ppat_alias (p,_)
   | Ppat_open (_,p)
@@ -2693,58 +2553,22 @@
       end_def ();
       if maybe_expansive arg then lower_contravariant env arg.exp_type;
       generalize arg.exp_type;
-<<<<<<< HEAD
-      let rec split_cases valc exnc effc conts = function
-        | [] -> List.rev valc, List.rev exnc, List.rev effc, List.rev conts
-        | {pc_lhs = {ppat_desc=Ppat_exception p}} as c :: rest ->
-            split_cases valc ({c with pc_lhs = p} :: exnc) effc conts rest
-=======
-      let rec split_cases valc effc conts = function
-        | [] -> List.rev valc, List.rev effc, List.rev conts
-        | {pc_lhs = {ppat_desc=Ppat_effect(p1, p2)}} as c :: rest ->
-            split_cases valc
-              (({c with pc_lhs = p1}) :: effc) (p2 :: conts) rest
->>>>>>> d658899e
-        | c :: rest ->
-            split_cases (c :: valc) effc conts rest
-      in
-      let val_caselist, eff_caselist, eff_conts =
-        split_cases [] [] [] caselist
-      in
-      if val_caselist = [] && eff_caselist <> [] then
-        raise (Error (loc, env, No_value_clauses));
-      let val_cases, partial =
-        type_cases ~exception_allowed:true env arg.exp_type ty_expected true loc val_caselist in
-      let eff_cases =
-        match eff_caselist with
-        | [] -> []
-        | eff_caselist ->
-            type_effect_cases ~exception_allowed:false env ty_expected loc eff_caselist eff_conts
+      let cases, partial =
+        type_cases ~exception_allowed:true env arg.exp_type ty_expected true loc
+          caselist
       in
       re {
-        exp_desc = Texp_match(arg, val_cases, eff_cases, partial);
+        exp_desc = Texp_match(arg, cases, [], partial);
         exp_loc = loc; exp_extra = [];
         exp_type = instance ty_expected;
         exp_attributes = sexp.pexp_attributes;
         exp_env = env }
   | Pexp_try(sbody, caselist) ->
       let body = type_expect env sbody ty_expected_explained in
-      let rec split_cases exnc effc conts = function
-        | [] -> List.rev exnc, List.rev effc, List.rev conts
-        | c :: rest ->
-            split_cases (c :: exnc) effc conts rest
-      in
-      let exn_caselist, eff_caselist, eff_conts = split_cases [] [] [] caselist in
-      let exn_cases, _ =
-        type_cases env Predef.type_exn ty_expected false loc exn_caselist in
-      let eff_cases =
-        match eff_caselist with
-        | [] -> []
-        | eff_caselist ->
-            type_effect_cases ~exception_allowed:false env ty_expected loc eff_caselist eff_conts
-      in
+      let cases, _ =
+        type_cases env Predef.type_exn ty_expected false loc caselist in
       re {
-        exp_desc = Texp_try(body, exn_cases, eff_cases);
+        exp_desc = Texp_try(body, cases, []);
         exp_loc = loc; exp_extra = [];
         exp_type = body.exp_type;
         exp_attributes = sexp.pexp_attributes;
@@ -4697,7 +4521,7 @@
   end;
   cases, partial
 
-and type_effect_cases ~exception_allowed env ty_res loc caselist conts =
+and _type_effect_cases ~exception_allowed env ty_res loc caselist conts =
   let _ = newvar () in
   (* remember original level *)
   begin_def ();
