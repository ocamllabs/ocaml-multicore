--- conflicted
+++ resolved
@@ -40,38 +40,19 @@
 Re-raised at Backtrace2.test_Not_found in file "backtrace2.ml", line 44, characters 61-70
 Called from Backtrace2.run in file "backtrace2.ml", line 63, characters 11-23
 Uncaught exception Not_found
-<<<<<<< HEAD
-Raised at file "backtrace2.ml", line 48, characters 18-33
-Called from file "backtrace2.ml", line 48, characters 43-52
-Called from file "backtrace2.ml", line 48, characters 43-52
-Called from file "backtrace2.ml", line 48, characters 43-52
-Called from file "backtrace2.ml", line 48, characters 43-52
-Called from file "backtrace2.ml", line 48, characters 43-52
-Called from file "camlinternalLazy.ml", line 39, characters 17-27
-Re-raised at file "camlinternalLazy.ml", line 45, characters 4-11
-Called from file "backtrace2.ml", line 63, characters 11-23
-Uncaught exception Not_found
-Raised at file "hashtbl.ml", line 537, characters 13-28
-Called from file "backtrace2.ml", line 51, characters 8-41
-Re-raised at file "camlinternalLazy.ml", line 43, characters 43-50
-Called from file "camlinternalLazy.ml", line 39, characters 17-27
-Re-raised at file "camlinternalLazy.ml", line 45, characters 4-11
-Called from file "backtrace2.ml", line 63, characters 11-23
-=======
 Raised at Backtrace2.test_lazy.aux in file "backtrace2.ml", line 48, characters 18-33
 Called from Backtrace2.test_lazy.aux in file "backtrace2.ml", line 48, characters 43-52
 Called from Backtrace2.test_lazy.aux in file "backtrace2.ml", line 48, characters 43-52
 Called from Backtrace2.test_lazy.aux in file "backtrace2.ml", line 48, characters 43-52
 Called from Backtrace2.test_lazy.aux in file "backtrace2.ml", line 48, characters 43-52
 Called from Backtrace2.test_lazy.aux in file "backtrace2.ml", line 48, characters 43-52
-Called from CamlinternalLazy.force_lazy_block in file "camlinternalLazy.ml", line 31, characters 17-27
-Re-raised at CamlinternalLazy.force_lazy_block in file "camlinternalLazy.ml", line 36, characters 4-11
+Called from CamlinternalLazy.do_force_block in file "camlinternalLazy.ml", line 39, characters 17-27
+Re-raised at CamlinternalLazy.do_force_block in file "camlinternalLazy.ml", line 45, characters 4-11
 Called from Backtrace2.run in file "backtrace2.ml", line 63, characters 11-23
 Uncaught exception Not_found
 Raised at Stdlib__hashtbl.find in file "hashtbl.ml", line 537, characters 13-28
 Called from Backtrace2.test_lazy.exception_raised_internally in file "backtrace2.ml", line 51, characters 8-41
-Re-raised at CamlinternalLazy.force_lazy_block.(fun) in file "camlinternalLazy.ml", line 35, characters 56-63
-Called from CamlinternalLazy.force_lazy_block in file "camlinternalLazy.ml", line 31, characters 17-27
-Re-raised at CamlinternalLazy.force_lazy_block in file "camlinternalLazy.ml", line 36, characters 4-11
-Called from Backtrace2.run in file "backtrace2.ml", line 63, characters 11-23
->>>>>>> 8f85e002
+Re-raised at CamlinternalLazy.do_force_block.(fun) in file "camlinternalLazy.ml", line 43, characters 43-50
+Called from CamlinternalLazy.do_force_block in file "camlinternalLazy.ml", line 39, characters 17-27
+Re-raised at CamlinternalLazy.do_force_block in file "camlinternalLazy.ml", line 45, characters 4-11
+Called from Backtrace2.run in file "backtrace2.ml", line 63, characters 11-23