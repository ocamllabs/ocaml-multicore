<<<<<<< HEAD
4.09.0+multicore+dev1
=======
4.09.0+dev2-2019-04-23
>>>>>>> d60017ba

# The version string is the first line of this file.
# It must be in the format described in stdlib/sys.mli<|MERGE_RESOLUTION|>--- conflicted
+++ resolved
@@ -1,8 +1,4 @@
-<<<<<<< HEAD
-4.09.0+multicore+dev1
-=======
-4.09.0+dev2-2019-04-23
->>>>>>> d60017ba
+4.09.0+multicore+dev2
 
 # The version string is the first line of this file.
 # It must be in the format described in stdlib/sys.mli