--- conflicted
+++ resolved
@@ -109,14 +109,9 @@
   ++ Profile.record ~accumulate:true "comballoc" Comballoc.fundecl
   ++ pass_dump_if ppf_dump dump_combine "After allocation combining"
   ++ Profile.record ~accumulate:true "cse" CSE.fundecl
-<<<<<<< HEAD
-  ++ pass_dump_if ppf dump_cse "After CSE"
-  ++ Profile.record ~accumulate:true "liveness" (liveness ppf)
-  ++ Profile.record ~accumulate:true "polling" Polling.fundecl
-=======
   ++ pass_dump_if ppf_dump dump_cse "After CSE"
   ++ Profile.record ~accumulate:true "liveness" liveness
->>>>>>> 1435a6a6
+  ++ Profile.record ~accumulate:true "polling" Polling.fundecl
   ++ Profile.record ~accumulate:true "deadcode" Deadcode.fundecl
   ++ pass_dump_if ppf_dump dump_live "Liveness analysis"
   ++ Profile.record ~accumulate:true "spill" Spill.fundecl
