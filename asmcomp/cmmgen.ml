(**************************************************************************)
(*                                                                        *)
(*                                 OCaml                                  *)
(*                                                                        *)
(*             Xavier Leroy, projet Cristal, INRIA Rocquencourt           *)
(*                                                                        *)
(*   Copyright 1996 Institut National de Recherche en Informatique et     *)
(*     en Automatique.                                                    *)
(*                                                                        *)
(*   All rights reserved.  This file is distributed under the terms of    *)
(*   the GNU Lesser General Public License version 2.1, with the          *)
(*   special exception on linking described in the file LICENSE.          *)
(*                                                                        *)
(**************************************************************************)

(* Translation from closed lambda to C-- *)

[@@@ocaml.warning "-40"]

open Misc
open Arch
open Asttypes
open Primitive
open Types
open Lambda
open Clambda
open Clambda_primitives
open Cmm

module String = Misc.Stdlib.String
module IntMap = Map.Make(Int)
module V = Backend_var
module VP = Backend_var.With_provenance
open Cmm_helpers

(* Environments used for translation to Cmm. *)

type boxed_number =
  | Boxed_float of Debuginfo.t
  | Boxed_integer of boxed_integer * Debuginfo.t

type env = {
  unboxed_ids : (V.t * boxed_number) V.tbl;
  notify_catch : (Cmm.expression list -> unit) IntMap.t;
  environment_param : V.t option;
}

(* notify_catch associates to each catch handler a callback
   which will be passed the list of arguments of each
   staticfail instruction pointing to that handler. This
   allows transl_catch to observe concrete arguments passed to each
   handler parameter and decide whether to unbox them accordingly.

   Other ways to achieve the same result would be to either (1) traverse
   the body of the catch block after translation (this would be costly
   and could easily lead to quadratric behavior) or (2) return
   a description of arguments passed to each catch handler as an extra
   value to be threaded through all transl_* functions (this would be
   quite heavy, and probably less efficient that the callback approach).
*)


let empty_env =
  {
    unboxed_ids = V.empty;
    notify_catch = IntMap.empty;
    environment_param = None;
  }

let create_env ~environment_param =
  { empty_env with
    environment_param;
  }

let is_unboxed_id id env =
  try Some (V.find_same id env.unboxed_ids)
  with Not_found -> None

let add_unboxed_id id unboxed_id bn env =
  { env with
    unboxed_ids = V.add id (unboxed_id, bn) env.unboxed_ids;
  }

let add_notify_catch n f env =
  { env with
    notify_catch = IntMap.add n f env.notify_catch
  }

let notify_catch i env l =
  match IntMap.find_opt i env.notify_catch with
  | Some f -> f l
  | None -> ()

<<<<<<< HEAD
let structured_constant_of_sym s =
  match Compilenv.structured_constant_of_symbol s with
  | None -> Cmmgen_state.get_structured_constant s
  | Some _ as r -> r

(* Local binding of complex expressions *)

let bind name arg fn =
  match arg with
    Cvar _ | Cconst_int _ | Cconst_natint _ | Cconst_symbol _
  | Cconst_pointer _ | Cconst_natpointer _
  | Cblockheader _ -> fn arg
  | _ -> let id = V.create_local name in Clet(VP.create id, arg, fn (Cvar id))

let bind_load name arg fn =
  match arg with
  | Cop(Cload _, [Cvar _], _) -> fn arg
  | _ -> bind name arg fn

let bind_nonvar name arg fn =
  match arg with
    Cconst_int _ | Cconst_natint _ | Cconst_symbol _
  | Cconst_pointer _ | Cconst_natpointer _
  | Cblockheader _ -> fn arg
  | _ -> let id = V.create_local name in Clet(VP.create id, arg, fn (Cvar id))

let caml_black = Nativeint.shift_left (Nativeint.of_int 3) 8
    (* cf. runtime/caml/gc.h *)

let mk_load_mut memory_chunk = Cload {memory_chunk; mutability=Mutable; is_atomic=false}

(* Block headers. Meaning of the tag field: see stdlib/obj.ml *)

let floatarray_tag dbg = Cconst_int (Obj.double_array_tag, dbg)

let block_header tag sz =
  Nativeint.add (Nativeint.shift_left (Nativeint.of_int sz) 10)
                (Nativeint.of_int tag)
(* Static data corresponding to "value"s must be marked black in case we are
   in no-naked-pointers mode.  See [caml_darken] and the code below that emits
   structured constants and static module definitions. *)
let black_block_header tag sz = Nativeint.logor (block_header tag sz) caml_black
let white_closure_header sz = block_header Obj.closure_tag sz
let black_closure_header sz = black_block_header Obj.closure_tag sz
let infix_header ofs = block_header Obj.infix_tag ofs
let float_header = block_header Obj.double_tag (size_float / size_addr)
let floatarray_header len =
  (* Zero-sized float arrays have tag zero for consistency with
     [caml_alloc_float_array]. *)
  assert (len >= 0);
  if len = 0 then block_header 0 0
  else block_header Obj.double_array_tag (len * size_float / size_addr)
let string_header len =
      block_header Obj.string_tag ((len + size_addr) / size_addr)
let boxedint32_header = block_header Obj.custom_tag 2
let boxedint64_header = block_header Obj.custom_tag (1 + 8 / size_addr)
let boxedintnat_header = block_header Obj.custom_tag 2
let caml_nativeint_ops = "caml_nativeint_ops"
let caml_int32_ops = "caml_int32_ops"
let caml_int64_ops = "caml_int64_ops"


let alloc_float_header dbg = Cblockheader (float_header, dbg)
let alloc_floatarray_header len dbg = Cblockheader (floatarray_header len, dbg)
let alloc_closure_header sz dbg = Cblockheader (white_closure_header sz, dbg)
let alloc_infix_header ofs dbg = Cblockheader (infix_header ofs, dbg)
let alloc_boxedint32_header dbg = Cblockheader (boxedint32_header, dbg)
let alloc_boxedint64_header dbg = Cblockheader (boxedint64_header, dbg)
let alloc_boxedintnat_header dbg = Cblockheader (boxedintnat_header, dbg)

(* Integers *)

let max_repr_int = max_int asr 1
let min_repr_int = min_int asr 1

let int_const dbg n =
  if n <= max_repr_int && n >= min_repr_int
  then Cconst_int((n lsl 1) + 1, dbg)
  else Cconst_natint
          (Nativeint.add (Nativeint.shift_left (Nativeint.of_int n) 1) 1n, dbg)

let natint_const_untagged dbg n =
  if n > Nativeint.of_int max_int
  || n < Nativeint.of_int min_int
  then Cconst_natint (n,dbg)
  else Cconst_int (Nativeint.to_int n, dbg)

let cint_const n =
  Cint(Nativeint.add (Nativeint.shift_left (Nativeint.of_int n) 1) 1n)

let targetint_const n =
  Targetint.add (Targetint.shift_left (Targetint.of_int n) 1)
    Targetint.one

let add_no_overflow n x c dbg =
  let d = n + x in
  if d = 0 then c else Cop(Caddi, [c; Cconst_int (d, dbg)], dbg)

let rec add_const c n dbg =
  if n = 0 then c
  else match c with
  | Cconst_int (x, _) when no_overflow_add x n -> Cconst_int (x + n, dbg)
  | Cop(Caddi, [Cconst_int (x, _); c], _)
    when no_overflow_add n x ->
      add_no_overflow n x c dbg
  | Cop(Caddi, [c; Cconst_int (x, _)], _)
    when no_overflow_add n x ->
      add_no_overflow n x c dbg
  | Cop(Csubi, [Cconst_int (x, _); c], _) when no_overflow_add n x ->
      Cop(Csubi, [Cconst_int (n + x, dbg); c], dbg)
  | Cop(Csubi, [c; Cconst_int (x, _)], _) when no_overflow_sub n x ->
      add_const c (n - x) dbg
  | c -> Cop(Caddi, [c; Cconst_int (n, dbg)], dbg)

let incr_int c dbg = add_const c 1 dbg
let decr_int c dbg = add_const c (-1) dbg

let rec add_int c1 c2 dbg =
  match (c1, c2) with
  | (Cconst_int (n, _), c) | (c, Cconst_int (n, _)) ->
      add_const c n dbg
  | (Cop(Caddi, [c1; Cconst_int (n1, _)], _), c2) ->
      add_const (add_int c1 c2 dbg) n1 dbg
  | (c1, Cop(Caddi, [c2; Cconst_int (n2, _)], _)) ->
      add_const (add_int c1 c2 dbg) n2 dbg
  | (_, _) ->
      Cop(Caddi, [c1; c2], dbg)

let rec sub_int c1 c2 dbg =
  match (c1, c2) with
  | (c1, Cconst_int (n2, _)) when n2 <> min_int ->
      add_const c1 (-n2) dbg
  | (c1, Cop(Caddi, [c2; Cconst_int (n2, _)], _)) when n2 <> min_int ->
      add_const (sub_int c1 c2 dbg) (-n2) dbg
  | (Cop(Caddi, [c1; Cconst_int (n1, _)], _), c2) ->
      add_const (sub_int c1 c2 dbg) n1 dbg
  | (c1, c2) ->
      Cop(Csubi, [c1; c2], dbg)

let rec lsl_int c1 c2 dbg =
  match (c1, c2) with
  | (Cop(Clsl, [c; Cconst_int (n1, _)], _), Cconst_int (n2, _))
    when n1 > 0 && n2 > 0 && n1 + n2 < size_int * 8 ->
      Cop(Clsl, [c; Cconst_int (n1 + n2, dbg)], dbg)
  | (Cop(Caddi, [c1; Cconst_int (n1, _)], _), Cconst_int (n2, _))
    when no_overflow_lsl n1 n2 ->
      add_const (lsl_int c1 c2 dbg) (n1 lsl n2) dbg
  | (_, _) ->
      Cop(Clsl, [c1; c2], dbg)

let is_power2 n = n = 1 lsl Misc.log2 n

and mult_power2 c n dbg = lsl_int c (Cconst_int (Misc.log2 n, dbg)) dbg

let rec mul_int c1 c2 dbg =
  match (c1, c2) with
  | (c, Cconst_int (0, _)) | (Cconst_int (0, _), c) ->
      Csequence (c, Cconst_int (0, dbg))
  | (c, Cconst_int (1, _)) | (Cconst_int (1, _), c) ->
      c
  | (c, Cconst_int(-1, _)) | (Cconst_int(-1, _), c) ->
      sub_int (Cconst_int (0, dbg)) c dbg
  | (c, Cconst_int (n, _)) when is_power2 n -> mult_power2 c n dbg
  | (Cconst_int (n, _), c) when is_power2 n -> mult_power2 c n dbg
  | (Cop(Caddi, [c; Cconst_int (n, _)], _), Cconst_int (k, _)) |
    (Cconst_int (k, _), Cop(Caddi, [c; Cconst_int (n, _)], _))
    when no_overflow_mul n k ->
      add_const (mul_int c (Cconst_int (k, dbg)) dbg) (n * k) dbg
  | (c1, c2) ->
      Cop(Cmuli, [c1; c2], dbg)


let ignore_low_bit_int = function
    Cop(Caddi,
        [(Cop(Clsl, [_; Cconst_int (n, _)], _) as c); Cconst_int (1, _)], _)
      when n > 0
      -> c
  | Cop(Cor, [c; Cconst_int (1, _)], _) -> c
  | c -> c

let lsr_int c1 c2 dbg =
  match c2 with
    Cconst_int (0, _) ->
      c1
  | Cconst_int (n, _) when n > 0 ->
      Cop(Clsr, [ignore_low_bit_int c1; c2], dbg)
  | _ ->
      Cop(Clsr, [c1; c2], dbg)

let asr_int c1 c2 dbg =
  match c2 with
    Cconst_int (0, _) ->
      c1
  | Cconst_int (n, _) when n > 0 ->
      Cop(Casr, [ignore_low_bit_int c1; c2], dbg)
  | _ ->
      Cop(Casr, [c1; c2], dbg)

let tag_int i dbg =
  match i with
  | Cconst_int (n, _) ->
      int_const dbg n
  | Cop(Casr, [c; Cconst_int (n, _)], _) when n > 0 ->
      Cop(Cor,
        [asr_int c (Cconst_int (n - 1, dbg)) dbg; Cconst_int (1, dbg)],
        dbg)
  | c ->
      incr_int (lsl_int c (Cconst_int (1, dbg)) dbg) dbg

let force_tag_int i dbg =
  match i with
    Cconst_int (n, _) ->
      int_const dbg n
  | Cop(Casr, [c; Cconst_int (n, _)], dbg') when n > 0 ->
      Cop(Cor, [asr_int c (Cconst_int (n - 1, dbg)) dbg'; Cconst_int (1, dbg)],
        dbg)
  | c ->
      Cop(Cor, [lsl_int c (Cconst_int (1, dbg)) dbg; Cconst_int (1, dbg)], dbg)

let untag_int i dbg =
  match i with
    Cconst_int (n, _) -> Cconst_int(n asr 1, dbg)
  | Cop(Caddi, [Cop(Clsl, [c; Cconst_int (1, _)], _); Cconst_int (1, _)], _) ->
      c
  | Cop(Cor, [Cop(Casr, [c; Cconst_int (n, _)], _); Cconst_int (1, _)], _)
    when n > 0 && n < size_int * 8 ->
      Cop(Casr, [c; Cconst_int (n+1, dbg)], dbg)
  | Cop(Cor, [Cop(Clsr, [c; Cconst_int (n, _)], _); Cconst_int (1, _)], _)
    when n > 0 && n < size_int * 8 ->
      Cop(Clsr, [c; Cconst_int (n+1, dbg)], dbg)
  | Cop(Cor, [c; Cconst_int (1, _)], _) ->
      Cop(Casr, [c; Cconst_int (1, dbg)], dbg)
  | c -> Cop(Casr, [c; Cconst_int (1, dbg)], dbg)

=======
>>>>>>> dbd717e8
(* Description of the "then" and "else" continuations in [transl_if]. If
   the "then" continuation is true and the "else" continuation is false then
   we can use the condition directly as the result. Similarly, if the "then"
   continuation is false and the "else" continuation is true then we can use
   the negation of the condition directly as the result. *)
type then_else =
  | Then_true_else_false
  | Then_false_else_true
  | Unknown

let invert_then_else = function
  | Then_true_else_false -> Then_false_else_true
  | Then_false_else_true -> Then_true_else_false
  | Unknown -> Unknown

<<<<<<< HEAD
let mk_if_then_else dbg cond ifso_dbg ifso ifnot_dbg ifnot =
  match cond with
  | Cconst_int (0, _) -> ifnot
  | Cconst_int (1, _) -> ifso
  | _ ->
    Cifthenelse(cond, ifso_dbg, ifso, ifnot_dbg, ifnot, dbg)

let mk_not dbg cmm =
  match cmm with
  | Cop(Caddi,
        [Cop(Clsl, [c; Cconst_int (1, _)], _); Cconst_int (1, _)], dbg') ->
    begin
      match c with
      | Cop(Ccmpi cmp, [c1; c2], dbg'') ->
          tag_int
            (Cop(Ccmpi (negate_integer_comparison cmp), [c1; c2], dbg'')) dbg'
      | Cop(Ccmpa cmp, [c1; c2], dbg'') ->
          tag_int
            (Cop(Ccmpa (negate_integer_comparison cmp), [c1; c2], dbg'')) dbg'
      | Cop(Ccmpf cmp, [c1; c2], dbg'') ->
          tag_int
            (Cop(Ccmpf (negate_float_comparison cmp), [c1; c2], dbg'')) dbg'
      | _ ->
        (* 0 -> 3, 1 -> 1 *)
        Cop(Csubi,
          [Cconst_int (3, dbg); Cop(Clsl, [c; Cconst_int (1, dbg)], dbg)], dbg)
    end
  | Cconst_int (3, _) -> Cconst_int (1, dbg)
  | Cconst_int (1, _) -> Cconst_int (3, dbg)
  | c ->
      (* 1 -> 3, 3 -> 1 *)
      Cop(Csubi, [Cconst_int (4, dbg); c], dbg)


let create_loop body dbg =
  let cont = next_raise_count () in
  let call_cont = Cexit (cont, []) in
  let body = Csequence (body, call_cont) in
  Ccatch (Recursive, [cont, [], body, dbg], call_cont)

(* Turning integer divisions into multiply-high then shift.
   The [division_parameters] function is used in module Emit for
   those target platforms that support this optimization. *)

(* Unsigned comparison between native integers. *)

let ucompare x y = Nativeint.(compare (add x min_int) (add y min_int))

(* Unsigned division and modulus at type nativeint.
   Algorithm: Hacker's Delight section 9.3 *)

let udivmod n d = Nativeint.(
  if d < 0n then
    if ucompare n d < 0 then (0n, n) else (1n, sub n d)
  else begin
    let q = shift_left (div (shift_right_logical n 1) d) 1 in
    let r = sub n (mul q d) in
    if ucompare r d >= 0 then (succ q, sub r d) else (q, r)
  end)

(* Compute division parameters.
   Algorithm: Hacker's Delight chapter 10, fig 10-1. *)

let divimm_parameters d = Nativeint.(
  assert (d > 0n);
  let twopsm1 = min_int in (* 2^31 for 32-bit archs, 2^63 for 64-bit archs *)
  let nc = sub (pred twopsm1) (snd (udivmod twopsm1 d)) in
  let rec loop p (q1, r1) (q2, r2) =
    let p = p + 1 in
    let q1 = shift_left q1 1 and r1 = shift_left r1 1 in
    let (q1, r1) =
      if ucompare r1 nc >= 0 then (succ q1, sub r1 nc) else (q1, r1) in
    let q2 = shift_left q2 1 and r2 = shift_left r2 1 in
    let (q2, r2) =
      if ucompare r2 d >= 0 then (succ q2, sub r2 d) else (q2, r2) in
    let delta = sub d r2 in
    if ucompare q1 delta < 0 || (q1 = delta && r1 = 0n)
    then loop p (q1, r1) (q2, r2)
    else (succ q2, p - size)
  in loop (size - 1) (udivmod twopsm1 nc) (udivmod twopsm1 d))

(* The result [(m, p)] of [divimm_parameters d] satisfies the following
   inequality:

      2^(wordsize + p) < m * d <= 2^(wordsize + p) + 2^(p + 1)    (i)

   from which it follows that

      floor(n / d) = floor(n * m / 2^(wordsize+p))
                              if 0 <= n < 2^(wordsize-1)
      ceil(n / d) = floor(n * m / 2^(wordsize+p)) + 1
                              if -2^(wordsize-1) <= n < 0

   The correctness condition (i) above can be checked by the code below.
   It was exhaustively tested for values of d from 2 to 10^9 in the
   wordsize = 64 case.

let add2 (xh, xl) (yh, yl) =
  let zl = add xl yl and zh = add xh yh in
  ((if ucompare zl xl < 0 then succ zh else zh), zl)

let shl2 (xh, xl) n =
  assert (0 < n && n < size + size);
  if n < size
  then (logor (shift_left xh n) (shift_right_logical xl (size - n)),
        shift_left xl n)
  else (shift_left xl (n - size), 0n)

let mul2 x y =
  let halfsize = size / 2 in
  let halfmask = pred (shift_left 1n halfsize) in
  let xl = logand x halfmask and xh = shift_right_logical x halfsize in
  let yl = logand y halfmask and yh = shift_right_logical y halfsize in
  add2 (mul xh yh, 0n)
    (add2 (shl2 (0n, mul xl yh) halfsize)
       (add2 (shl2 (0n, mul xh yl) halfsize)
          (0n, mul xl yl)))

let ucompare2 (xh, xl) (yh, yl) =
  let c = ucompare xh yh in if c = 0 then ucompare xl yl else c

let validate d m p =
  let md = mul2 m d in
  let one2 = (0n, 1n) in
  let twoszp = shl2 one2 (size + p) in
  let twop1 = shl2 one2 (p + 1) in
  ucompare2 twoszp md < 0 && ucompare2 md (add2 twoszp twop1) <= 0
*)

let raise_symbol dbg symb =
  Cop(Craise Lambda.Raise_regular, [Cconst_symbol (symb, dbg)], dbg)

let rec div_int c1 c2 is_safe dbg =
  match (c1, c2) with
    (c1, Cconst_int (0, _)) ->
      Csequence(c1, raise_symbol dbg "caml_exn_Division_by_zero")
  | (c1, Cconst_int (1, _)) ->
      c1
  | (Cconst_int (n1, _), Cconst_int (n2, _)) ->
      Cconst_int (n1 / n2, dbg)
  | (c1, Cconst_int (n, _)) when n <> min_int ->
      let l = Misc.log2 n in
      if n = 1 lsl l then
        (* Algorithm:
              t = shift-right-signed(c1, l - 1)
              t = shift-right(t, W - l)
              t = c1 + t
              res = shift-right-signed(c1 + t, l)
        *)
        Cop(Casr, [bind "dividend" c1 (fun c1 ->
                     let t = asr_int c1 (Cconst_int (l - 1, dbg)) dbg in
                     let t =
                       lsr_int t (Cconst_int (Nativeint.size - l, dbg)) dbg
                     in
                     add_int c1 t dbg);
                   Cconst_int (l, dbg)], dbg)
      else if n < 0 then
        sub_int (Cconst_int (0, dbg))
          (div_int c1 (Cconst_int (-n, dbg)) is_safe dbg)
          dbg
      else begin
        let (m, p) = divimm_parameters (Nativeint.of_int n) in
        (* Algorithm:
              t = multiply-high-signed(c1, m)
              if m < 0, t = t + c1
              if p > 0, t = shift-right-signed(t, p)
              res = t + sign-bit(c1)
        *)
        bind "dividend" c1 (fun c1 ->
          let t = Cop(Cmulhi, [c1; Cconst_natint (m, dbg)], dbg) in
          let t = if m < 0n then Cop(Caddi, [t; c1], dbg) else t in
          let t =
            if p > 0 then Cop(Casr, [t; Cconst_int (p, dbg)], dbg) else t
          in
          add_int t (lsr_int c1 (Cconst_int (Nativeint.size - 1, dbg)) dbg) dbg)
      end
  | (c1, c2) when !Clflags.unsafe || is_safe = Lambda.Unsafe ->
      Cop(Cdivi, [c1; c2], dbg)
  | (c1, c2) ->
      bind "divisor" c2 (fun c2 ->
        bind "dividend" c1 (fun c1 ->
          Cifthenelse(c2,
                      dbg,
                      Cop(Cdivi, [c1; c2], dbg),
                      dbg,
                      raise_symbol dbg "caml_exn_Division_by_zero",
                      dbg)))

let mod_int c1 c2 is_safe dbg =
  match (c1, c2) with
    (c1, Cconst_int (0, _)) ->
      Csequence(c1, raise_symbol dbg "caml_exn_Division_by_zero")
  | (c1, Cconst_int ((1 | (-1)), _)) ->
      Csequence(c1, Cconst_int (0, dbg))
  | (Cconst_int (n1, _), Cconst_int (n2, _)) ->
      Cconst_int (n1 mod n2, dbg)
  | (c1, (Cconst_int (n, _) as c2)) when n <> min_int ->
      let l = Misc.log2 n in
      if n = 1 lsl l then
        (* Algorithm:
              t = shift-right-signed(c1, l - 1)
              t = shift-right(t, W - l)
              t = c1 + t
              t = bit-and(t, -n)
              res = c1 - t
         *)
        bind "dividend" c1 (fun c1 ->
          let t = asr_int c1 (Cconst_int (l - 1, dbg)) dbg in
          let t = lsr_int t (Cconst_int (Nativeint.size - l, dbg)) dbg in
          let t = add_int c1 t dbg in
          let t = Cop(Cand, [t; Cconst_int (-n, dbg)], dbg) in
          sub_int c1 t dbg)
      else
        bind "dividend" c1 (fun c1 ->
          sub_int c1 (mul_int (div_int c1 c2 is_safe dbg) c2 dbg) dbg)
  | (c1, c2) when !Clflags.unsafe || is_safe = Lambda.Unsafe ->
      (* Flambda already generates that test *)
      Cop(Cmodi, [c1; c2], dbg)
  | (c1, c2) ->
      bind "divisor" c2 (fun c2 ->
        bind "dividend" c1 (fun c1 ->
          Cifthenelse(c2,
                      dbg,
                      Cop(Cmodi, [c1; c2], dbg),
                      dbg,
                      raise_symbol dbg "caml_exn_Division_by_zero",
                      dbg)))

(* Division or modulo on boxed integers.  The overflow case min_int / -1
   can occur, in which case we force x / -1 = -x and x mod -1 = 0. (PR#5513). *)

let is_different_from x = function
    Cconst_int (n, _) -> n <> x
  | Cconst_natint (n, _) -> n <> Nativeint.of_int x
  | _ -> false

let safe_divmod_bi mkop is_safe mkm1 c1 c2 bi dbg =
  bind "dividend" c1 (fun c1 ->
  bind "divisor" c2 (fun c2 ->
    let c = mkop c1 c2 is_safe dbg in
    if Arch.division_crashes_on_overflow
    && (size_int = 4 || bi <> Pint32)
    && not (is_different_from (-1) c2)
    then
      Cifthenelse(Cop(Ccmpi Cne, [c2; Cconst_int (-1, dbg)], dbg),
        dbg, c,
        dbg, mkm1 c1 dbg,
        dbg)
    else
      c))

let safe_div_bi is_safe =
  safe_divmod_bi div_int is_safe
    (fun c1 dbg -> Cop(Csubi, [Cconst_int (0, dbg); c1], dbg))

let safe_mod_bi is_safe =
  safe_divmod_bi mod_int is_safe (fun _ dbg -> Cconst_int (0, dbg))

(* Bool *)

let test_bool dbg cmm =
  match cmm with
  | Cop(Caddi, [Cop(Clsl, [c; Cconst_int (1, _)], _); Cconst_int (1, _)], _) ->
      c
  | Cconst_int (n, dbg) ->
      if n = 1 then
        Cconst_int (0, dbg)
      else
        Cconst_int (1, dbg)
  | c -> Cop(Ccmpi Cne, [c; Cconst_int (1, dbg)], dbg)

(* Float *)

let box_float dbg c = Cop(Calloc, [alloc_float_header dbg; c], dbg)

let unbox_float dbg =
  map_tail
    (function
      | Cop(Calloc, [Cblockheader (hdr, _); c], _)
        when Nativeint.equal hdr float_header ->
          c
      | Cconst_symbol (s, _dbg) as cmm ->
          begin match structured_constant_of_sym s with
          | Some (Uconst_float x) ->
              Cconst_float (x, dbg) (* or keep _dbg? *)
          | _ ->
              Cop(Cload {memory_chunk=Double_u; mutability=Immutable;
                         is_atomic=false},
                  [cmm], dbg)
          end
      | cmm -> Cop(Cload {memory_chunk=Double_u; mutability=Immutable;
                         is_atomic=false},
                   [cmm], dbg)
    )

(* Complex *)

let box_complex dbg c_re c_im =
  Cop(Calloc, [alloc_floatarray_header 2 dbg; c_re; c_im], dbg)

let complex_re c dbg = Cop(Cload {memory_chunk=Double_u; mutability=Immutable; is_atomic=false}, [c], dbg)
let complex_im c dbg = Cop(Cload {memory_chunk=Double_u; mutability=Immutable; is_atomic=false},
                        [Cop(Cadda, [c; Cconst_int (size_float, dbg)], dbg)],
                        dbg)

(* Unit *)

let return_unit dbg c = Csequence(c, Cconst_pointer (1, dbg))

let rec remove_unit = function
    Cconst_pointer (1, _) -> Ctuple []
  | Csequence(c, Cconst_pointer (1, _)) -> c
  | Csequence(c1, c2) ->
      Csequence(c1, remove_unit c2)
  | Cifthenelse(cond, ifso_dbg, ifso, ifnot_dbg, ifnot, dbg) ->
      Cifthenelse(cond,
        ifso_dbg, remove_unit ifso,
        ifnot_dbg,
        remove_unit ifnot, dbg)
  | Cswitch(sel, index, cases, dbg) ->
      Cswitch(sel, index,
        Array.map (fun (case, dbg) -> remove_unit case, dbg) cases,
        dbg)
  | Ccatch(rec_flag, handlers, body) ->
      let map_h (n, ids, handler, dbg) = (n, ids, remove_unit handler, dbg) in
      Ccatch(rec_flag, List.map map_h handlers, remove_unit body)
  | Ctrywith(body, exn, handler, dbg) ->
      Ctrywith(remove_unit body, exn, remove_unit handler, dbg)
  | Clet(id, c1, c2) ->
      Clet(id, c1, remove_unit c2)
  | Cop(Capply _mty, args, dbg) ->
      Cop(Capply typ_void, args, dbg)
  | Cop(Cextcall(proc, _mty, alloc, label_after), args, dbg) ->
      Cop(Cextcall(proc, typ_void, alloc, label_after), args, dbg)
  | Cexit (_,_) as c -> c
  | Ctuple [] as c -> c
  | c -> Csequence(c, Ctuple [])

(* Access to block fields *)

let field_address ptr n dbg =
  if n = 0
  then ptr
  else Cop(Cadda, [ptr; Cconst_int(n * size_addr, dbg)], dbg)
=======
let mut_from_env env ptr =
  match env.environment_param with
  | None -> Mutable
  | Some environment_param ->
    match ptr with
    | Cvar ptr ->
      (* Loads from the current function's closure are immutable. *)
      if V.same environment_param ptr then Immutable
      else Mutable
    | _ -> Mutable
>>>>>>> dbd717e8

let get_mut_field ptr n dbg =
  Cop (Cloadmut {is_atomic=false}, [ptr; n], dbg)

let get_field env ptr n dbg =
<<<<<<< HEAD
  let mutability =
    match env.environment_param with
    | None -> Mutable
    | Some environment_param ->
      match ptr with
      | Cvar ptr ->
        (* Loads from the current function's closure are immutable. *)
        if V.same environment_param ptr then Immutable
        else Mutable
      | _ -> Mutable
  in
  Cop(Cload {memory_chunk=Word_val; mutability; is_atomic=false}, [field_address ptr n dbg], dbg)

let set_field ptr n newval init dbg =
  Cop(Cstore (Word_val, init), [field_address ptr n dbg; newval], dbg)

let non_profinfo_mask =
  if Config.profinfo
  then (1 lsl (64 - Config.profinfo_width)) - 1
  else 0 (* [non_profinfo_mask] is unused in this case *)

let get_header ptr dbg =
  (* We cannot deem this as [Immutable] due to the presence of [Obj.truncate]
     and [Obj.set_tag]. *)
  Cop(mk_load_mut Word_int,
    [Cop(Cadda, [ptr; Cconst_int(-size_int, dbg)], dbg)], dbg)

let get_header_without_profinfo ptr dbg =
  if Config.profinfo then
    Cop(Cand, [get_header ptr dbg; Cconst_int (non_profinfo_mask, dbg)], dbg)
  else
    get_header ptr dbg

let tag_offset =
  if big_endian then -1 else -size_int

let get_tag ptr dbg =
  if Proc.word_addressed then           (* If byte loads are slow *)
    Cop(Cand, [get_header ptr dbg; Cconst_int (255, dbg)], dbg)
  else                                  (* If byte loads are efficient *)
    Cop(mk_load_mut Byte_unsigned, (* Same comment as [get_header] above *)
        [Cop(Cadda, [ptr; Cconst_int(tag_offset, dbg)], dbg)], dbg)

let get_size ptr dbg =
  Cop(Clsr, [get_header_without_profinfo ptr dbg; Cconst_int (10, dbg)], dbg)

(* Array indexing *)

let log2_size_addr = Misc.log2 size_addr
let log2_size_float = Misc.log2 size_float

let wordsize_shift = 9
let numfloat_shift = 9 + log2_size_float - log2_size_addr

let is_addr_array_hdr hdr dbg =
  Cop(Ccmpi Cne,
    [Cop(Cand, [hdr; Cconst_int (255, dbg)], dbg); floatarray_tag dbg],
    dbg)

let is_addr_array_ptr ptr dbg =
  Cop(Ccmpi Cne, [get_tag ptr dbg; floatarray_tag dbg], dbg)

let addr_array_length hdr dbg =
  Cop(Clsr, [hdr; Cconst_int (wordsize_shift, dbg)], dbg)
let float_array_length hdr dbg =
  Cop(Clsr, [hdr; Cconst_int (numfloat_shift, dbg)], dbg)

let lsl_const c n dbg =
  if n = 0 then c
  else Cop(Clsl, [c; Cconst_int (n, dbg)], dbg)

(* Produces a pointer to the element of the array [ptr] on the position [ofs]
   with the given element [log2size] log2 element size. [ofs] is given as a
   tagged int expression.
   The optional ?typ argument is the C-- type of the result.
   By default, it is Addr, meaning we are constructing a derived pointer
   into the heap.  If we know the pointer is outside the heap
   (this is the case for bigarray indexing), we give type Int instead. *)

let array_indexing ?typ log2size ptr ofs dbg =
  let add =
    match typ with
    | None | Some Addr -> Cadda
    | Some Int -> Caddi
    | _ -> assert false in
  match ofs with
  | Cconst_int (n, _) ->
      let i = n asr 1 in
      if i = 0 then ptr
      else Cop(add, [ptr; Cconst_int(i lsl log2size, dbg)], dbg)
  | Cop(Caddi,
        [Cop(Clsl, [c; Cconst_int (1, _)], _); Cconst_int (1, _)], dbg') ->
      Cop(add, [ptr; lsl_const c log2size dbg], dbg')
  | Cop(Caddi, [c; Cconst_int (n, _)], dbg') when log2size = 0 ->
      Cop(add,
        [Cop(add, [ptr; untag_int c dbg], dbg); Cconst_int (n asr 1, dbg)],
        dbg')
  | Cop(Caddi, [c; Cconst_int (n, _)], _) ->
      Cop(add, [Cop(add, [ptr; lsl_const c (log2size - 1) dbg], dbg);
                    Cconst_int((n-1) lsl (log2size - 1), dbg)], dbg)
  | _ when log2size = 0 ->
      Cop(add, [ptr; untag_int ofs dbg], dbg)
  | _ ->
      Cop(add, [Cop(add, [ptr; lsl_const ofs (log2size - 1) dbg], dbg);
                    Cconst_int((-1) lsl (log2size - 1), dbg)], dbg)

let addr_array_ref arr ofs dbg =
  Cop(Cloadmut {is_atomic=false}, [arr; untag_int ofs dbg], dbg)
let int_array_ref arr ofs dbg =
  Cop(mk_load_mut Word_int,
    [array_indexing log2_size_addr arr ofs dbg], dbg)
let unboxed_float_array_ref arr ofs dbg =
  Cop(mk_load_mut Double_u,
    [array_indexing log2_size_float arr ofs dbg], dbg)
let float_array_ref dbg arr ofs =
  box_float dbg (unboxed_float_array_ref arr ofs dbg)

let addr_array_set arr ofs newval dbg =
  Cop(Cextcall("caml_modify_field_asm", typ_void, false, None),
      [arr; untag_int ofs dbg; newval], dbg)
let addr_array_initialize arr ofs newval dbg =
  Cop(Cextcall("caml_initialize_field", typ_void, false, None),
      [arr; untag_int ofs dbg; newval], dbg)
let int_array_set arr ofs newval dbg =
  Cop(Cstore (Word_int, Assignment),
    [array_indexing log2_size_addr arr ofs dbg; newval], dbg)
let float_array_set arr ofs newval dbg =
  Cop(Cstore (Double_u, Assignment),
    [array_indexing log2_size_float arr ofs dbg; newval], dbg)

(* String length *)

(* Length of string block *)

let string_length exp dbg =
  bind "str" exp (fun str ->
    let tmp_var = V.create_local "*tmp*" in
    Clet(VP.create tmp_var,
         Cop(Csubi,
             [Cop(Clsl,
                   [get_size str dbg;
                     Cconst_int (log2_size_addr, dbg)],
                   dbg);
              Cconst_int (1, dbg)],
             dbg),
         Cop(Csubi,
             [Cvar tmp_var;
               Cop(mk_load_mut Byte_unsigned,
                     [Cop(Cadda, [str; Cvar tmp_var], dbg)], dbg)], dbg)))

let bigstring_length ba dbg =
  Cop(mk_load_mut Word_int, [field_address ba 5 dbg], dbg)

(* Message sending *)

let lookup_tag obj tag dbg =
  bind "tag" tag (fun tag ->
    Cop(Cextcall("caml_get_public_method", typ_val, false, None),
        [obj; tag],
        dbg))

let lookup_label obj lab dbg =
  bind "lab" lab (fun lab ->
    let table = Cop (Cloadmut {is_atomic=false}, [obj; Cconst_int (0, dbg)], dbg) in
                     (* Should this be Cloadmut? *)
    addr_array_ref table lab dbg)

let call_cached_method obj tag cache pos args dbg =
  let arity = List.length args in
  let cache = array_indexing log2_size_addr cache pos dbg in
  Compilenv.need_send_fun arity;
  Cop(Capply typ_val,
      Cconst_symbol("caml_send" ^ Int.to_string arity, dbg) ::
        obj :: tag :: cache :: args,
      dbg)

(* Allocation *)

let make_alloc_generic set_fn dbg tag wordsize args =
  if wordsize <= Config.max_young_wosize then
    Cop(Calloc, Cblockheader(block_header tag wordsize, dbg) :: args, dbg)
  else begin
    let id = V.create_local "*alloc*" in
    let rec fill_fields idx = function
      [] -> Cvar id
    | e1::el -> Csequence(set_fn (Cvar id) (Cconst_int (idx, dbg)) e1 dbg,
                          fill_fields (idx + 2) el) in
    Clet(VP.create id,
         Cop(Cextcall("caml_alloc", typ_val, true, None),
                 [Cconst_int (wordsize, dbg); Cconst_int (tag, dbg)], dbg),
         fill_fields 1 args)
  end

let make_alloc dbg tag args =
  let addr_array_init arr ofs newval dbg =
    Cop(Cextcall("caml_initialize_field", typ_void, false, None),
        [arr; untag_int ofs dbg; newval], dbg)
  in
  make_alloc_generic addr_array_init dbg tag (List.length args) args

let make_float_alloc dbg tag args =
  make_alloc_generic float_array_set dbg tag
                     (List.length args * size_float / size_addr) args

(* Bounds checking *)

let make_checkbound dbg = function
  | [Cop(Clsr, [a1; Cconst_int (n, _)], _); Cconst_int (m, _)]
    when (m lsl n) > n ->
      Cop(Ccheckbound, [a1; Cconst_int(m lsl n + 1 lsl n - 1, dbg)], dbg)
  | args ->
      Cop(Ccheckbound, args, dbg)

(* To compile "let rec" over values *)

let fundecls_size fundecls =
  let sz = ref (-1) in
  List.iter
    (fun f ->
       let indirect_call_code_pointer_size =
         match f.arity with
         | 0 | 1 -> 0
           (* arity 1 does not need an indirect call handler.
              arity 0 cannot be indirect called *)
         | _ -> 1
           (* For other arities there is an indirect call handler.
              if arity >= 2 it is caml_curry...
              if arity < 0 it is caml_tuplify... *)
       in
       sz := !sz + 1 + 2 + indirect_call_code_pointer_size)
    fundecls;
  !sz
=======
  let mut = mut_from_env env ptr in
  get_field_gen mut ptr n dbg
>>>>>>> dbd717e8

type rhs_kind =
  | RHS_block of int
  | RHS_infix of { blocksize : int; offset : int }
  | RHS_floatblock of int
  | RHS_nonrec
;;

let rec expr_size env = function
  | Uvar id ->
      begin try V.find_same id env with Not_found -> RHS_nonrec end
  | Uclosure(fundecls, clos_vars) ->
      RHS_block (fundecls_size fundecls + List.length clos_vars)
  | Ulet(_str, _kind, id, exp, body) ->
      expr_size (V.add (VP.var id) (expr_size env exp) env) body
  | Uletrec(bindings, body) ->
      let env =
        List.fold_right
          (fun (id, exp) env -> V.add (VP.var id) (expr_size env exp) env)
          bindings env
      in
      expr_size env body
  | Uprim(Pmakeblock _, args, _) ->
      RHS_block (List.length args)
  | Uprim(Pmakearray((Paddrarray | Pintarray), _), args, _) ->
      RHS_block (List.length args)
  | Uprim(Pmakearray(Pfloatarray, _), args, _) ->
      RHS_floatblock (List.length args)
  | Uprim(Pmakearray(Pgenarray, _), _, _) ->
     (* Pgenarray is excluded from recursive bindings by the
        check in Translcore.check_recursive_lambda *)
     RHS_nonrec
  | Uprim (Pduprecord ((Record_regular | Record_inlined _), sz), _, _) ->
      RHS_block sz
  | Uprim (Pduprecord (Record_unboxed _, _), _, _) ->
      assert false
  | Uprim (Pduprecord (Record_extension _, sz), _, _) ->
      RHS_block (sz + 1)
  | Uprim (Pduprecord (Record_float, sz), _, _) ->
      RHS_floatblock sz
  | Uprim (Pccall { prim_name; _ }, closure::_, _)
        when prim_name = "caml_check_value_is_closure" ->
      (* Used for "-clambda-checks". *)
      expr_size env closure
  | Usequence(_exp, exp') ->
      expr_size env exp'
  | Uoffset (exp, offset) ->
      (match expr_size env exp with
      | RHS_block blocksize -> RHS_infix { blocksize; offset }
      | RHS_nonrec -> RHS_nonrec
      | _ -> assert false)
  | _ -> RHS_nonrec

(* Translate structured constants to Cmm data items *)

let transl_constant dbg = function
  | Uconst_int n ->
      int_const dbg n
  | Uconst_ptr n ->
      if n <= max_repr_int && n >= min_repr_int
      then Cconst_pointer((n lsl 1) + 1, dbg)
      else Cconst_natpointer
              (Nativeint.add (Nativeint.shift_left (Nativeint.of_int n) 1) 1n,
               dbg)
  | Uconst_ref (label, _) ->
      Cconst_symbol (label, dbg)

let emit_constant cst cont =
  match cst with
  | Uconst_int n | Uconst_ptr n ->
      cint_const n
      :: cont
  | Uconst_ref (sym, _) ->
      Csymbol_address sym :: cont

let emit_structured_constant ((_sym, is_global) as symb) cst cont =
  match cst with
  | Uconst_float s ->
      emit_float_constant symb s cont
  | Uconst_string s ->
      emit_string_constant symb s cont
  | Uconst_int32 n ->
      emit_int32_constant symb n cont
  | Uconst_int64 n ->
      emit_int64_constant symb n cont
  | Uconst_nativeint n ->
      emit_nativeint_constant symb n cont
  | Uconst_block (tag, csts) ->
      let cont = List.fold_right emit_constant csts cont in
      emit_block symb (block_header tag (List.length csts)) cont
  | Uconst_float_array fields ->
      emit_float_array_constant symb fields cont
  | Uconst_closure(fundecls, lbl, fv) ->
      Cmmgen_state.add_constant lbl (Const_closure (is_global, fundecls, fv));
      List.iter (fun f -> Cmmgen_state.add_function f) fundecls;
      cont

(* Boxed integers *)

let box_int_constant sym bi n =
  match bi with
    Pnativeint ->
      emit_nativeint_constant (sym, Local) n []
  | Pint32 ->
      let n = Nativeint.to_int32 n in
      emit_int32_constant (sym, Local) n []
  | Pint64 ->
      let n = Int64.of_nativeint n in
      emit_int64_constant (sym, Local) n []

let box_int dbg bi arg =
  match arg with
  | Cconst_int (n, _) ->
      let sym = Compilenv.new_const_symbol () in
      let data_items = box_int_constant sym bi (Nativeint.of_int n) in
      Cmmgen_state.add_data_items data_items;
      Cconst_symbol (sym, dbg)
  | Cconst_natint (n, _) ->
      let sym = Compilenv.new_const_symbol () in
      let data_items = box_int_constant sym bi n in
      Cmmgen_state.add_data_items data_items;
      Cconst_symbol (sym, dbg)
  | _ ->
<<<<<<< HEAD
      let arg' =
        if bi = Pint32 && size_int = 8 && big_endian
        then Cop(Clsl, [arg; Cconst_int (32, dbg)], dbg)
        else arg in
      Cop(Calloc, [alloc_header_boxed_int bi dbg;
                   Cconst_symbol(operations_boxed_int bi, dbg);
                   arg'], dbg)

let split_int64_for_32bit_target arg dbg =
  bind "split_int64" arg (fun arg ->
    let first = Cop (Cadda, [Cconst_int (size_int, dbg); arg], dbg) in
    let second = Cop (Cadda, [Cconst_int (2 * size_int, dbg); arg], dbg) in
    Ctuple [Cop (mk_load_mut Thirtytwo_unsigned, [first], dbg);
            Cop (mk_load_mut Thirtytwo_unsigned, [second], dbg)])

let alloc_matches_boxed_int bi ~hdr ~ops =
  match bi, hdr, ops with
  | Pnativeint, Cblockheader (hdr, _dbg), Cconst_symbol (sym, _) ->
      Nativeint.equal hdr boxedintnat_header
        && String.equal sym caml_nativeint_ops
  | Pint32, Cblockheader (hdr, _dbg), Cconst_symbol (sym, _) ->
      Nativeint.equal hdr boxedint32_header
        && String.equal sym caml_int32_ops
  | Pint64, Cblockheader (hdr, _dbg), Cconst_symbol (sym, _) ->
      Nativeint.equal hdr boxedint64_header
        && String.equal sym caml_int64_ops
  | (Pnativeint | Pint32 | Pint64), _, _ -> false

let unbox_int dbg bi =
  let default arg =
    if size_int = 4 && bi = Pint64 then
      split_int64_for_32bit_target arg dbg
    else
      let memory_chunk = if bi = Pint32 then Thirtytwo_signed else Word_int
      in
      Cop(
        Cload {memory_chunk; mutability=Immutable; is_atomic=false},
        [Cop(Cadda, [arg; Cconst_int (size_addr, dbg)], dbg)], dbg)
  in
  map_tail
    (function
      | Cop(Calloc,
            [hdr; ops;
             Cop(Clsl, [contents; Cconst_int (32, _)], dbg')], _dbg)
        when bi = Pint32 && size_int = 8 && big_endian
             && alloc_matches_boxed_int bi ~hdr ~ops ->
          (* Force sign-extension of low 32 bits *)
          Cop(Casr, [Cop(Clsl, [contents; Cconst_int (32, dbg)], dbg');
                     Cconst_int (32, dbg)],
              dbg)
      | Cop(Calloc,
            [hdr; ops; contents], _dbg)
        when bi = Pint32 && size_int = 8 && not big_endian
             && alloc_matches_boxed_int bi ~hdr ~ops ->
          (* Force sign-extension of low 32 bits *)
          Cop(Casr, [Cop(Clsl, [contents; Cconst_int (32, dbg)], dbg);
                     Cconst_int (32, dbg)],
              dbg)
      | Cop(Calloc, [hdr; ops; contents], _dbg)
        when alloc_matches_boxed_int bi ~hdr ~ops ->
          contents
      | Cconst_symbol (s, _dbg) as cmm ->
          begin match structured_constant_of_sym s, bi with
          | Some (Uconst_nativeint n), Pnativeint ->
              Cconst_natint (n, dbg)
          | Some (Uconst_int32 n), Pint32 ->
              Cconst_natint (Nativeint.of_int32 n, dbg)
          | Some (Uconst_int64 n), Pint64 ->
              if size_int = 8 then
                Cconst_natint (Int64.to_nativeint n, dbg)
              else
                let low = Int64.to_nativeint n in
                let high =
                  Int64.to_nativeint (Int64.shift_right_logical n 32)
                in
                if big_endian then
                  Ctuple [Cconst_natint (high, dbg); Cconst_natint (low, dbg)]
                else
                  Ctuple [Cconst_natint (low, dbg); Cconst_natint (high, dbg)]
          | _ ->
              default cmm
          end
      | cmm ->
          default cmm
    )

let make_unsigned_int bi arg dbg =
  if bi = Pint32 && size_int = 8
  then Cop(Cand, [arg; Cconst_natint (0xFFFFFFFFn, dbg)], dbg)
  else arg
=======
      box_int_gen dbg bi arg
>>>>>>> dbd717e8

(* Boxed numbers *)

let equal_unboxed_integer ui1 ui2 =
  match ui1, ui2 with
  | Pnativeint, Pnativeint -> true
  | Pint32, Pint32 -> true
  | Pint64, Pint64 -> true
  | _, _ -> false

let equal_boxed_number bn1 bn2 =
  match bn1, bn2 with
  | Boxed_float _, Boxed_float _ -> true
  | Boxed_integer(ui1, _), Boxed_integer(ui2, _) ->
    equal_unboxed_integer ui1 ui2
  | _, _ -> false

let box_number bn arg =
  match bn with
  | Boxed_float dbg -> box_float dbg arg
  | Boxed_integer (bi, dbg) -> box_int dbg bi arg

let unbox_number dbg bn arg =
  match bn with
  | Boxed_float _ -> unbox_float dbg arg
  | Boxed_integer (bi, _) -> unbox_int dbg bi arg

<<<<<<< HEAD
(* Big arrays *)

let bigarray_elt_size = function
    Pbigarray_unknown -> assert false
  | Pbigarray_float32 -> 4
  | Pbigarray_float64 -> 8
  | Pbigarray_sint8 -> 1
  | Pbigarray_uint8 -> 1
  | Pbigarray_sint16 -> 2
  | Pbigarray_uint16 -> 2
  | Pbigarray_int32 -> 4
  | Pbigarray_int64 -> 8
  | Pbigarray_caml_int -> size_int
  | Pbigarray_native_int -> size_int
  | Pbigarray_complex32 -> 8
  | Pbigarray_complex64 -> 16

(* Produces a pointer to the element of the bigarray [b] on the position
   [args].  [args] is given as a list of tagged int expressions, one per array
   dimension. *)
let bigarray_indexing unsafe elt_kind layout b args dbg =
  let check_ba_bound bound idx v =
    Csequence(make_checkbound dbg [bound;idx], v) in
  (* Validates the given multidimensional offset against the array bounds and
     transforms it into a one dimensional offset.  The offsets are expressions
     evaluating to tagged int. *)
  let rec ba_indexing dim_ofs delta_ofs = function
    [] -> assert false
  | [arg] ->
      if unsafe then arg
      else
        bind "idx" arg (fun idx ->
          (* Load the untagged int bound for the given dimension *)
          let bound =
            Cop(mk_load_mut Word_int,[field_address b dim_ofs dbg], dbg)
          in
          let idxn = untag_int idx dbg in
          check_ba_bound bound idxn idx)
  | arg1 :: argl ->
      (* The remainder of the list is transformed into a one dimensional offset
         *)
      let rem = ba_indexing (dim_ofs + delta_ofs) delta_ofs argl in
      (* Load the untagged int bound for the given dimension *)
      let bound =
        Cop(mk_load_mut Word_int, [field_address b dim_ofs dbg], dbg)
      in
      if unsafe then add_int (mul_int (decr_int rem dbg) bound dbg) arg1 dbg
      else
        bind "idx" arg1 (fun idx ->
          bind "bound" bound (fun bound ->
            let idxn = untag_int idx dbg in
            (* [offset = rem * (tag_int bound) + idx] *)
            let offset =
              add_int (mul_int (decr_int rem dbg) bound dbg) idx dbg
            in
            check_ba_bound bound idxn offset)) in
  (* The offset as an expression evaluating to int *)
  let offset =
    match layout with
      Pbigarray_unknown_layout ->
        assert false
    | Pbigarray_c_layout ->
        ba_indexing (4 + List.length args) (-1) (List.rev args)
    | Pbigarray_fortran_layout ->
        ba_indexing 5 1
          (List.map (fun idx -> sub_int idx (Cconst_int (2, dbg)) dbg) args)
  and elt_size =
    bigarray_elt_size elt_kind in
  (* [array_indexing] can simplify the given expressions *)
  array_indexing ~typ:Addr (log2 elt_size)
                 (Cop(mk_load_mut Word_int,
                    [field_address b 1 dbg], dbg)) offset dbg

let bigarray_word_kind = function
    Pbigarray_unknown -> assert false
  | Pbigarray_float32 -> Single
  | Pbigarray_float64 -> Double
  | Pbigarray_sint8 -> Byte_signed
  | Pbigarray_uint8 -> Byte_unsigned
  | Pbigarray_sint16 -> Sixteen_signed
  | Pbigarray_uint16 -> Sixteen_unsigned
  | Pbigarray_int32 -> Thirtytwo_signed
  | Pbigarray_int64 -> Word_int
  | Pbigarray_caml_int -> Word_int
  | Pbigarray_native_int -> Word_int
  | Pbigarray_complex32 -> Single
  | Pbigarray_complex64 -> Double

let bigarray_get unsafe elt_kind layout b args dbg =
  bind "ba" b (fun b ->
    match elt_kind with
      Pbigarray_complex32 | Pbigarray_complex64 ->
        let kind = bigarray_word_kind elt_kind in
        let sz = bigarray_elt_size elt_kind / 2 in
        bind "addr"
          (bigarray_indexing unsafe elt_kind layout b args dbg) (fun addr ->
            bind "reval"
              (Cop(mk_load_mut kind, [addr], dbg)) (fun reval ->
                bind "imval"
                  (Cop(mk_load_mut kind,
                       [Cop(Cadda, [addr; Cconst_int (sz, dbg)], dbg)], dbg))
                  (fun imval -> box_complex dbg reval imval)))
    | _ ->
            Cop(mk_load_mut (bigarray_word_kind elt_kind),
            [bigarray_indexing unsafe elt_kind layout b args dbg],
            dbg))

let bigarray_set unsafe elt_kind layout b args newval dbg =
  bind "ba" b (fun b ->
    match elt_kind with
      Pbigarray_complex32 | Pbigarray_complex64 ->
        let kind = bigarray_word_kind elt_kind in
        let sz = bigarray_elt_size elt_kind / 2 in
        bind "newval" newval (fun newv ->
        bind "addr" (bigarray_indexing unsafe elt_kind layout b args dbg)
          (fun addr ->
          Csequence(
            Cop(Cstore (kind, Assignment), [addr; complex_re newv dbg], dbg),
            Cop(Cstore (kind, Assignment),
                [Cop(Cadda, [addr; Cconst_int (sz, dbg)], dbg);
                 complex_im newv dbg],
                dbg))))
    | _ ->
        Cop(Cstore (bigarray_word_kind elt_kind, Assignment),
            [bigarray_indexing unsafe elt_kind layout b args dbg; newval],
            dbg))

let unaligned_load_16 ptr idx dbg =
  if Arch.allow_unaligned_access
  then Cop(mk_load_mut Sixteen_unsigned, [add_int ptr idx dbg], dbg)
  else
    let cconst_int i = Cconst_int (i, dbg) in
    let v1 = Cop(mk_load_mut Byte_unsigned, [add_int ptr idx dbg], dbg) in
    let v2 = Cop(mk_load_mut Byte_unsigned,
                 [add_int (add_int ptr idx dbg) (cconst_int 1) dbg], dbg) in
    let b1, b2 = if Arch.big_endian then v1, v2 else v2, v1 in
    Cop(Cor, [lsl_int b1 (cconst_int 8) dbg; b2], dbg)

let unaligned_set_16 ptr idx newval dbg =
  if Arch.allow_unaligned_access
  then
    Cop(Cstore (Sixteen_unsigned, Assignment),
      [add_int ptr idx dbg; newval], dbg)
  else
    let cconst_int i = Cconst_int (i, dbg) in
    let v1 =
      Cop(Cand, [Cop(Clsr, [newval; cconst_int 8], dbg);
        cconst_int 0xFF], dbg)
    in
    let v2 = Cop(Cand, [newval; cconst_int 0xFF], dbg) in
    let b1, b2 = if Arch.big_endian then v1, v2 else v2, v1 in
    Csequence(
        Cop(Cstore (Byte_unsigned, Assignment), [add_int ptr idx dbg; b1], dbg),
        Cop(Cstore (Byte_unsigned, Assignment),
            [add_int (add_int ptr idx dbg) (cconst_int 1) dbg; b2], dbg))

let unaligned_load_32 ptr idx dbg =
  if Arch.allow_unaligned_access
  then Cop(mk_load_mut Thirtytwo_unsigned, [add_int ptr idx dbg], dbg)
  else
    let cconst_int i = Cconst_int (i, dbg) in
    let v1 = Cop(mk_load_mut Byte_unsigned, [add_int ptr idx dbg], dbg) in
    let v2 = Cop(mk_load_mut Byte_unsigned,
                 [add_int (add_int ptr idx dbg) (cconst_int 1) dbg], dbg) in
    let v3 = Cop(mk_load_mut Byte_unsigned,
                 [add_int (add_int ptr idx dbg) (cconst_int 2) dbg], dbg) in
    let v4 = Cop(mk_load_mut Byte_unsigned,
                 [add_int (add_int ptr idx dbg) (cconst_int 3) dbg], dbg) in
    let b1, b2, b3, b4 =
      if Arch.big_endian
      then v1, v2, v3, v4
      else v4, v3, v2, v1 in
    Cop(Cor,
      [Cop(Cor, [lsl_int b1 (cconst_int 24) dbg;
         lsl_int b2 (cconst_int 16) dbg], dbg);
       Cop(Cor, [lsl_int b3 (cconst_int 8) dbg; b4], dbg)],
      dbg)

let unaligned_set_32 ptr idx newval dbg =
  if Arch.allow_unaligned_access
  then
    Cop(Cstore (Thirtytwo_unsigned, Assignment), [add_int ptr idx dbg; newval],
      dbg)
  else
    let cconst_int i = Cconst_int (i, dbg) in
    let v1 =
      Cop(Cand, [Cop(Clsr, [newval; cconst_int 24], dbg); cconst_int 0xFF], dbg)
    in
    let v2 =
      Cop(Cand, [Cop(Clsr, [newval; cconst_int 16], dbg); cconst_int 0xFF], dbg)
    in
    let v3 =
      Cop(Cand, [Cop(Clsr, [newval; cconst_int 8], dbg); cconst_int 0xFF], dbg)
    in
    let v4 = Cop(Cand, [newval; cconst_int 0xFF], dbg) in
    let b1, b2, b3, b4 =
      if Arch.big_endian
      then v1, v2, v3, v4
      else v4, v3, v2, v1 in
    Csequence(
        Csequence(
            Cop(Cstore (Byte_unsigned, Assignment),
                [add_int ptr idx dbg; b1], dbg),
            Cop(Cstore (Byte_unsigned, Assignment),
                [add_int (add_int ptr idx dbg) (cconst_int 1) dbg; b2],
                dbg)),
        Csequence(
            Cop(Cstore (Byte_unsigned, Assignment),
                [add_int (add_int ptr idx dbg) (cconst_int 2) dbg; b3],
                dbg),
            Cop(Cstore (Byte_unsigned, Assignment),
                [add_int (add_int ptr idx dbg) (cconst_int 3) dbg; b4],
                dbg)))

let unaligned_load_64 ptr idx dbg =
  assert(size_int = 8);
  if Arch.allow_unaligned_access
  then Cop(mk_load_mut Word_int, [add_int ptr idx dbg], dbg)
  else
    let cconst_int i = Cconst_int (i, dbg) in
    let v1 = Cop(mk_load_mut Byte_unsigned, [add_int ptr idx dbg], dbg) in
    let v2 = Cop(mk_load_mut Byte_unsigned,
                 [add_int (add_int ptr idx dbg) (cconst_int 1) dbg], dbg) in
    let v3 = Cop(mk_load_mut Byte_unsigned,
                 [add_int (add_int ptr idx dbg) (cconst_int 2) dbg], dbg) in
    let v4 = Cop(mk_load_mut Byte_unsigned,
                 [add_int (add_int ptr idx dbg) (cconst_int 3) dbg], dbg) in
    let v5 = Cop(mk_load_mut Byte_unsigned,
                 [add_int (add_int ptr idx dbg) (cconst_int 4) dbg], dbg) in
    let v6 = Cop(mk_load_mut Byte_unsigned,
                 [add_int (add_int ptr idx dbg) (cconst_int 5) dbg], dbg) in
    let v7 = Cop(mk_load_mut Byte_unsigned,
                 [add_int (add_int ptr idx dbg) (cconst_int 6) dbg], dbg) in
    let v8 = Cop(mk_load_mut Byte_unsigned,
                 [add_int (add_int ptr idx dbg) (cconst_int 7) dbg], dbg) in
    let b1, b2, b3, b4, b5, b6, b7, b8 =
      if Arch.big_endian
      then v1, v2, v3, v4, v5, v6, v7, v8
      else v8, v7, v6, v5, v4, v3, v2, v1 in
    Cop(Cor,
        [Cop(Cor,
             [Cop(Cor, [lsl_int b1 (cconst_int (8*7)) dbg;
                        lsl_int b2 (cconst_int (8*6)) dbg], dbg);
              Cop(Cor, [lsl_int b3 (cconst_int (8*5)) dbg;
                        lsl_int b4 (cconst_int (8*4)) dbg], dbg)],
             dbg);
         Cop(Cor,
             [Cop(Cor, [lsl_int b5 (cconst_int (8*3)) dbg;
                        lsl_int b6 (cconst_int (8*2)) dbg], dbg);
              Cop(Cor, [lsl_int b7 (cconst_int 8) dbg;
                        b8], dbg)],
             dbg)], dbg)

let unaligned_set_64 ptr idx newval dbg =
  assert(size_int = 8);
  if Arch.allow_unaligned_access
  then Cop(Cstore (Word_int, Assignment), [add_int ptr idx dbg; newval], dbg)
  else
    let cconst_int i = Cconst_int (i, dbg) in
    let v1 =
      Cop(Cand, [Cop(Clsr, [newval; cconst_int (8*7)], dbg); cconst_int 0xFF],
        dbg)
    in
    let v2 =
      Cop(Cand, [Cop(Clsr, [newval; cconst_int (8*6)], dbg); cconst_int 0xFF],
        dbg)
    in
    let v3 =
      Cop(Cand, [Cop(Clsr, [newval; cconst_int (8*5)], dbg); cconst_int 0xFF],
        dbg)
    in
    let v4 =
      Cop(Cand, [Cop(Clsr, [newval; cconst_int (8*4)], dbg); cconst_int 0xFF],
        dbg)
    in
    let v5 =
      Cop(Cand, [Cop(Clsr, [newval; cconst_int (8*3)], dbg); cconst_int 0xFF],
        dbg)
    in
    let v6 =
      Cop(Cand, [Cop(Clsr, [newval; cconst_int (8*2)], dbg); cconst_int 0xFF],
        dbg)
    in
    let v7 =
      Cop(Cand, [Cop(Clsr, [newval; cconst_int 8], dbg); cconst_int 0xFF],
        dbg)
    in
    let v8 = Cop(Cand, [newval; cconst_int 0xFF], dbg) in
    let b1, b2, b3, b4, b5, b6, b7, b8 =
      if Arch.big_endian
      then v1, v2, v3, v4, v5, v6, v7, v8
      else v8, v7, v6, v5, v4, v3, v2, v1 in
    Csequence(
        Csequence(
            Csequence(
                Cop(Cstore (Byte_unsigned, Assignment),
                    [add_int ptr idx dbg; b1],
                    dbg),
                Cop(Cstore (Byte_unsigned, Assignment),
                    [add_int (add_int ptr idx dbg) (cconst_int 1) dbg; b2],
                    dbg)),
            Csequence(
                Cop(Cstore (Byte_unsigned, Assignment),
                    [add_int (add_int ptr idx dbg) (cconst_int 2) dbg; b3],
                    dbg),
                Cop(Cstore (Byte_unsigned, Assignment),
                    [add_int (add_int ptr idx dbg) (cconst_int 3) dbg; b4],
                    dbg))),
        Csequence(
            Csequence(
                Cop(Cstore (Byte_unsigned, Assignment),
                    [add_int (add_int ptr idx dbg) (cconst_int 4) dbg; b5],
                    dbg),
                Cop(Cstore (Byte_unsigned, Assignment),
                    [add_int (add_int ptr idx dbg) (cconst_int 5) dbg; b6],
                    dbg)),
            Csequence(
                Cop(Cstore (Byte_unsigned, Assignment),
                    [add_int (add_int ptr idx dbg) (cconst_int 6) dbg; b7],
                    dbg),
                Cop(Cstore (Byte_unsigned, Assignment),
                    [add_int (add_int ptr idx dbg) (cconst_int 7) dbg; b8],
                    dbg))))

let max_or_zero a dbg =
  bind "size" a (fun a ->
    (* equivalent to
       Cifthenelse(Cop(Ccmpi Cle, [a; cconst_int 0]), cconst_int 0, a)

       if a is positive, sign is 0 hence sign_negation is full of 1
                         so sign_negation&a = a
       if a is negative, sign is full of 1 hence sign_negation is 0
                         so sign_negation&a = 0 *)
    let sign = Cop(Casr, [a; Cconst_int (size_int * 8 - 1, dbg)], dbg) in
    let sign_negation = Cop(Cxor, [sign; Cconst_int (-1, dbg)], dbg) in
    Cop(Cand, [sign_negation; a], dbg))

let check_bound safety access_size dbg length a2 k =
  match safety with
  | Unsafe -> k
  | Safe ->
      let offset =
        match access_size with
        | Sixteen -> 1
        | Thirty_two -> 3
        | Sixty_four -> 7
      in
      let a1 =
        sub_int length (Cconst_int (offset, dbg)) dbg
      in
      Csequence(make_checkbound dbg [max_or_zero a1 dbg; a2], k)

let unaligned_set size ptr idx newval dbg =
  match size with
  | Sixteen -> unaligned_set_16 ptr idx newval dbg
  | Thirty_two -> unaligned_set_32 ptr idx newval dbg
  | Sixty_four -> unaligned_set_64 ptr idx newval dbg

let unaligned_load size ptr idx dbg =
  match size with
  | Sixteen -> unaligned_load_16 ptr idx dbg
  | Thirty_two -> unaligned_load_32 ptr idx dbg
  | Sixty_four -> unaligned_load_64 ptr idx dbg

let box_sized size dbg exp =
  match size with
  | Sixteen -> tag_int exp dbg
  | Thirty_two -> box_int dbg Pint32 exp
  | Sixty_four -> box_int dbg Pint64 exp

(* Simplification of some primitives into C calls *)

let default_prim name =
  Primitive.simple ~name ~arity:0(*ignored*) ~alloc:true

let int64_native_prim name arity ~alloc =
  let u64 = Unboxed_integer Pint64 in
  let rec make_args = function 0 -> [] | n -> u64 :: make_args (n - 1) in
  Primitive.make ~name ~native_name:(name ^ "_native")
    ~alloc
    ~native_repr_args:(make_args arity)
    ~native_repr_res:u64

let simplif_primitive_32bits = function
    Pbintofint Pint64 -> Pccall (default_prim "caml_int64_of_int")
  | Pintofbint Pint64 -> Pccall (default_prim "caml_int64_to_int")
  | Pcvtbint(Pint32, Pint64) -> Pccall (default_prim "caml_int64_of_int32")
  | Pcvtbint(Pint64, Pint32) -> Pccall (default_prim "caml_int64_to_int32")
  | Pcvtbint(Pnativeint, Pint64) ->
      Pccall (default_prim "caml_int64_of_nativeint")
  | Pcvtbint(Pint64, Pnativeint) ->
      Pccall (default_prim "caml_int64_to_nativeint")
  | Pnegbint Pint64 -> Pccall (int64_native_prim "caml_int64_neg" 1
                                 ~alloc:false)
  | Paddbint Pint64 -> Pccall (int64_native_prim "caml_int64_add" 2
                                 ~alloc:false)
  | Psubbint Pint64 -> Pccall (int64_native_prim "caml_int64_sub" 2
                                 ~alloc:false)
  | Pmulbint Pint64 -> Pccall (int64_native_prim "caml_int64_mul" 2
                                 ~alloc:false)
  | Pdivbint {size=Pint64} -> Pccall (int64_native_prim "caml_int64_div" 2
                                        ~alloc:true)
  | Pmodbint {size=Pint64} -> Pccall (int64_native_prim "caml_int64_mod" 2
                                        ~alloc:true)
  | Pandbint Pint64 -> Pccall (int64_native_prim "caml_int64_and" 2
                                 ~alloc:false)
  | Porbint Pint64 ->  Pccall (int64_native_prim "caml_int64_or" 2
                                 ~alloc:false)
  | Pxorbint Pint64 -> Pccall (int64_native_prim "caml_int64_xor" 2
                                 ~alloc:false)
  | Plslbint Pint64 -> Pccall (default_prim "caml_int64_shift_left")
  | Plsrbint Pint64 -> Pccall (default_prim "caml_int64_shift_right_unsigned")
  | Pasrbint Pint64 -> Pccall (default_prim "caml_int64_shift_right")
  | Pbintcomp(Pint64, Lambda.Ceq) -> Pccall (default_prim "caml_equal")
  | Pbintcomp(Pint64, Lambda.Cne) -> Pccall (default_prim "caml_notequal")
  | Pbintcomp(Pint64, Lambda.Clt) -> Pccall (default_prim "caml_lessthan")
  | Pbintcomp(Pint64, Lambda.Cgt) -> Pccall (default_prim "caml_greaterthan")
  | Pbintcomp(Pint64, Lambda.Cle) -> Pccall (default_prim "caml_lessequal")
  | Pbintcomp(Pint64, Lambda.Cge) -> Pccall (default_prim "caml_greaterequal")
  | Pbigarrayref(_unsafe, n, Pbigarray_int64, _layout) ->
      Pccall (default_prim ("caml_ba_get_" ^ Int.to_string n))
  | Pbigarrayset(_unsafe, n, Pbigarray_int64, _layout) ->
      Pccall (default_prim ("caml_ba_set_" ^ Int.to_string n))
  | Pstring_load(Sixty_four, _) -> Pccall (default_prim "caml_string_get64")
  | Pbytes_load(Sixty_four, _) -> Pccall (default_prim "caml_bytes_get64")
  | Pbytes_set(Sixty_four, _) -> Pccall (default_prim "caml_bytes_set64")
  | Pbigstring_load(Sixty_four,_) -> Pccall (default_prim "caml_ba_uint8_get64")
  | Pbigstring_set(Sixty_four,_) -> Pccall (default_prim "caml_ba_uint8_set64")
  | Pbbswap Pint64 -> Pccall (default_prim "caml_int64_bswap")
  | p -> p

let simplif_primitive p =
  match p with
  | Pduprecord _ ->
      Pccall (default_prim "caml_obj_dup")
  | Pbigarrayref(_unsafe, n, Pbigarray_unknown, _layout) ->
      Pccall (default_prim ("caml_ba_get_" ^ Int.to_string n))
  | Pbigarrayset(_unsafe, n, Pbigarray_unknown, _layout) ->
      Pccall (default_prim ("caml_ba_set_" ^ Int.to_string n))
  | Pbigarrayref(_unsafe, n, _kind, Pbigarray_unknown_layout) ->
      Pccall (default_prim ("caml_ba_get_" ^ Int.to_string n))
  | Pbigarrayset(_unsafe, n, _kind, Pbigarray_unknown_layout) ->
      Pccall (default_prim ("caml_ba_set_" ^ Int.to_string n))
  | p ->
      if size_int = 8 then p else simplif_primitive_32bits p

(* Build switchers both for constants and blocks *)

let transl_isout h arg dbg = tag_int (Cop(Ccmpa Clt, [h ; arg], dbg)) dbg

(* Build an actual switch (ie jump table) *)

let make_switch arg cases actions dbg =
  let extract_uconstant =
    function
    (* Constant integers loaded from a table should end in 1,
       so that Cload never produces untagged integers *)
    | Cconst_int     (n, _), _dbg
    | Cconst_pointer (n, _), _dbg when (n land 1) = 1 ->
        Some (Cint (Nativeint.of_int n))
    | Cconst_natint     (n, _), _dbg
    | Cconst_natpointer (n, _), _dbg
      when Nativeint.(to_int (logand n one) = 1) ->
        Some (Cint n)
    | Cconst_symbol (s,_), _dbg ->
        Some (Csymbol_address s)
    | _ -> None
  in
  let extract_affine ~cases ~const_actions =
    let length = Array.length cases in
    if length >= 2
    then begin
      match const_actions.(cases.(0)), const_actions.(cases.(1)) with
      | Cint v0, Cint v1 ->
          let slope = Nativeint.sub v1 v0 in
          let check i = function
            | Cint v -> v = Nativeint.(add (mul (of_int i) slope) v0)
            | _ -> false
          in
          if Misc.Stdlib.Array.for_alli
              (fun i idx -> check i const_actions.(idx)) cases
          then Some (v0, slope)
          else None
      | _, _ ->
          None
    end
    else None
  in
  let make_table_lookup ~cases ~const_actions arg dbg =
    let table = Compilenv.new_const_symbol () in
    Cmmgen_state.add_constant table (Const_table (Local,
        Array.to_list (Array.map (fun act ->
          const_actions.(act)) cases)));
    addr_array_ref (Cconst_symbol (table, dbg)) (tag_int arg dbg) dbg
  in
  let make_affine_computation ~offset ~slope arg dbg =
    (* In case the resulting integers are an affine function of the index, we
       don't emit a table, and just compute the result directly *)
    add_int
      (mul_int arg (natint_const_untagged dbg slope) dbg)
      (natint_const_untagged dbg offset)
      dbg
  in
  match Misc.Stdlib.Array.all_somes (Array.map extract_uconstant actions) with
  | None ->
      Cswitch (arg,cases,actions,dbg)
  | Some const_actions ->
      match extract_affine ~cases ~const_actions with
      | Some (offset, slope) ->
          make_affine_computation ~offset ~slope arg dbg
      | None -> make_table_lookup ~cases ~const_actions arg dbg

module SArgBlocks =
struct
  type primitive = operation

  let eqint = Ccmpi Ceq
  let neint = Ccmpi Cne
  let leint = Ccmpi Cle
  let ltint = Ccmpi Clt
  let geint = Ccmpi Cge
  let gtint = Ccmpi Cgt

  type act = expression

  (* CR mshinwell: GPR#2294 will fix the Debuginfo here *)

  let make_const i =  Cconst_int (i, Debuginfo.none)
  let make_prim p args = Cop (p,args, Debuginfo.none)
  let make_offset arg n = add_const arg n Debuginfo.none
  let make_isout h arg = Cop (Ccmpa Clt, [h ; arg], Debuginfo.none)
  let make_isin h arg = Cop (Ccmpa Cge, [h ; arg], Debuginfo.none)
  let make_if cond ifso ifnot =
    Cifthenelse (cond, Debuginfo.none, ifso, Debuginfo.none, ifnot,
      Debuginfo.none)
  let make_switch loc arg cases actions =
    let dbg = Debuginfo.from_location loc in
    let actions = Array.map (fun expr -> expr, dbg) actions in
    make_switch arg cases actions dbg
  let bind arg body = bind "switcher" arg body

  let make_catch handler =
  match handler with
  | Cexit (i,[]) -> i,fun e -> e
  | _ ->
      let dbg = Debuginfo.none in
      let i = next_raise_count () in
(*
      Printf.eprintf  "SHARE CMM: %i\n" i ;
      Printcmm.expression Format.str_formatter handler ;
      Printf.eprintf "%s\n" (Format.flush_str_formatter ()) ;
*)
      i,
      (fun body -> match body with
      | Cexit (j,_) ->
          if i=j then handler
          else body
      | _ ->  ccatch (i,[],body,handler, dbg))

  let make_exit i = Cexit (i,[])

end

(* cmm store, as sharing as normally been detected in previous
   phases, we only share exits *)
(* Some specific patterns can lead to switches where several cases
   point to the same action, but this action is not an exit (see GPR#1370).
   The addition of the index in the action array as context allows
   sharing them correctly without duplication. *)
module StoreExpForSwitch =
  Switch.CtxStore
    (struct
      type t = expression
      type key = int option * int
      type context = int
      let make_key index expr =
        let continuation =
          match expr with
          | Cexit (i,[]) -> Some i
          | _ -> None
        in
        Some (continuation, index)
      let compare_key (cont, index) (cont', index') =
        match cont, cont' with
        | Some i, Some i' when i = i' -> 0
        | _, _ -> Stdlib.compare index index'
    end)

(* For string switches, we can use a generic store *)
module StoreExp =
  Switch.Store
    (struct
      type t = expression
      type key = int
      let make_key = function
        | Cexit (i,[]) -> Some i
        | _ -> None
      let compare_key = Stdlib.compare
    end)

module SwitcherBlocks = Switch.Make(SArgBlocks)

(* Int switcher, arg in [low..high],
   cases is list of individual cases, and is sorted by first component *)

let transl_int_switch loc arg low high cases default = match cases with
| [] -> assert false
| _::_ ->
    let store = StoreExp.mk_store () in
    assert (store.Switch.act_store () default = 0) ;
    let cases =
      List.map
        (fun (i,act) -> i,store.Switch.act_store () act)
        cases in
    let rec inters plow phigh pact = function
      | [] ->
          if phigh = high then [plow,phigh,pact]
          else [(plow,phigh,pact); (phigh+1,high,0) ]
      | (i,act)::rem ->
          if i = phigh+1 then
            if pact = act then
              inters plow i pact rem
            else
              (plow,phigh,pact)::inters i i act rem
          else (* insert default *)
            if pact = 0 then
              if act = 0 then
                inters plow i 0 rem
              else
                (plow,i-1,pact)::
                inters i i act rem
            else (* pact <> 0 *)
              (plow,phigh,pact)::
              begin
                if act = 0 then inters (phigh+1) i 0 rem
                else (phigh+1,i-1,0)::inters i i act rem
              end in
    let inters = match cases with
    | [] -> assert false
    | (k0,act0)::rem ->
        if k0 = low then inters k0 k0 act0 rem
        else inters low (k0-1) 0 cases in
    bind "switcher" arg
      (fun a ->
        SwitcherBlocks.zyva
          loc
          (low,high)
          a
          (Array.of_list inters) store)


=======
>>>>>>> dbd717e8
(* Auxiliary functions for optimizing "let" of boxed numbers (floats and
   boxed integers *)

type unboxed_number_kind =
    No_unboxing
  | Boxed of boxed_number * bool (* true: boxed form available at no cost *)
  | No_result (* expression never returns a result *)

(* Given unboxed_number_kind from two branches of the code, returns the
   resulting unboxed_number_kind.

   If [strict=false], one knows that the type of the expression
   is an unboxable number, and we decide to return an unboxed value
   if this indeed eliminates at least one allocation.

   If [strict=true], we need to ensure that all possible branches
   return an unboxable number (of the same kind).  This could not
   be the case in presence of GADTs.
*)
let join_unboxed_number_kind ~strict k1 k2 =
  match k1, k2 with
  | Boxed (b1, c1), Boxed (b2, c2) when equal_boxed_number b1 b2 ->
      Boxed (b1, c1 && c2)
  | No_result, k | k, No_result ->
        k (* if a branch never returns, it is safe to unbox it *)
  | No_unboxing, k | k, No_unboxing when not strict ->
      k
  | _, _ -> No_unboxing

let is_unboxed_number_cmm ~strict cmm =
  let r = ref No_result in
  let notify k =
    r := join_unboxed_number_kind ~strict !r k
  in
  let rec aux = function
    | Cop(Calloc, [Cblockheader (hdr, _); _], dbg)
      when Nativeint.equal hdr float_header ->
        notify (Boxed (Boxed_float dbg, false))
    | Cop(Calloc, [Cblockheader (hdr, _); Cconst_symbol (ops, _); _], dbg) ->
        if Nativeint.equal hdr boxedintnat_header
        && String.equal ops caml_nativeint_ops
        then
          notify (Boxed (Boxed_integer (Pnativeint, dbg), false))
        else
        if Nativeint.equal hdr boxedint32_header
        && String.equal ops caml_int32_ops
        then
          notify (Boxed (Boxed_integer (Pint32, dbg), false))
        else
        if Nativeint.equal hdr boxedint64_header
        && String.equal ops caml_int64_ops
        then
          notify (Boxed (Boxed_integer (Pint64, dbg), false))
        else
          notify No_unboxing
    | Cconst_symbol (s, _) ->
        begin match Cmmgen_state.structured_constant_of_sym s with
        | Some (Uconst_float _) ->
            notify (Boxed (Boxed_float Debuginfo.none, true))
        | Some (Uconst_nativeint _) ->
            notify (Boxed (Boxed_integer (Pnativeint, Debuginfo.none), true))
        | Some (Uconst_int32 _) ->
            notify (Boxed (Boxed_integer (Pint32, Debuginfo.none), true))
        | Some (Uconst_int64 _) ->
            notify (Boxed (Boxed_integer (Pint64, Debuginfo.none), true))
        | _ ->
            notify No_unboxing
        end
    | l ->
        if not (Cmm.iter_shallow_tail aux l) then
          notify No_unboxing
  in
  aux cmm;
  !r

<<<<<<< HEAD
(* Helper for compilation of initialization and assignment operations *)

type assignment_kind = Caml_modify | Caml_initialize | Simple

let assignment_kind ptr init =
  match init, ptr with
  | Assignment, Pointer -> Caml_modify
  | Heap_initialization, Pointer
  | Root_initialization, Pointer -> Caml_initialize
  | Assignment, Immediate
  | Heap_initialization, Immediate
  | Root_initialization, Immediate -> Simple

=======
>>>>>>> dbd717e8
(* Translate an expression *)

let rec transl env e =
  match e with
    Uvar id ->
      begin match is_unboxed_id id env with
      | None -> Cvar id
      | Some (unboxed_id, bn) -> box_number bn (Cvar unboxed_id)
      end
  | Uconst sc ->
      transl_constant Debuginfo.none sc
  | Uclosure(fundecls, []) ->
      let sym = Compilenv.new_const_symbol() in
      Cmmgen_state.add_constant sym (Const_closure (Local, fundecls, []));
      List.iter (fun f -> Cmmgen_state.add_function f) fundecls;
      let dbg =
        match fundecls with
        | [] -> Debuginfo.none
        | fundecl::_ -> fundecl.dbg
      in
      Cconst_symbol (sym, dbg)
  | Uclosure(fundecls, clos_vars) ->
      let rec transl_fundecls pos = function
          [] ->
            List.map (transl env) clos_vars
        | f :: rem ->
            Cmmgen_state.add_function f;
            let dbg = f.dbg in
            let without_header =
              if f.arity = 1 || f.arity = 0 then
                Cconst_symbol (f.label, dbg) ::
                int_const dbg f.arity ::
                transl_fundecls (pos + 3) rem
              else
                Cconst_symbol (curry_function_sym f.arity, dbg) ::
                int_const dbg f.arity ::
                Cconst_symbol (f.label, dbg) ::
                transl_fundecls (pos + 4) rem
            in
            if pos = 0 then without_header
            else (alloc_infix_header pos f.dbg) :: without_header
      in
      let dbg =
        match fundecls with
        | [] -> Debuginfo.none
        | fundecl::_ -> fundecl.dbg
      in
      make_alloc dbg Obj.closure_tag (transl_fundecls 0 fundecls)
  | Uoffset(arg, offset) ->
      (* produces a valid Caml value, pointing just after an infix header *)
      let ptr = transl env arg in
      let dbg = Debuginfo.none in
      ptr_offset ptr offset dbg
  | Udirect_apply(lbl, args, dbg) ->
      let args = List.map (transl env) args in
      direct_apply lbl args dbg
  | Ugeneric_apply(clos, args, dbg) ->
      let clos = transl env clos in
      let args = List.map (transl env) args in
      generic_apply (mut_from_env env clos) clos args dbg
  | Usend(kind, met, obj, args, dbg) ->
      let met = transl env met in
      let obj = transl env obj in
      let args = List.map (transl env) args in
      send kind met obj args dbg
  | Ulet(str, kind, id, exp, body) ->
      transl_let env str kind id exp body
  | Uphantom_let (var, defining_expr, body) ->
      let defining_expr =
        match defining_expr with
        | None -> None
        | Some defining_expr ->
          let defining_expr =
            match defining_expr with
            | Uphantom_const (Uconst_ref (sym, _defining_expr)) ->
              Cphantom_const_symbol sym
            | Uphantom_read_symbol_field { sym; field; } ->
              Cphantom_read_symbol_field { sym; field; }
            | Uphantom_const (Uconst_int i) | Uphantom_const (Uconst_ptr i) ->
              Cphantom_const_int (targetint_const i)
            | Uphantom_var var -> Cphantom_var var
            | Uphantom_read_field { var; field; } ->
              Cphantom_read_field { var; field; }
            | Uphantom_offset_var { var; offset_in_words; } ->
              Cphantom_offset_var { var; offset_in_words; }
            | Uphantom_block { tag; fields; } ->
              Cphantom_block { tag; fields; }
          in
          Some defining_expr
      in
      Cphantom_let (var, defining_expr, transl env body)
  | Uletrec(bindings, body) ->
      transl_letrec env bindings (transl env body)

  (* Primitives *)
  | Uprim(prim, args, dbg) ->
      begin match (simplif_primitive prim, args) with
      | (Pread_symbol sym, []) ->
          Cconst_symbol (sym, dbg)
      | (Pmakeblock _, []) ->
          assert false
      | (Pmakeblock(tag, _mut, _kind), args) ->
          make_alloc dbg tag (List.map (transl env) args)
      | (Pccall prim, args) ->
          transl_ccall env prim args dbg
      | (Pduparray (kind, _), [Uprim (Pmakearray (kind', _), args, _dbg)]) ->
          (* We arrive here in two cases:
             1. When using Closure, all the time.
             2. When using Flambda, if a float array longer than
             [Translcore.use_dup_for_constant_arrays_bigger_than] turns out
             to be non-constant.
             If for some reason Flambda fails to lift a constant array we
             could in theory also end up here.
             Note that [kind] above is unconstrained, but with the current
             state of [Translcore], we will in fact only get here with
             [Pfloatarray]s. *)
          assert (kind = kind');
          transl_make_array dbg env kind args
      | (Pduparray _, [arg]) ->
          let prim_obj_dup =
            Primitive.simple ~name:"caml_obj_dup" ~arity:1 ~alloc:true
          in
          transl_ccall env prim_obj_dup [arg] dbg
      | (Pmakearray _, []) ->
          Misc.fatal_error "Pmakearray is not allowed for an empty array"
      | (Pmakearray (kind, _), args) -> transl_make_array dbg env kind args
      | (Pbigarrayref(unsafe, _num_dims, elt_kind, layout), arg1 :: argl) ->
          let elt =
            bigarray_get unsafe elt_kind layout
              (transl env arg1) (List.map (transl env) argl) dbg in
          begin match elt_kind with
            Pbigarray_float32 | Pbigarray_float64 -> box_float dbg elt
          | Pbigarray_complex32 | Pbigarray_complex64 -> elt
          | Pbigarray_int32 -> box_int dbg Pint32 elt
          | Pbigarray_int64 -> box_int dbg Pint64 elt
          | Pbigarray_native_int -> box_int dbg Pnativeint elt
          | Pbigarray_caml_int -> force_tag_int elt dbg
          | _ -> tag_int elt dbg
          end
      | (Pbigarrayset(unsafe, _num_dims, elt_kind, layout), arg1 :: argl) ->
          let (argidx, argnewval) = split_last argl in
          return_unit dbg (bigarray_set unsafe elt_kind layout
            (transl env arg1)
            (List.map (transl env) argidx)
            (match elt_kind with
              Pbigarray_float32 | Pbigarray_float64 ->
                transl_unbox_float dbg env argnewval
            | Pbigarray_complex32 | Pbigarray_complex64 -> transl env argnewval
            | Pbigarray_int32 -> transl_unbox_int dbg env Pint32 argnewval
            | Pbigarray_int64 -> transl_unbox_int dbg env Pint64 argnewval
            | Pbigarray_native_int ->
                transl_unbox_int dbg env Pnativeint argnewval
            | _ -> untag_int (transl env argnewval) dbg)
            dbg)
      | (Pbigarraydim(n), [b]) ->
          let dim_ofs = 4 + n in
          tag_int (Cop(mk_load_mut Word_int,
            [field_address (transl env b) dim_ofs dbg],
            dbg)) dbg
      | (p, [arg]) ->
          transl_prim_1 env p arg dbg
      | (p, [arg1; arg2]) ->
          transl_prim_2 env p arg1 arg2 dbg
      | (p, [arg1; arg2; arg3]) ->
          transl_prim_3 env p arg1 arg2 arg3 dbg
      | (Pread_symbol _, _::_::_::_::_)
      | (Pbigarrayset (_, _, _, _), [])
      | (Pbigarrayref (_, _, _, _), [])
      | ((Pbigarraydim _ | Pduparray (_, _)), ([] | _::_::_::_::_))
        ->
          fatal_error "Cmmgen.transl:prim, wrong arity"
      | ((Pfield_computed|Psequand
         | Prunstack | Pperform | Presume | Preperform | Ppoll
         | Patomic_load _ | Patomic_exchange
         | Patomic_cas | Patomic_fetch_add
         | Psequor | Pnot | Pnegint | Paddint | Psubint
         | Pmulint | Pandint | Porint | Pxorint | Plslint
         | Plsrint | Pasrint | Pintoffloat | Pfloatofint
         | Pnegfloat | Pabsfloat | Paddfloat | Psubfloat
         | Pmulfloat | Pdivfloat | Pstringlength | Pstringrefu
         | Pstringrefs | Pbyteslength | Pbytesrefu | Pbytessetu
         | Pbytesrefs | Pbytessets | Pisint | Pisout
         | Pbswap16 | Pint_as_pointer | Popaque | Pfield _
         | Psetfield (_, _, _) | Psetfield_computed (_, _)
         | Pfloatfield _ | Psetfloatfield (_, _) | Pduprecord (_, _)
         | Praise _ | Pdivint _ | Pmodint _ | Pintcomp _ | Poffsetint _
         | Poffsetref _ | Pfloatcomp _ | Parraylength _
         | Parrayrefu _ | Parraysetu _ | Parrayrefs _ | Parraysets _
         | Pbintofint _ | Pintofbint _ | Pcvtbint (_, _) | Pnegbint _
         | Paddbint _ | Psubbint _ | Pmulbint _ | Pdivbint _ | Pmodbint _
         | Pandbint _ | Porbint _ | Pxorbint _ | Plslbint _ | Plsrbint _
         | Pasrbint _ | Pbintcomp (_, _) | Pstring_load _ | Pbytes_load _
         | Pbytes_set _ | Pbigstring_load _ | Pbigstring_set _
         | Pbbswap _), _)
        ->
          fatal_error "Cmmgen.transl:prim"
      end

  (* Control structures *)
  | Uswitch(arg, s, dbg) ->
      let loc = Debuginfo.to_location dbg in
      (* As in the bytecode interpreter, only matching against constants
         can be checked *)
      if Array.length s.us_index_blocks = 0 then
        make_switch
          (untag_int (transl env arg) dbg)
          s.us_index_consts
          (Array.map (fun expr -> transl env expr, dbg) s.us_actions_consts)
          dbg
      else if Array.length s.us_index_consts = 0 then
        bind "switch" (transl env arg) (fun arg ->
          transl_switch loc env (get_tag arg dbg)
            s.us_index_blocks s.us_actions_blocks)
      else
        bind "switch" (transl env arg) (fun arg ->
          Cifthenelse(
          Cop(Cand, [arg; Cconst_int (1, dbg)], dbg),
          dbg,
          transl_switch loc env
            (untag_int arg dbg) s.us_index_consts s.us_actions_consts,
          dbg,
          transl_switch loc env
            (get_tag arg dbg) s.us_index_blocks s.us_actions_blocks,
          dbg))
  | Ustringswitch(arg,sw,d) ->
      let dbg = Debuginfo.none in
      bind "switch" (transl env arg)
        (fun arg ->
          strmatch_compile dbg arg (Option.map (transl env) d)
            (List.map (fun (s,act) -> s,transl env act) sw))
  | Ustaticfail (nfail, args) ->
      let cargs = List.map (transl env) args in
      notify_catch nfail env cargs;
      Cexit (nfail, cargs)
  | Ucatch(nfail, [], body, handler) ->
      let dbg = Debuginfo.none in
      make_catch nfail (transl env body) (transl env handler) dbg
  | Ucatch(nfail, ids, body, handler) ->
      let dbg = Debuginfo.none in
      transl_catch env nfail ids body handler dbg
  | Utrywith(body, exn, handler) ->
      let dbg = Debuginfo.none in
      Ctrywith(transl env body, exn, transl env handler, dbg)
  | Uifthenelse(cond, ifso, ifnot) ->
      let ifso_dbg = Debuginfo.none in
      let ifnot_dbg = Debuginfo.none in
      let dbg = Debuginfo.none in
      transl_if env Unknown dbg cond
        ifso_dbg (transl env ifso) ifnot_dbg (transl env ifnot)
  | Usequence(exp1, exp2) ->
      Csequence(remove_unit(transl env exp1), transl env exp2)
  | Uwhile(cond, body) ->
      let dbg = Debuginfo.none in
      let raise_num = next_raise_count () in
      return_unit dbg
        (ccatch
           (raise_num, [],
            create_loop(transl_if env Unknown dbg cond
                    dbg (remove_unit(transl env body))
                    dbg (Cexit (raise_num,[])))
              dbg,
            Ctuple [],
            dbg))
  | Ufor(id, low, high, dir, body) ->
      let dbg = Debuginfo.none in
      let tst = match dir with Upto -> Cgt   | Downto -> Clt in
      let inc = match dir with Upto -> Caddi | Downto -> Csubi in
      let raise_num = next_raise_count () in
      let id_prev = VP.create (V.create_local "*id_prev*") in
      return_unit dbg
        (Clet
           (id, transl env low,
            bind_nonvar "bound" (transl env high) (fun high ->
              ccatch
                (raise_num, [],
                 Cifthenelse
                   (Cop(Ccmpi tst, [Cvar (VP.var id); high], dbg),
                    dbg,
                    Cexit (raise_num, []),
                    dbg,
                    create_loop
                      (Csequence
                         (remove_unit(transl env body),
                         Clet(id_prev, Cvar (VP.var id),
                          Csequence
                            (Cassign(VP.var id,
                               Cop(inc, [Cvar (VP.var id); Cconst_int (2, dbg)],
                                 dbg)),
                             Cifthenelse
                               (Cop(Ccmpi Ceq, [Cvar (VP.var id_prev); high],
                                  dbg),
                                dbg, Cexit (raise_num,[]),
                                dbg, Ctuple [],
                                dbg)))))
                      dbg,
                   dbg),
                 Ctuple [],
                 dbg))))
  | Uassign(id, exp) ->
      let dbg = Debuginfo.none in
      let cexp = transl env exp in
      begin match is_unboxed_id id env with
      | None ->
          return_unit dbg (Cassign(id, cexp))
      | Some (unboxed_id, bn) ->
          return_unit dbg (Cassign(unboxed_id, unbox_number dbg bn cexp))
      end
  | Uunreachable ->
      let dbg = Debuginfo.none in
      Cop(mk_load_mut Word_int, [Cconst_int (0, dbg)], dbg)

and transl_catch env nfail ids body handler dbg =
  let ids = List.map (fun (id, kind) -> (id, kind, ref No_result)) ids in
  (* Translate the body, and while doing so, collect the "unboxing type" for
     each argument.  *)
  let report args =
    List.iter2
      (fun (_id, kind, u) c ->
         let strict =
           match kind with
           | Pfloatval | Pboxedintval _ -> false
           | Pintval | Pgenval -> true
         in
         u := join_unboxed_number_kind ~strict !u
             (is_unboxed_number_cmm ~strict c)
      )
      ids args
  in
  let env_body = add_notify_catch nfail report env in
  let body = transl env_body body in
  let typ_of_bn = function
    | Boxed_float _ -> Cmm.typ_float
    | Boxed_integer (Pint64, _) when size_int = 4 -> [|Int;Int|]
    | Boxed_integer _ -> Cmm.typ_int
  in
  let new_env, rewrite, ids =
    List.fold_right
      (fun (id, _kind, u) (env, rewrite, ids) ->
         match !u with
         | No_unboxing | Boxed (_, true) | No_result ->
             env,
             (fun x -> x) :: rewrite,
             (id, Cmm.typ_val) :: ids
         | Boxed (bn, false) ->
             let unboxed_id = V.create_local (VP.name id) in
             add_unboxed_id (VP.var id) unboxed_id bn env,
             (unbox_number Debuginfo.none bn) :: rewrite,
             (VP.create unboxed_id, typ_of_bn bn) :: ids
      )
      ids (env, [], [])
  in
  if env == new_env then
    (* No unboxing *)
    ccatch (nfail, ids, body, transl env handler, dbg)
  else
    (* allocate new "nfail" to catch errors more easily *)
    let new_nfail = next_raise_count () in
    let body =
      (* Rewrite the body to unbox the call sites *)
      let rec aux e =
        match Cmm.map_shallow aux e with
        | Cexit (n, el) when n = nfail ->
            Cexit (new_nfail, List.map2 (fun f e -> f e) rewrite el)
        | c -> c
      in
      aux body
    in
    ccatch (new_nfail, ids, body, transl new_env handler, dbg)

and transl_make_array dbg env kind args =
  match kind with
  | Pgenarray ->
      Cop(Cextcall("caml_make_array", typ_val, true, None),
          [make_alloc dbg 0 (List.map (transl env) args)], dbg)
  | Paddrarray | Pintarray ->
      make_alloc dbg 0 (List.map (transl env) args)
  | Pfloatarray ->
      make_float_alloc dbg Obj.double_array_tag
                      (List.map (transl_unbox_float dbg env) args)

and transl_ccall env prim args dbg =
  let transl_arg native_repr arg =
    match native_repr with
    | Same_as_ocaml_repr -> transl env arg
    | Unboxed_float -> transl_unbox_float dbg env arg
    | Unboxed_integer bi -> transl_unbox_int dbg env bi arg
    | Untagged_int -> untag_int (transl env arg) dbg
  in
  let rec transl_args native_repr_args args =
    match native_repr_args, args with
    | [], args ->
        (* We don't require the two lists to be of the same length as
           [default_prim] always sets the arity to [0]. *)
        List.map (transl env) args
    | _, [] -> assert false
    | native_repr :: native_repr_args, arg :: args ->
        transl_arg native_repr arg :: transl_args native_repr_args args
  in
  let typ_res, wrap_result =
    match prim.prim_native_repr_res with
    | Same_as_ocaml_repr -> (typ_val, fun x -> x)
    | Unboxed_float -> (typ_float, box_float dbg)
    | Unboxed_integer Pint64 when size_int = 4 ->
        ([|Int; Int|], box_int dbg Pint64)
    | Unboxed_integer bi -> (typ_int, box_int dbg bi)
    | Untagged_int -> (typ_int, (fun i -> tag_int i dbg))
  in
  let args = transl_args prim.prim_native_repr_args args in
  wrap_result
    (Cop(Cextcall(Primitive.native_name prim,
                  typ_res, prim.prim_alloc, None), args, dbg))

and transl_prim_1 env p arg dbg =
  match p with
  (* Generic operations *)
    Popaque ->
      transl env arg
  (* Heap operations *)
  | Pfield(n, Pointer, Mutable) ->
      get_mut_field (transl env arg) (Cconst_int (n, dbg)) dbg
  | Pfield(n, _, _) ->
      get_field env (transl env arg) n dbg
  | Pfloatfield n ->
      let ptr = transl env arg in
<<<<<<< HEAD
      box_float dbg (
        Cop(mk_load_mut Double_u,
            [if n = 0 then ptr
                       else Cop(Cadda, [ptr; Cconst_int(n * size_float, dbg)], dbg)],
            dbg))
  | Pint_as_pointer ->
     Cop(Caddi, [transl env arg; Cconst_int (-1, dbg)], dbg)
     (* always a pointer outside the heap *)
  | Ppoll ->
      Cop(Cpoll, [transl env arg], dbg)
=======
      box_float dbg (floatfield n ptr dbg)
  | Pint_as_pointer ->
      int_as_pointer (transl env arg) dbg
>>>>>>> dbd717e8
  (* Exceptions *)
  | Praise rkind ->
      raise_prim rkind (transl env arg) dbg
  (* Integer operations *)
  | Pnegint ->
      negint (transl env arg) dbg
  | Poffsetint n ->
      offsetint n (transl env arg) dbg
  | Poffsetref n ->
<<<<<<< HEAD
      return_unit dbg
        (bind "ref" (transl env arg) (fun arg ->
          Cop(Cstore (Word_int, Assignment),
              [arg;
               add_const (Cop(mk_load_mut Word_int, [arg], dbg))
                 (n lsl 1) dbg],
              dbg)))
=======
      offsetref n (transl env arg) dbg
>>>>>>> dbd717e8
  (* Floating-point operations *)
  | Pfloatofint ->
      box_float dbg (Cop(Cfloatofint, [untag_int(transl env arg) dbg], dbg))
  | Pintoffloat ->
     tag_int(Cop(Cintoffloat, [transl_unbox_float dbg env arg], dbg)) dbg
  | Pnegfloat ->
      box_float dbg (Cop(Cnegf, [transl_unbox_float dbg env arg], dbg))
  | Pabsfloat ->
      box_float dbg (Cop(Cabsf, [transl_unbox_float dbg env arg], dbg))
  (* String operations *)
  | Pstringlength | Pbyteslength ->
      tag_int(string_length (transl env arg) dbg) dbg
  (* Array operations *)
  | Parraylength kind ->
      arraylength kind (transl env arg) dbg
  (* Boolean operations *)
  | Pnot ->
      transl_if env Then_false_else_true
        dbg arg
        dbg (Cconst_pointer (1, dbg))
        dbg (Cconst_pointer (3, dbg))
  (* Test integer/block *)
  | Pisint ->
      tag_int(Cop(Cand, [transl env arg; Cconst_int (1, dbg)], dbg)) dbg
  (* Boxed integers *)
  | Pbintofint bi ->
      box_int dbg bi (untag_int (transl env arg) dbg)
  | Pintofbint bi ->
      force_tag_int (transl_unbox_int dbg env bi arg) dbg
  | Pcvtbint(bi1, bi2) ->
      box_int dbg bi2 (transl_unbox_int dbg env bi1 arg)
  | Pnegbint bi ->
      box_int dbg bi
        (Cop(Csubi, [Cconst_int (0, dbg); transl_unbox_int dbg env bi arg],
          dbg))
  | Pbbswap bi ->
      box_int dbg bi (bbswap bi (transl_unbox_int dbg env bi arg) dbg)
  | Pbswap16 ->
<<<<<<< HEAD
      tag_int (Cop(Cextcall("caml_bswap16_direct", typ_int, false, None),
                   [untag_int (transl env arg) dbg],
                   dbg))
              dbg
  | Patomic_load {immediate_or_pointer} ->
      let ptr = transl env arg
      in
      ( match immediate_or_pointer with
        | Immediate -> Cop (Cload {memory_chunk=Word_int ; mutability=Mutable ; is_atomic=true} , [ptr], dbg)
        | Pointer -> Cop (Cloadmut {is_atomic=true}, [ptr; Cconst_int (0, dbg)], dbg) )
=======
      tag_int (bswap16 (untag_int (transl env arg) dbg) dbg) dbg
>>>>>>> dbd717e8
  | (Pfield_computed | Psequand | Psequor
    | Prunstack | Pperform | Presume | Preperform
    | Patomic_exchange | Patomic_cas | Patomic_fetch_add
    | Paddint | Psubint | Pmulint | Pandint
    | Porint | Pxorint | Plslint | Plsrint | Pasrint
    | Paddfloat | Psubfloat | Pmulfloat | Pdivfloat
    | Pstringrefu | Pstringrefs | Pbytesrefu | Pbytessetu
    | Pbytesrefs | Pbytessets | Pisout | Pread_symbol _
    | Pmakeblock (_, _, _) | Psetfield (_, _, _) | Psetfield_computed (_, _)
    | Psetfloatfield (_, _) | Pduprecord (_, _) | Pccall _ | Pdivint _
    | Pmodint _ | Pintcomp _ | Pfloatcomp _ | Pmakearray (_, _)
    | Pduparray (_, _) | Parrayrefu _ | Parraysetu _
    | Parrayrefs _ | Parraysets _ | Paddbint _ | Psubbint _ | Pmulbint _
    | Pdivbint _ | Pmodbint _ | Pandbint _ | Porbint _ | Pxorbint _
    | Plslbint _ | Plsrbint _ | Pasrbint _ | Pbintcomp (_, _)
    | Pbigarrayref (_, _, _, _) | Pbigarrayset (_, _, _, _)
    | Pbigarraydim _ | Pstring_load _ | Pbytes_load _ | Pbytes_set _
    | Pbigstring_load _ | Pbigstring_set _)
    ->
      fatal_errorf "Cmmgen.transl_prim_1: %a"
        Printclambda_primitives.primitive p

and transl_prim_2 env p arg1 arg2 dbg =
  match p with
  (* Heap operations *)
  | Pfield_computed ->
      addr_array_ref (transl env arg1) (transl env arg2) dbg
  | Psetfield(n, ptr, init) ->
<<<<<<< HEAD
      begin match assignment_kind ptr init with
      | Caml_modify ->
        return_unit dbg (Cop(Cextcall("caml_modify_field_asm", typ_void, false, None),
                        [transl env arg1; Cconst_int (n, dbg); transl env arg2],
                        dbg))
      | Caml_initialize ->
        return_unit dbg (Cop(Cextcall("caml_initialize_field", typ_void, false, None),
                        [transl env arg1; Cconst_int (n, dbg); transl env arg2],
                        dbg))
      | Simple ->
        return_unit dbg
          (set_field (transl env arg1) n (transl env arg2) init dbg)
      end
=======
      setfield n ptr init (transl env arg1) (transl env arg2) dbg
>>>>>>> dbd717e8
  | Psetfloatfield (n, init) ->
      let ptr = transl env arg1 in
      let float_val = transl_unbox_float dbg env arg2 in
      setfloatfield n init ptr float_val dbg

  (* Boolean operations *)
  | Psequand ->
      let dbg' = Debuginfo.none in
      transl_sequand env Then_true_else_false
        dbg arg1
        dbg' arg2
        dbg (Cconst_pointer (3, dbg))
        dbg' (Cconst_pointer (1, dbg))
      (* let id = V.create_local "res1" in
      Clet(id, transl env arg1,
           Cifthenelse(test_bool dbg (Cvar id), transl env arg2, Cvar id)) *)
  | Psequor ->
      let dbg' = Debuginfo.none in
      transl_sequor env Then_true_else_false
        dbg arg1
        dbg' arg2
        dbg (Cconst_pointer (3, dbg))
        dbg' (Cconst_pointer (1, dbg))
  (* Integer operations *)
  | Paddint ->
      add_int_caml (transl env arg1) (transl env arg2) dbg
  | Psubint ->
      sub_int_caml (transl env arg1) (transl env arg2) dbg
  | Pmulint ->
      mul_int_caml (transl env arg1) (transl env arg2) dbg
  | Pdivint is_safe ->
      div_int_caml is_safe (transl env arg1) (transl env arg2) dbg
  | Pmodint is_safe ->
      mod_int_caml is_safe (transl env arg1) (transl env arg2) dbg
  | Pandint ->
      and_int_caml (transl env arg1) (transl env arg2) dbg
  | Porint ->
      or_int_caml (transl env arg1) (transl env arg2) dbg
  | Pxorint ->
      xor_int_caml (transl env arg1) (transl env arg2) dbg
  | Plslint ->
      lsl_int_caml (transl env arg1) (transl env arg2) dbg
  | Plsrint ->
      lsr_int_caml (transl env arg1) (transl env arg2) dbg
  | Pasrint ->
      asr_int_caml (transl env arg1) (transl env arg2) dbg
  | Pintcomp cmp ->
      int_comp_caml cmp (transl env arg1) (transl env arg2) dbg
  | Pisout ->
      transl_isout (transl env arg1) (transl env arg2) dbg
  (* Float operations *)
  | Paddfloat ->
      box_float dbg (Cop(Caddf,
                    [transl_unbox_float dbg env arg1;
                     transl_unbox_float dbg env arg2],
                    dbg))
  | Psubfloat ->
      box_float dbg (Cop(Csubf,
                    [transl_unbox_float dbg env arg1;
                     transl_unbox_float dbg env arg2],
                    dbg))
  | Pmulfloat ->
      box_float dbg (Cop(Cmulf,
                    [transl_unbox_float dbg env arg1;
                     transl_unbox_float dbg env arg2],
                    dbg))
  | Pdivfloat ->
      box_float dbg (Cop(Cdivf,
                    [transl_unbox_float dbg env arg1;
                     transl_unbox_float dbg env arg2],
                    dbg))
  | Pfloatcomp cmp ->
      tag_int(Cop(Ccmpf cmp,
                  [transl_unbox_float dbg env arg1;
                   transl_unbox_float dbg env arg2],
                  dbg)) dbg

  (* String operations *)
  | Pstringrefu | Pbytesrefu ->
<<<<<<< HEAD
      tag_int(Cop(mk_load_mut Byte_unsigned,
                  [add_int (transl env arg1) (untag_int(transl env arg2) dbg)
                    dbg],
                  dbg)) dbg
  | Pstringrefs | Pbytesrefs ->
      tag_int
        (bind "str" (transl env arg1) (fun str ->
          bind "index" (untag_int (transl env arg2) dbg) (fun idx ->
            Csequence(
              make_checkbound dbg [string_length str dbg; idx],
              Cop(mk_load_mut Byte_unsigned,
                [add_int str idx dbg], dbg))))) dbg

=======
      stringref_unsafe (transl env arg1) (transl env arg2) dbg
  | Pstringrefs | Pbytesrefs ->
      stringref_safe (transl env arg1) (transl env arg2) dbg
>>>>>>> dbd717e8
  | Pstring_load(size, unsafe) | Pbytes_load(size, unsafe) ->
      string_load size unsafe (transl env arg1) (transl env arg2) dbg
  | Pbigstring_load(size, unsafe) ->
<<<<<<< HEAD
      box_sized size dbg
       (bind "ba" (transl env arg1) (fun ba ->
        bind "index" (untag_int (transl env arg2) dbg) (fun idx ->
        bind "ba_data"
         (Cop(mk_load_mut Word_int, [field_address ba 1 dbg], dbg))
         (fun ba_data ->
            check_bound unsafe size dbg
              (bigstring_length ba dbg)
              idx
              (unaligned_load size ba_data idx dbg)))))
=======
      bigstring_load size unsafe (transl env arg1) (transl env arg2) dbg
>>>>>>> dbd717e8

  (* Array operations *)
  | Parrayrefu kind ->
      arrayref_unsafe kind (transl env arg1) (transl env arg2) dbg
  | Parrayrefs kind ->
      arrayref_safe kind (transl env arg1) (transl env arg2) dbg

  (* Boxed integers *)
  | Paddbint bi ->
      box_int dbg bi (Cop(Caddi,
                      [transl_unbox_int dbg env bi arg1;
                       transl_unbox_int dbg env bi arg2], dbg))
  | Psubbint bi ->
      box_int dbg bi (Cop(Csubi,
                      [transl_unbox_int dbg env bi arg1;
                       transl_unbox_int dbg env bi arg2], dbg))
  | Pmulbint bi ->
      box_int dbg bi (Cop(Cmuli,
                      [transl_unbox_int dbg env bi arg1;
                       transl_unbox_int dbg env bi arg2], dbg))
  | Pdivbint { size = bi; is_safe } ->
      box_int dbg bi (safe_div_bi is_safe
                      (transl_unbox_int dbg env bi arg1)
                      (transl_unbox_int dbg env bi arg2)
                      bi dbg)
  | Pmodbint { size = bi; is_safe } ->
      box_int dbg bi (safe_mod_bi is_safe
                      (transl_unbox_int dbg env bi arg1)
                      (transl_unbox_int dbg env bi arg2)
                      bi dbg)
  | Pandbint bi ->
      box_int dbg bi (Cop(Cand,
                     [transl_unbox_int dbg env bi arg1;
                      transl_unbox_int dbg env bi arg2], dbg))
  | Porbint bi ->
      box_int dbg bi (Cop(Cor,
                     [transl_unbox_int dbg env bi arg1;
                      transl_unbox_int dbg env bi arg2], dbg))
  | Pxorbint bi ->
      box_int dbg bi (Cop(Cxor,
                     [transl_unbox_int dbg env bi arg1;
                      transl_unbox_int dbg env bi arg2], dbg))
  | Plslbint bi ->
      box_int dbg bi (Cop(Clsl,
                     [transl_unbox_int dbg env bi arg1;
                      untag_int(transl env arg2) dbg], dbg))
  | Plsrbint bi ->
      box_int dbg bi (Cop(Clsr,
                     [make_unsigned_int bi (transl_unbox_int dbg env bi arg1)
                                        dbg;
                      untag_int(transl env arg2) dbg], dbg))
  | Pasrbint bi ->
      box_int dbg bi (Cop(Casr,
                     [transl_unbox_int dbg env bi arg1;
                      untag_int(transl env arg2) dbg], dbg))
  | Pbintcomp(bi, cmp) ->
      tag_int (Cop(Ccmpi cmp,
                     [transl_unbox_int dbg env bi arg1;
                      transl_unbox_int dbg env bi arg2], dbg)) dbg
  | Patomic_exchange ->
     Cop (Cextcall ("caml_atomic_exchange", typ_val, false, None),
          [transl env arg1; transl env arg2], dbg)
  | Patomic_fetch_add ->
     Cop (Cextcall ("caml_atomic_fetch_add", typ_int, false, None),
          [transl env arg1; transl env arg2], dbg)
  | Prunstack | Pperform | Presume | Preperform | Ppoll
  | Patomic_cas | Patomic_load _
  | Pnot | Pnegint | Pintoffloat | Pfloatofint | Pnegfloat
  | Pabsfloat | Pstringlength | Pbyteslength | Pbytessetu | Pbytessets
  | Pisint | Pbswap16 | Pint_as_pointer | Popaque | Pread_symbol _
  | Pmakeblock (_, _, _) | Pfield _ | Psetfield_computed (_, _) | Pfloatfield _
  | Pduprecord (_, _) | Pccall _ | Praise _ | Poffsetint _ | Poffsetref _
  | Pmakearray (_, _) | Pduparray (_, _) | Parraylength _ | Parraysetu _
  | Parraysets _ | Pbintofint _ | Pintofbint _ | Pcvtbint (_, _)
  | Pnegbint _ | Pbigarrayref (_, _, _, _) | Pbigarrayset (_, _, _, _)
  | Pbigarraydim _ | Pbytes_set _ | Pbigstring_set _ | Pbbswap _
    ->
      fatal_errorf "Cmmgen.transl_prim_2: %a"
        Printclambda_primitives.primitive p

and transl_prim_3 env p arg1 arg2 arg3 dbg =
  match p with
  (* Heap operations *)
  | Psetfield_computed(ptr, init) ->
      setfield_computed ptr init
        (transl env arg1) (transl env arg2) (transl env arg3) dbg
  (* String operations *)
  | Pbytessetu ->
      bytesset_unsafe
        (transl env arg1) (transl env arg2) (transl env arg3) dbg
  | Pbytessets ->
      bytesset_safe
        (transl env arg1) (transl env arg2) (transl env arg3) dbg

  (* Array operations *)
  | Parraysetu kind ->
      let newval =
        match kind with
        | Pfloatarray -> transl_unbox_float dbg env arg3
        | _ -> transl env arg3
      in
      arrayset_unsafe kind (transl env arg1) (transl env arg2) newval dbg
  | Parraysets kind ->
      let newval =
        match kind with
        | Pfloatarray -> transl_unbox_float dbg env arg3
        | _ -> transl env arg3
      in
      arrayset_safe kind (transl env arg1) (transl env arg2) newval dbg

  | Pbytes_set(size, unsafe) ->
      bytes_set size unsafe (transl env arg1) (transl env arg2)
        (transl_unbox_sized size dbg env arg3) dbg

  | Pbigstring_set(size, unsafe) ->
<<<<<<< HEAD
     return_unit dbg
       (bind "ba" (transl env arg1) (fun ba ->
        bind "index" (untag_int (transl env arg2) dbg) (fun idx ->
        bind "newval" (transl_unbox_sized size dbg env arg3) (fun newval ->
        bind "ba_data"
             (Cop(mk_load_mut Word_int, [field_address ba 1 dbg], dbg))
             (fun ba_data ->
                check_bound unsafe size dbg (bigstring_length ba dbg)
                  idx (unaligned_set size ba_data idx newval dbg))))))
=======
      bigstring_set size unsafe (transl env arg1) (transl env arg2)
        (transl_unbox_sized size dbg env arg3) dbg
>>>>>>> dbd717e8

  | Patomic_cas ->
     Cop (Cextcall ("caml_atomic_cas", typ_int, false, None),
          [transl env arg1; transl env arg2; transl env arg3], dbg)

  | Prunstack | Pperform | Presume | Preperform | Ppoll
  | Patomic_exchange | Patomic_fetch_add | Patomic_load _
  | Pfield_computed | Psequand | Psequor | Pnot | Pnegint | Paddint
  | Psubint | Pmulint | Pandint | Porint | Pxorint | Plslint | Plsrint | Pasrint
  | Pintoffloat | Pfloatofint | Pnegfloat | Pabsfloat | Paddfloat | Psubfloat
  | Pmulfloat | Pdivfloat | Pstringlength | Pstringrefu | Pstringrefs
  | Pbyteslength | Pbytesrefu | Pbytesrefs | Pisint | Pisout
  | Pbswap16 | Pint_as_pointer | Popaque | Pread_symbol _ | Pmakeblock (_, _, _)
  | Pfield _ | Psetfield (_, _, _) | Pfloatfield _ | Psetfloatfield (_, _)
  | Pduprecord (_, _) | Pccall _ | Praise _ | Pdivint _ | Pmodint _ | Pintcomp _
  | Poffsetint _ | Poffsetref _ | Pfloatcomp _ | Pmakearray (_, _)
  | Pduparray (_, _) | Parraylength _ | Parrayrefu _ | Parrayrefs _
  | Pbintofint _ | Pintofbint _ | Pcvtbint (_, _) | Pnegbint _ | Paddbint _
  | Psubbint _ | Pmulbint _ | Pdivbint _ | Pmodbint _ | Pandbint _ | Porbint _
  | Pxorbint _ | Plslbint _ | Plsrbint _ | Pasrbint _ | Pbintcomp (_, _)
  | Pbigarrayref (_, _, _, _) | Pbigarrayset (_, _, _, _) | Pbigarraydim _
  | Pstring_load _ | Pbytes_load _ | Pbigstring_load _ | Pbbswap _
    ->
      fatal_errorf "Cmmgen.transl_prim_3: %a"
        Printclambda_primitives.primitive p

and transl_unbox_float dbg env exp =
  unbox_float dbg (transl env exp)

and transl_unbox_int dbg env bi exp =
  unbox_int dbg bi (transl env exp)

and transl_unbox_sized size dbg env exp =
  match size with
  | Sixteen -> untag_int (transl env exp) dbg
  | Thirty_two -> transl_unbox_int dbg env Pint32 exp
  | Sixty_four -> transl_unbox_int dbg env Pint64 exp

and transl_let env str kind id exp body =
  let dbg = Debuginfo.none in
  let cexp = transl env exp in
  let unboxing =
    (* If [id] is a mutable variable (introduced to eliminate a local
       reference) and it contains a type of unboxable numbers, then
       force unboxing.  Indeed, if not boxed, each assignment to the variable
       might require some boxing, but such local references are often
       used in loops and we really want to avoid repeated boxing. *)
    match str, kind with
    | Mutable, Pfloatval ->
        Boxed (Boxed_float dbg, false)
    | Mutable, Pboxedintval bi ->
        Boxed (Boxed_integer (bi, dbg), false)
    | _, (Pfloatval | Pboxedintval _) ->
        (* It would be safe to always unbox in this case, but
           we do it only if this indeed allows us to get rid of
           some allocations in the bound expression. *)
        is_unboxed_number_cmm ~strict:false cexp
    | _, Pgenval ->
        (* Here we don't know statically that the bound expression
           evaluates to an unboxable number type.  We need to be stricter
           and ensure that all possible branches in the expression
           return a boxed value (of the same kind).  Indeed, with GADTs,
           different branches could return different types. *)
        is_unboxed_number_cmm ~strict:true cexp
    | _, Pintval ->
        No_unboxing
  in
  match unboxing with
  | No_unboxing | Boxed (_, true) | No_result ->
      (* N.B. [body] must still be traversed even if [exp] will never return:
         there may be constant closures inside that need lifting out. *)
      Clet(id, cexp, transl env body)
  | Boxed (boxed_number, _false) ->
      let unboxed_id = V.create_local (VP.name id) in
      Clet(VP.create unboxed_id, unbox_number dbg boxed_number cexp,
           transl (add_unboxed_id (VP.var id) unboxed_id boxed_number env) body)

and make_catch ncatch body handler dbg = match body with
| Cexit (nexit,[]) when nexit=ncatch -> handler
| _ ->  ccatch (ncatch, [], body, handler, dbg)

and is_shareable_cont exp =
  match exp with
  | Cexit (_,[]) -> true
  | _ -> false

and make_shareable_cont dbg mk exp =
  if is_shareable_cont exp then mk exp
  else begin
    let nfail = next_raise_count () in
    make_catch
      nfail
      (mk (Cexit (nfail,[])))
      exp
      dbg
  end

and transl_if env (approx : then_else)
      (dbg : Debuginfo.t) cond
      (then_dbg : Debuginfo.t) then_
      (else_dbg : Debuginfo.t) else_ =
  match cond with
  | Uconst (Uconst_ptr 0) -> else_
  | Uconst (Uconst_ptr 1) -> then_
  | Uifthenelse (arg1, arg2, Uconst (Uconst_ptr 0)) ->
      (* CR mshinwell: These Debuginfos will flow through from Clambda *)
      let inner_dbg = Debuginfo.none in
      let ifso_dbg = Debuginfo.none in
      transl_sequand env approx
        inner_dbg arg1
        ifso_dbg arg2
        then_dbg then_
        else_dbg else_
  | Uprim (Psequand, [arg1; arg2], inner_dbg) ->
      transl_sequand env approx
        inner_dbg arg1
        inner_dbg arg2
        then_dbg then_
        else_dbg else_
  | Uifthenelse (arg1, Uconst (Uconst_ptr 1), arg2) ->
      let inner_dbg = Debuginfo.none in
      let ifnot_dbg = Debuginfo.none in
      transl_sequor env approx
        inner_dbg arg1
        ifnot_dbg arg2
        then_dbg then_
        else_dbg else_
  | Uprim (Psequor, [arg1; arg2], inner_dbg) ->
      transl_sequor env approx
        inner_dbg arg1
        inner_dbg arg2
        then_dbg then_
        else_dbg else_
  | Uprim (Pnot, [arg], _dbg) ->
      transl_if env (invert_then_else approx)
        dbg arg
        else_dbg else_
        then_dbg then_
  | Uifthenelse (Uconst (Uconst_ptr 1), ifso, _) ->
      let ifso_dbg = Debuginfo.none in
      transl_if env approx
        ifso_dbg ifso
        then_dbg then_
        else_dbg else_
  | Uifthenelse (Uconst (Uconst_ptr 0), _, ifnot) ->
      let ifnot_dbg = Debuginfo.none in
      transl_if env approx
        ifnot_dbg ifnot
        then_dbg then_
        else_dbg else_
  | Uifthenelse (cond, ifso, ifnot) ->
      let inner_dbg = Debuginfo.none in
      let ifso_dbg = Debuginfo.none in
      let ifnot_dbg = Debuginfo.none in
      make_shareable_cont then_dbg
        (fun shareable_then ->
           make_shareable_cont else_dbg
             (fun shareable_else ->
                mk_if_then_else
                  inner_dbg (test_bool inner_dbg (transl env cond))
                  ifso_dbg (transl_if env approx
                    ifso_dbg ifso
                    then_dbg shareable_then
                    else_dbg shareable_else)
                  ifnot_dbg (transl_if env approx
                    ifnot_dbg ifnot
                    then_dbg shareable_then
                    else_dbg shareable_else))
             else_)
        then_
  | _ -> begin
      match approx with
      | Then_true_else_false ->
          transl env cond
      | Then_false_else_true ->
          mk_not dbg (transl env cond)
      | Unknown ->
          mk_if_then_else
            dbg (test_bool dbg (transl env cond))
            then_dbg then_
            else_dbg else_
    end

and transl_sequand env (approx : then_else)
      (arg1_dbg : Debuginfo.t) arg1
      (arg2_dbg : Debuginfo.t) arg2
      (then_dbg : Debuginfo.t) then_
      (else_dbg : Debuginfo.t) else_ =
  make_shareable_cont else_dbg
    (fun shareable_else ->
       transl_if env Unknown
         arg1_dbg arg1
         arg2_dbg (transl_if env approx
           arg2_dbg arg2
           then_dbg then_
           else_dbg shareable_else)
         else_dbg shareable_else)
    else_

and transl_sequor env (approx : then_else)
      (arg1_dbg : Debuginfo.t) arg1
      (arg2_dbg : Debuginfo.t) arg2
      (then_dbg : Debuginfo.t) then_
      (else_dbg : Debuginfo.t) else_ =
  make_shareable_cont then_dbg
    (fun shareable_then ->
       transl_if env Unknown
         arg1_dbg arg1
         then_dbg shareable_then
         arg2_dbg (transl_if env approx
           arg2_dbg arg2
           then_dbg shareable_then
           else_dbg else_))
    then_

(* This assumes that [arg] can be safely discarded if it is not used. *)
and transl_switch loc env arg index cases = match Array.length cases with
| 0 -> fatal_error "Cmmgen.transl_switch"
| 1 -> transl env cases.(0)
| _ ->
    let cases = Array.map (transl env) cases in
    transl_switch_clambda loc arg index cases

and transl_letrec env bindings cont =
  let dbg = Debuginfo.none in
  let bsz =
    List.map (fun (id, exp) -> (id, exp, expr_size V.empty exp))
      bindings
  in
  let op_alloc prim args =
    Cop(Cextcall(prim, typ_val, true, None), args, dbg) in
  let rec init_blocks = function
    | [] -> fill_nonrec bsz
    | (id, _exp, RHS_block sz) :: rem ->
        Clet(id, op_alloc "caml_alloc_dummy" [int_const dbg sz],
          init_blocks rem)
    | (id, _exp, RHS_infix { blocksize; offset}) :: rem ->
        Clet(id, op_alloc "caml_alloc_dummy_infix"
             [int_const dbg blocksize; int_const dbg offset],
             init_blocks rem)
    | (id, _exp, RHS_floatblock sz) :: rem ->
        Clet(id, op_alloc "caml_alloc_dummy_float" [int_const dbg sz],
          init_blocks rem)
    | (id, _exp, RHS_nonrec) :: rem ->
        Clet (id, Cconst_int (0, dbg), init_blocks rem)
  and fill_nonrec = function
    | [] -> fill_blocks bsz
    | (_id, _exp,
       (RHS_block _ | RHS_infix _ | RHS_floatblock _)) :: rem ->
        fill_nonrec rem
    | (id, exp, RHS_nonrec) :: rem ->
        Clet(id, transl env exp, fill_nonrec rem)
  and fill_blocks = function
    | [] -> cont
    | (id, exp, (RHS_block _ | RHS_infix _ | RHS_floatblock _)) :: rem ->
        let op =
          Cop(Cextcall("caml_update_dummy", typ_void, false, None),
              [Cvar (VP.var id); transl env exp], dbg) in
        Csequence(op, fill_blocks rem)
    | (_id, _exp, RHS_nonrec) :: rem ->
        fill_blocks rem
  in init_blocks bsz

(* Translate a function definition *)

let transl_function f =
  let body = f.body in
  let cmm_body =
    let env = create_env ~environment_param:f.env in
    if !Clflags.afl_instrument then
      Afl_instrument.instrument_function (transl env body) f.dbg
    else
      transl env body in
  let fun_codegen_options =
    if !Clflags.optimize_for_speed then
      []
    else
      [ Reduce_code_size ]
  in
  Cfunction {fun_name = f.label;
             fun_args = List.map (fun (id, _) -> (id, typ_val)) f.params;
             fun_body = cmm_body;
             fun_codegen_options;
             fun_dbg  = f.dbg}

(* Translate all function definitions *)

let rec transl_all_functions already_translated cont =
  match Cmmgen_state.next_function () with
  | None -> cont, already_translated
  | Some f ->
    let sym = f.label in
    if String.Set.mem sym already_translated then
      transl_all_functions already_translated cont
    else begin
      transl_all_functions
        (String.Set.add sym already_translated)
        ((f.dbg, transl_function f) :: cont)
    end

(* Emit constant blocks *)

let emit_constant_table symb elems =
  cdefine_symbol symb @
  elems

(* Emit all structured constants *)

let transl_clambda_constants (constants : Clambda.preallocated_constant list)
      cont =
  let c = ref cont in
  let emit_clambda_constant symbol global cst =
     let cst = emit_structured_constant (symbol, global) cst [] in
     c := (Cdata cst) :: !c
  in
  List.iter
    (fun { symbol; exported; definition = cst; provenance = _; } ->
       let global : Cmmgen_state.is_global =
         if exported then Global else Local
       in
       emit_clambda_constant symbol global cst)
    constants;
  !c

let emit_cmm_data_items_for_constants cont =
  let c = ref cont in
  String.Map.iter (fun symbol (cst : Cmmgen_state.constant) ->
      match cst with
      | Const_closure (global, fundecls, clos_vars) ->
          let cmm =
            emit_constant_closure (symbol, global) fundecls
              (List.fold_right emit_constant clos_vars []) []
          in
          c := (Cdata cmm) :: !c
      | Const_table (global, elems) ->
          c := (Cdata (emit_constant_table (symbol, global) elems)) :: !c)
    (Cmmgen_state.get_and_clear_constants ());
  Cdata (Cmmgen_state.get_and_clear_data_items ()) :: !c

let transl_all_functions cont =
  let rec aux already_translated cont translated_functions =
    if Cmmgen_state.no_more_functions ()
    then cont, translated_functions
    else
      let translated_functions, already_translated =
        transl_all_functions already_translated translated_functions
      in
      aux already_translated cont translated_functions
  in
  let cont, translated_functions =
    aux String.Set.empty cont []
  in
  let translated_functions =
    (* Sort functions according to source position *)
    List.map snd
      (List.sort (fun (dbg1, _) (dbg2, _) ->
           Debuginfo.compare dbg1 dbg2) translated_functions)
  in
  translated_functions @ cont

(* Translate a compilation unit *)

let compunit (ulam, preallocated_blocks, constants) =
  assert (Cmmgen_state.no_more_functions ());
  let dbg = Debuginfo.none in
  Cmmgen_state.set_structured_constants constants;
  let init_code =
    if !Clflags.afl_instrument then
      Afl_instrument.instrument_initialiser (transl empty_env ulam)
        (fun () -> dbg)
    else
      transl empty_env ulam in
  let c1 = [Cfunction {fun_name = Compilenv.make_symbol (Some "entry");
                       fun_args = [];
                       fun_body = init_code;
                       (* This function is often large and run only once.
                          Compilation time matter more than runtime.
                          See MPR#7630 *)
                       fun_codegen_options =
                         if Config.flambda then [
                           Reduce_code_size;
                           No_CSE;
                         ]
                         else [ Reduce_code_size ];
                       fun_dbg  = Debuginfo.none }] in
  let c2 = transl_clambda_constants constants c1 in
  let c3 = transl_all_functions c2 in
  Cmmgen_state.set_structured_constants [];
  let c4 = emit_preallocated_blocks preallocated_blocks c3 in
<<<<<<< HEAD
  emit_cmm_data_items_for_constants c4

(*
CAMLprim value caml_cache_public_method (value meths, value tag, value *cache)
{
  int li = 3, hi = Field_imm(meths,0), mi;
  while (li < hi) { // no need to check the 1st time
    mi = ((li+hi) >> 1) | 1;
    if (tag < Field_imm(meths,mi)) hi = mi-2;
    else li = mi;
  }
  *cache = (li-3)*sizeof(value)+1;
  return Field_imm (meths, li-1);
}
*)

let cache_public_method meths tag cache dbg =
  let raise_num = next_raise_count () in
  let cconst_int i = Cconst_int (i, dbg) in
  let li = V.create_local "*li*" and hi = V.create_local "*hi*"
  and mi = V.create_local "*mi*" and tagged = V.create_local "*tagged*" in
  Clet (
  VP.create li, cconst_int 3,
  Clet (
  VP.create hi, Cop(mk_load_mut Word_int, [meths], dbg),
  Csequence(
  ccatch
    (raise_num, [],
     create_loop
       (Clet(
        VP.create mi,
        Cop(Cor,
            [Cop(Clsr, [Cop(Caddi, [Cvar li; Cvar hi], dbg); cconst_int 1],
               dbg);
             cconst_int 1],
            dbg),
        Csequence(
        Cifthenelse
          (Cop (Ccmpi Clt,
                [tag;
                 Cop(mk_load_mut Word_int,
                     [Cop(Cadda,
                          [meths; lsl_const (Cvar mi) log2_size_addr dbg],
                          dbg)],
                     dbg)], dbg),
          dbg, Cassign(hi, Cop(Csubi, [Cvar mi; cconst_int 2], dbg)),
          dbg, Cassign(li, Cvar mi),
          dbg),
        Cifthenelse
          (Cop(Ccmpi Cge, [Cvar li; Cvar hi], dbg),
           dbg, Cexit (raise_num, []),
           dbg, Ctuple [],
           dbg))))
       dbg,
     Ctuple [],
     dbg),
  Clet (
    VP.create tagged,
      Cop(Cadda, [lsl_const (Cvar li) log2_size_addr dbg;
        cconst_int(1 - 3 * size_addr)], dbg),
    Csequence(Cop (Cstore (Word_int, Assignment), [cache; Cvar tagged], dbg),
              Cvar tagged)))))

(* CR mshinwell: These will be filled in by later pull requests. *)
let placeholder_dbg () = Debuginfo.none
let placeholder_fun_dbg ~human_name:_ = Debuginfo.none

(* Generate an application function:
     (defun caml_applyN (a1 ... aN clos)
       (if (= clos.arity N)
         (app clos.direct a1 ... aN clos)
         (let (clos1 (app clos.code a1 clos)
               clos2 (app clos1.code a2 clos)
               ...
               closN-1 (app closN-2.code aN-1 closN-2))
           (app closN-1.code aN closN-1))))
*)

let apply_function_body arity =
  let dbg = placeholder_dbg in
  let arg = Array.make arity (V.create_local "arg") in
  for i = 1 to arity - 1 do arg.(i) <- V.create_local "arg" done;
  let clos = V.create_local "clos" in
  let env = empty_env in
  let rec app_fun clos n =
    if n = arity-1 then
      Cop(Capply typ_val,
          [get_field env (Cvar clos) 0 (dbg ()); Cvar arg.(n); Cvar clos],
          dbg ())
    else begin
      let newclos = V.create_local "clos" in
      Clet(VP.create newclos,
           Cop(Capply typ_val,
               [get_field env (Cvar clos) 0 (dbg ()); Cvar arg.(n); Cvar clos],
               dbg ()),
           app_fun newclos (n+1))
    end in
  let args = Array.to_list arg in
  let all_args = args @ [clos] in
  (args, clos,
   if arity = 1 then app_fun clos 0 else
   Cifthenelse(
   Cop(Ccmpi Ceq,
     [get_field env (Cvar clos) 1 (dbg ()); int_const (dbg ()) arity], dbg ()),
   dbg (),
   Cop(Capply typ_val,
       get_field env (Cvar clos) 2 (dbg ())
         :: List.map (fun s -> Cvar s) all_args,
       dbg ()),
   dbg (),
   app_fun clos 0,
   dbg ()))

let send_function arity =
  let dbg = placeholder_dbg in
  let cconst_int i = Cconst_int (i, dbg ()) in
  let (args, clos', body) = apply_function_body (1+arity) in
  let cache = V.create_local "cache"
  and obj = List.hd args
  and tag = V.create_local "tag" in
  let clos =
    let cache = Cvar cache and obj = Cvar obj and tag = Cvar tag in
    let meths = V.create_local "meths" and cached = V.create_local "cached" in
    let real = V.create_local "real" in
    let mask = get_mut_field (Cvar meths) (cconst_int (1)) (dbg ()) in
    let cached_pos = Cvar cached in
    let tag_pos = Cop(Cadda, [Cop (Cadda, [cached_pos; Cvar meths], dbg ());
                              cconst_int(3*size_addr-1)], dbg ()) in
    let tag' = Cop(mk_load_mut Word_int, [tag_pos], dbg ()) in
    Clet (
    VP.create meths, get_mut_field obj (cconst_int (0)) (dbg ()),
    Clet (
    VP.create cached,
      Cop(Cand, [Cop(mk_load_mut Word_int, [cache], dbg ()); mask],
          dbg ()),
    Clet (
    VP.create real,
      Cifthenelse(Cop(Ccmpa Cne, [tag'; tag], dbg ()),
                dbg (),
                cache_public_method (Cvar meths) tag cache (dbg ()),
                dbg (),
                cached_pos,
                dbg ()),
      get_mut_field
                (Cvar meths)
                (Cop(Casr, [Cop (Cadda, [Cvar real;
                                           cconst_int (2*size_addr - 1)], dbg ());
                              cconst_int log2_size_addr], dbg ())) (dbg ()))))
  in
  let body = Clet(VP.create clos', clos, body) in
  let cache = cache in
  let fun_name = "caml_send" ^ Int.to_string arity in
  let fun_args =
    [obj, typ_val; tag, typ_int; cache, typ_val]
    @ List.map (fun id -> (id, typ_val)) (List.tl args) in
  let fun_dbg = placeholder_fun_dbg ~human_name:fun_name in
  Cfunction
   {fun_name;
    fun_args = List.map (fun (arg, ty) -> VP.create arg, ty) fun_args;
    fun_body = body;
    fun_codegen_options = [];
    fun_dbg;
   }

let apply_function arity =
  let (args, clos, body) = apply_function_body arity in
  let all_args = args @ [clos] in
  let fun_name = "caml_apply" ^ Int.to_string arity in
  let fun_dbg = placeholder_fun_dbg ~human_name:fun_name in
  Cfunction
   {fun_name;
    fun_args = List.map (fun arg -> (VP.create arg, typ_val)) all_args;
    fun_body = body;
    fun_codegen_options = [];
    fun_dbg;
   }

(* Generate tuplifying functions:
      (defun caml_tuplifyN (arg clos)
        (app clos.direct #0(arg) ... #N-1(arg) clos)) *)

let tuplify_function arity =
  let dbg = placeholder_dbg in
  let arg = V.create_local "arg" in
  let clos = V.create_local "clos" in
  let env = empty_env in
  let rec access_components i =
    if i >= arity
    then []
    else get_field env (Cvar arg) i (dbg ()) :: access_components(i+1) in
  let fun_name = "caml_tuplify" ^ Int.to_string arity in
  let fun_dbg = placeholder_fun_dbg ~human_name:fun_name in
  Cfunction
   {fun_name;
    fun_args = [VP.create arg, typ_val; VP.create clos, typ_val];
    fun_body =
      Cop(Capply typ_val,
          get_field env (Cvar clos) 2 (dbg ())
            :: access_components 0 @ [Cvar clos],
          dbg ());
    fun_codegen_options = [];
    fun_dbg;
   }

(* Generate currying functions:
      (defun caml_curryN (arg clos)
         (alloc HDR caml_curryN_1 <arity (N-1)> caml_curry_N_1_app arg clos))
      (defun caml_curryN_1 (arg clos)
         (alloc HDR caml_curryN_2 <arity (N-2)> caml_curry_N_2_app arg clos))
      ...
      (defun caml_curryN_N-1 (arg clos)
         (let (closN-2 clos.vars[1]
               closN-3 closN-2.vars[1]
               ...
               clos1 clos2.vars[1]
               clos clos1.vars[1])
           (app clos.direct
                clos1.vars[0] ... closN-2.vars[0] clos.vars[0] arg clos)))

    Special "shortcut" functions are also generated to handle the
    case where a partially applied function is applied to all remaining
    arguments in one go.  For instance:
      (defun caml_curry_N_1_app (arg2 ... argN clos)
        (let clos' clos.vars[1]
           (app clos'.direct clos.vars[0] arg2 ... argN clos')))

    Those shortcuts may lead to a quadratic number of application
    primitives being generated in the worst case, which resulted in
    linking time blowup in practice (PR#5933), so we only generate and
    use them when below a fixed arity 'max_arity_optimized'.
*)

let max_arity_optimized = 15
let final_curry_function arity =
  let dbg = placeholder_dbg in
  let last_arg = V.create_local "arg" in
  let last_clos = V.create_local "clos" in
  let env = empty_env in
  let rec curry_fun args clos n =
    if n = 0 then
      Cop(Capply typ_val,
          get_field env (Cvar clos) 2 (dbg ()) ::
            args @ [Cvar last_arg; Cvar clos],
          dbg ())
    else
      if n = arity - 1 || arity > max_arity_optimized then
        begin
      let newclos = V.create_local "clos" in
      Clet(VP.create newclos,
           get_field env (Cvar clos) 3 (dbg ()),
           curry_fun (get_field env (Cvar clos) 2 (dbg ()) :: args)
             newclos (n-1))
        end else
        begin
          let newclos = V.create_local "clos" in
          Clet(VP.create newclos,
               get_field env (Cvar clos) 4 (dbg ()),
               curry_fun (get_field env (Cvar clos) 3 (dbg ()) :: args)
                         newclos (n-1))
    end in
  let fun_name =
    "caml_curry" ^ Int.to_string arity ^ "_" ^ Int.to_string (arity-1)
  in
  let fun_dbg = placeholder_fun_dbg ~human_name:fun_name in
  Cfunction
   {fun_name;
    fun_args = [VP.create last_arg, typ_val; VP.create last_clos, typ_val];
    fun_body = curry_fun [] last_clos (arity-1);
    fun_codegen_options = [];
    fun_dbg;
   }

let rec intermediate_curry_functions arity num =
  let dbg = placeholder_dbg in
  let env = empty_env in
  if num = arity - 1 then
    [final_curry_function arity]
  else begin
    let name1 = "caml_curry" ^ Int.to_string arity in
    let name2 = if num = 0 then name1 else name1 ^ "_" ^ Int.to_string num in
    let arg = V.create_local "arg" and clos = V.create_local "clos" in
    let fun_dbg = placeholder_fun_dbg ~human_name:name2 in
    Cfunction
     {fun_name = name2;
      fun_args = [VP.create arg, typ_val; VP.create clos, typ_val];
      fun_body =
         if arity - num > 2 && arity <= max_arity_optimized then
           Cop(Calloc,
               [alloc_closure_header 5 Debuginfo.none;
                Cconst_symbol(name1 ^ "_" ^ Int.to_string (num+1), dbg ());
                int_const (dbg ()) (arity - num - 1);
                Cconst_symbol(name1 ^ "_" ^ Int.to_string (num+1) ^ "_app",
                  dbg ());
                Cvar arg; Cvar clos],
               dbg ())
         else
           Cop(Calloc,
                [alloc_closure_header 4 (dbg ());
                 Cconst_symbol(name1 ^ "_" ^ Int.to_string (num+1), dbg ());
                 int_const (dbg ()) 1; Cvar arg; Cvar clos],
                dbg ());
      fun_codegen_options = [];
      fun_dbg;
     }
    ::
      (if arity <= max_arity_optimized && arity - num > 2 then
          let rec iter i =
            if i <= arity then
              let arg = V.create_local (Printf.sprintf "arg%d" i) in
              (arg, typ_val) :: iter (i+1)
            else []
          in
          let direct_args = iter (num+2) in
          let rec iter i args clos =
            if i = 0 then
              Cop(Capply typ_val,
                  (get_field env (Cvar clos) 2 (dbg ())) :: args @ [Cvar clos],
                  dbg ())
            else
              let newclos = V.create_local "clos" in
              Clet(VP.create newclos,
                   get_field env (Cvar clos) 4 (dbg ()),
                   iter (i-1) (get_field env (Cvar clos) 3 (dbg ()) :: args)
                     newclos)
          in
          let fun_args =
            List.map (fun (arg, ty) -> VP.create arg, ty)
              (direct_args @ [clos, typ_val])
          in
          let fun_name = name1 ^ "_" ^ Int.to_string (num+1) ^ "_app" in
          let fun_dbg = placeholder_fun_dbg ~human_name:fun_name in
          let cf =
            Cfunction
              {fun_name;
               fun_args;
               fun_body = iter (num+1)
                  (List.map (fun (arg,_) -> Cvar arg) direct_args) clos;
               fun_codegen_options = [];
               fun_dbg;
              }
          in
          cf :: intermediate_curry_functions arity (num+1)
       else
          intermediate_curry_functions arity (num+1))
  end

let curry_function arity =
  assert(arity <> 0);
  (* Functions with arity = 0 does not have a curry_function *)
  if arity > 0
  then intermediate_curry_functions arity 0
  else [tuplify_function (-arity)]

module Int = Numbers.Int

let default_apply = Int.Set.add 2 (Int.Set.add 3 Int.Set.empty)
  (* These apply funs are always present in the main program because
     the run-time system needs them (cf. runtime/<arch>.S) . *)

let generic_functions shared units =
  let (apply,send,curry) =
    List.fold_left
      (fun (apply,send,curry) ui ->
         List.fold_right Int.Set.add ui.ui_apply_fun apply,
         List.fold_right Int.Set.add ui.ui_send_fun send,
         List.fold_right Int.Set.add ui.ui_curry_fun curry)
      (Int.Set.empty,Int.Set.empty,Int.Set.empty)
      units in
  let apply = if shared then apply else Int.Set.union apply default_apply in
  let accu = Int.Set.fold (fun n accu -> apply_function n :: accu) apply [] in
  let accu = Int.Set.fold (fun n accu -> send_function n :: accu) send accu in
  Int.Set.fold (fun n accu -> curry_function n @ accu) curry accu

(* Generate the entry point *)

let entry_point namelist =
  let dbg = placeholder_dbg in
  let cconst_int i = Cconst_int (i, dbg ()) in
  let cconst_symbol sym = Cconst_symbol (sym, dbg ()) in
  let incr_global_inited () =
    Cop(Cstore (Word_int, Assignment),
        [cconst_symbol "caml_globals_inited";
         Cop(Caddi, [Cop(mk_load_mut Word_int,
                       [cconst_symbol "caml_globals_inited"], dbg ());
                     cconst_int 1], dbg ())], dbg ()) in
  let body =
    List.fold_right
      (fun name next ->
        let entry_sym = Compilenv.make_symbol ~unitname:name (Some "entry") in
        Csequence(Cop(Capply typ_void,
                         [cconst_symbol entry_sym], dbg ()),
                  Csequence(incr_global_inited (), next)))
      namelist (cconst_int 1) in
  let fun_name = "caml_program" in
  let fun_dbg = placeholder_fun_dbg ~human_name:fun_name in
  Cfunction {fun_name;
             fun_args = [];
             fun_body = body;
             fun_codegen_options = [Reduce_code_size];
             fun_dbg;
            }

(* Generate the table of globals *)

let cint_zero = Cint 0n

let global_table namelist =
  let mksym name =
    Csymbol_address (Compilenv.make_symbol ~unitname:name (Some "gc_roots"))
  in
  Cdata(Cglobal_symbol "caml_globals" ::
        Cdefine_symbol "caml_globals" ::
        List.map mksym namelist @
        [cint_zero])

let reference_symbols namelist =
  let mksym name = Csymbol_address name in
  Cdata(List.map mksym namelist)

let global_data name v =
  Cdata(emit_structured_constant (name, Global)
          (Uconst_string (Marshal.to_string v [])) [])

let globals_map v = global_data "caml_globals_map" v

(* Generate the master table of frame descriptors *)

let frame_table namelist =
  let mksym name =
    Csymbol_address (Compilenv.make_symbol ~unitname:name (Some "frametable"))
  in
  Cdata(Cglobal_symbol "caml_frametable" ::
        Cdefine_symbol "caml_frametable" ::
        List.map mksym namelist
        @ [cint_zero])

(* Generate the master table of Spacetime shapes *)

let spacetime_shapes namelist =
  let mksym name =
    Csymbol_address (
      Compilenv.make_symbol ~unitname:name (Some "spacetime_shapes"))
  in
  Cdata(Cglobal_symbol "caml_spacetime_shapes" ::
        Cdefine_symbol "caml_spacetime_shapes" ::
        List.map mksym namelist
        @ [cint_zero])

(* Generate the table of module data and code segments *)

let segment_table namelist symbol begname endname =
  let addsyms name lst =
    Csymbol_address (Compilenv.make_symbol ~unitname:name (Some begname)) ::
    Csymbol_address (Compilenv.make_symbol ~unitname:name (Some endname)) ::
    lst
  in
  Cdata(Cglobal_symbol symbol ::
        Cdefine_symbol symbol ::
        List.fold_right addsyms namelist [cint_zero])

let data_segment_table namelist =
  segment_table namelist "caml_data_segments" "data_begin" "data_end"

let code_segment_table namelist =
  segment_table namelist "caml_code_segments" "code_begin" "code_end"

(* Initialize a predefined exception *)

let predef_exception i name =
  let name_sym = Compilenv.new_const_symbol () in
  let data_items =
    emit_block name_sym Local (string_header (String.length name))
      (emit_string_constant name [])
  in
  let exn_sym = "caml_exn_" ^ name in
  let tag = Obj.object_tag in
  let size = 2 in
  let fields =
    (Csymbol_address name_sym)
      :: (cint_const (-i - 1))
      :: data_items
  in
  let data_items = emit_block exn_sym Global (block_header tag size) fields in
  Cdata data_items

(* Header for a plugin *)

let plugin_header units =
  let mk (ui,crc) =
    { dynu_name = ui.ui_name;
      dynu_crc = crc;
      dynu_imports_cmi = ui.ui_imports_cmi;
      dynu_imports_cmx = ui.ui_imports_cmx;
      dynu_defines = ui.ui_defines
    } in
  global_data "caml_plugin_header"
    { dynu_magic = Config.cmxs_magic_number; dynu_units = List.map mk units }
=======
  emit_cmm_data_items_for_constants c4
>>>>>>> dbd717e8
<|MERGE_RESOLUTION|>--- conflicted
+++ resolved
@@ -91,243 +91,6 @@
   | Some f -> f l
   | None -> ()
 
-<<<<<<< HEAD
-let structured_constant_of_sym s =
-  match Compilenv.structured_constant_of_symbol s with
-  | None -> Cmmgen_state.get_structured_constant s
-  | Some _ as r -> r
-
-(* Local binding of complex expressions *)
-
-let bind name arg fn =
-  match arg with
-    Cvar _ | Cconst_int _ | Cconst_natint _ | Cconst_symbol _
-  | Cconst_pointer _ | Cconst_natpointer _
-  | Cblockheader _ -> fn arg
-  | _ -> let id = V.create_local name in Clet(VP.create id, arg, fn (Cvar id))
-
-let bind_load name arg fn =
-  match arg with
-  | Cop(Cload _, [Cvar _], _) -> fn arg
-  | _ -> bind name arg fn
-
-let bind_nonvar name arg fn =
-  match arg with
-    Cconst_int _ | Cconst_natint _ | Cconst_symbol _
-  | Cconst_pointer _ | Cconst_natpointer _
-  | Cblockheader _ -> fn arg
-  | _ -> let id = V.create_local name in Clet(VP.create id, arg, fn (Cvar id))
-
-let caml_black = Nativeint.shift_left (Nativeint.of_int 3) 8
-    (* cf. runtime/caml/gc.h *)
-
-let mk_load_mut memory_chunk = Cload {memory_chunk; mutability=Mutable; is_atomic=false}
-
-(* Block headers. Meaning of the tag field: see stdlib/obj.ml *)
-
-let floatarray_tag dbg = Cconst_int (Obj.double_array_tag, dbg)
-
-let block_header tag sz =
-  Nativeint.add (Nativeint.shift_left (Nativeint.of_int sz) 10)
-                (Nativeint.of_int tag)
-(* Static data corresponding to "value"s must be marked black in case we are
-   in no-naked-pointers mode.  See [caml_darken] and the code below that emits
-   structured constants and static module definitions. *)
-let black_block_header tag sz = Nativeint.logor (block_header tag sz) caml_black
-let white_closure_header sz = block_header Obj.closure_tag sz
-let black_closure_header sz = black_block_header Obj.closure_tag sz
-let infix_header ofs = block_header Obj.infix_tag ofs
-let float_header = block_header Obj.double_tag (size_float / size_addr)
-let floatarray_header len =
-  (* Zero-sized float arrays have tag zero for consistency with
-     [caml_alloc_float_array]. *)
-  assert (len >= 0);
-  if len = 0 then block_header 0 0
-  else block_header Obj.double_array_tag (len * size_float / size_addr)
-let string_header len =
-      block_header Obj.string_tag ((len + size_addr) / size_addr)
-let boxedint32_header = block_header Obj.custom_tag 2
-let boxedint64_header = block_header Obj.custom_tag (1 + 8 / size_addr)
-let boxedintnat_header = block_header Obj.custom_tag 2
-let caml_nativeint_ops = "caml_nativeint_ops"
-let caml_int32_ops = "caml_int32_ops"
-let caml_int64_ops = "caml_int64_ops"
-
-
-let alloc_float_header dbg = Cblockheader (float_header, dbg)
-let alloc_floatarray_header len dbg = Cblockheader (floatarray_header len, dbg)
-let alloc_closure_header sz dbg = Cblockheader (white_closure_header sz, dbg)
-let alloc_infix_header ofs dbg = Cblockheader (infix_header ofs, dbg)
-let alloc_boxedint32_header dbg = Cblockheader (boxedint32_header, dbg)
-let alloc_boxedint64_header dbg = Cblockheader (boxedint64_header, dbg)
-let alloc_boxedintnat_header dbg = Cblockheader (boxedintnat_header, dbg)
-
-(* Integers *)
-
-let max_repr_int = max_int asr 1
-let min_repr_int = min_int asr 1
-
-let int_const dbg n =
-  if n <= max_repr_int && n >= min_repr_int
-  then Cconst_int((n lsl 1) + 1, dbg)
-  else Cconst_natint
-          (Nativeint.add (Nativeint.shift_left (Nativeint.of_int n) 1) 1n, dbg)
-
-let natint_const_untagged dbg n =
-  if n > Nativeint.of_int max_int
-  || n < Nativeint.of_int min_int
-  then Cconst_natint (n,dbg)
-  else Cconst_int (Nativeint.to_int n, dbg)
-
-let cint_const n =
-  Cint(Nativeint.add (Nativeint.shift_left (Nativeint.of_int n) 1) 1n)
-
-let targetint_const n =
-  Targetint.add (Targetint.shift_left (Targetint.of_int n) 1)
-    Targetint.one
-
-let add_no_overflow n x c dbg =
-  let d = n + x in
-  if d = 0 then c else Cop(Caddi, [c; Cconst_int (d, dbg)], dbg)
-
-let rec add_const c n dbg =
-  if n = 0 then c
-  else match c with
-  | Cconst_int (x, _) when no_overflow_add x n -> Cconst_int (x + n, dbg)
-  | Cop(Caddi, [Cconst_int (x, _); c], _)
-    when no_overflow_add n x ->
-      add_no_overflow n x c dbg
-  | Cop(Caddi, [c; Cconst_int (x, _)], _)
-    when no_overflow_add n x ->
-      add_no_overflow n x c dbg
-  | Cop(Csubi, [Cconst_int (x, _); c], _) when no_overflow_add n x ->
-      Cop(Csubi, [Cconst_int (n + x, dbg); c], dbg)
-  | Cop(Csubi, [c; Cconst_int (x, _)], _) when no_overflow_sub n x ->
-      add_const c (n - x) dbg
-  | c -> Cop(Caddi, [c; Cconst_int (n, dbg)], dbg)
-
-let incr_int c dbg = add_const c 1 dbg
-let decr_int c dbg = add_const c (-1) dbg
-
-let rec add_int c1 c2 dbg =
-  match (c1, c2) with
-  | (Cconst_int (n, _), c) | (c, Cconst_int (n, _)) ->
-      add_const c n dbg
-  | (Cop(Caddi, [c1; Cconst_int (n1, _)], _), c2) ->
-      add_const (add_int c1 c2 dbg) n1 dbg
-  | (c1, Cop(Caddi, [c2; Cconst_int (n2, _)], _)) ->
-      add_const (add_int c1 c2 dbg) n2 dbg
-  | (_, _) ->
-      Cop(Caddi, [c1; c2], dbg)
-
-let rec sub_int c1 c2 dbg =
-  match (c1, c2) with
-  | (c1, Cconst_int (n2, _)) when n2 <> min_int ->
-      add_const c1 (-n2) dbg
-  | (c1, Cop(Caddi, [c2; Cconst_int (n2, _)], _)) when n2 <> min_int ->
-      add_const (sub_int c1 c2 dbg) (-n2) dbg
-  | (Cop(Caddi, [c1; Cconst_int (n1, _)], _), c2) ->
-      add_const (sub_int c1 c2 dbg) n1 dbg
-  | (c1, c2) ->
-      Cop(Csubi, [c1; c2], dbg)
-
-let rec lsl_int c1 c2 dbg =
-  match (c1, c2) with
-  | (Cop(Clsl, [c; Cconst_int (n1, _)], _), Cconst_int (n2, _))
-    when n1 > 0 && n2 > 0 && n1 + n2 < size_int * 8 ->
-      Cop(Clsl, [c; Cconst_int (n1 + n2, dbg)], dbg)
-  | (Cop(Caddi, [c1; Cconst_int (n1, _)], _), Cconst_int (n2, _))
-    when no_overflow_lsl n1 n2 ->
-      add_const (lsl_int c1 c2 dbg) (n1 lsl n2) dbg
-  | (_, _) ->
-      Cop(Clsl, [c1; c2], dbg)
-
-let is_power2 n = n = 1 lsl Misc.log2 n
-
-and mult_power2 c n dbg = lsl_int c (Cconst_int (Misc.log2 n, dbg)) dbg
-
-let rec mul_int c1 c2 dbg =
-  match (c1, c2) with
-  | (c, Cconst_int (0, _)) | (Cconst_int (0, _), c) ->
-      Csequence (c, Cconst_int (0, dbg))
-  | (c, Cconst_int (1, _)) | (Cconst_int (1, _), c) ->
-      c
-  | (c, Cconst_int(-1, _)) | (Cconst_int(-1, _), c) ->
-      sub_int (Cconst_int (0, dbg)) c dbg
-  | (c, Cconst_int (n, _)) when is_power2 n -> mult_power2 c n dbg
-  | (Cconst_int (n, _), c) when is_power2 n -> mult_power2 c n dbg
-  | (Cop(Caddi, [c; Cconst_int (n, _)], _), Cconst_int (k, _)) |
-    (Cconst_int (k, _), Cop(Caddi, [c; Cconst_int (n, _)], _))
-    when no_overflow_mul n k ->
-      add_const (mul_int c (Cconst_int (k, dbg)) dbg) (n * k) dbg
-  | (c1, c2) ->
-      Cop(Cmuli, [c1; c2], dbg)
-
-
-let ignore_low_bit_int = function
-    Cop(Caddi,
-        [(Cop(Clsl, [_; Cconst_int (n, _)], _) as c); Cconst_int (1, _)], _)
-      when n > 0
-      -> c
-  | Cop(Cor, [c; Cconst_int (1, _)], _) -> c
-  | c -> c
-
-let lsr_int c1 c2 dbg =
-  match c2 with
-    Cconst_int (0, _) ->
-      c1
-  | Cconst_int (n, _) when n > 0 ->
-      Cop(Clsr, [ignore_low_bit_int c1; c2], dbg)
-  | _ ->
-      Cop(Clsr, [c1; c2], dbg)
-
-let asr_int c1 c2 dbg =
-  match c2 with
-    Cconst_int (0, _) ->
-      c1
-  | Cconst_int (n, _) when n > 0 ->
-      Cop(Casr, [ignore_low_bit_int c1; c2], dbg)
-  | _ ->
-      Cop(Casr, [c1; c2], dbg)
-
-let tag_int i dbg =
-  match i with
-  | Cconst_int (n, _) ->
-      int_const dbg n
-  | Cop(Casr, [c; Cconst_int (n, _)], _) when n > 0 ->
-      Cop(Cor,
-        [asr_int c (Cconst_int (n - 1, dbg)) dbg; Cconst_int (1, dbg)],
-        dbg)
-  | c ->
-      incr_int (lsl_int c (Cconst_int (1, dbg)) dbg) dbg
-
-let force_tag_int i dbg =
-  match i with
-    Cconst_int (n, _) ->
-      int_const dbg n
-  | Cop(Casr, [c; Cconst_int (n, _)], dbg') when n > 0 ->
-      Cop(Cor, [asr_int c (Cconst_int (n - 1, dbg)) dbg'; Cconst_int (1, dbg)],
-        dbg)
-  | c ->
-      Cop(Cor, [lsl_int c (Cconst_int (1, dbg)) dbg; Cconst_int (1, dbg)], dbg)
-
-let untag_int i dbg =
-  match i with
-    Cconst_int (n, _) -> Cconst_int(n asr 1, dbg)
-  | Cop(Caddi, [Cop(Clsl, [c; Cconst_int (1, _)], _); Cconst_int (1, _)], _) ->
-      c
-  | Cop(Cor, [Cop(Casr, [c; Cconst_int (n, _)], _); Cconst_int (1, _)], _)
-    when n > 0 && n < size_int * 8 ->
-      Cop(Casr, [c; Cconst_int (n+1, dbg)], dbg)
-  | Cop(Cor, [Cop(Clsr, [c; Cconst_int (n, _)], _); Cconst_int (1, _)], _)
-    when n > 0 && n < size_int * 8 ->
-      Cop(Clsr, [c; Cconst_int (n+1, dbg)], dbg)
-  | Cop(Cor, [c; Cconst_int (1, _)], _) ->
-      Cop(Casr, [c; Cconst_int (1, dbg)], dbg)
-  | c -> Cop(Casr, [c; Cconst_int (1, dbg)], dbg)
-
-=======
->>>>>>> dbd717e8
 (* Description of the "then" and "else" continuations in [transl_if]. If
    the "then" continuation is true and the "else" continuation is false then
    we can use the condition directly as the result. Similarly, if the "then"
@@ -343,352 +106,6 @@
   | Then_false_else_true -> Then_true_else_false
   | Unknown -> Unknown
 
-<<<<<<< HEAD
-let mk_if_then_else dbg cond ifso_dbg ifso ifnot_dbg ifnot =
-  match cond with
-  | Cconst_int (0, _) -> ifnot
-  | Cconst_int (1, _) -> ifso
-  | _ ->
-    Cifthenelse(cond, ifso_dbg, ifso, ifnot_dbg, ifnot, dbg)
-
-let mk_not dbg cmm =
-  match cmm with
-  | Cop(Caddi,
-        [Cop(Clsl, [c; Cconst_int (1, _)], _); Cconst_int (1, _)], dbg') ->
-    begin
-      match c with
-      | Cop(Ccmpi cmp, [c1; c2], dbg'') ->
-          tag_int
-            (Cop(Ccmpi (negate_integer_comparison cmp), [c1; c2], dbg'')) dbg'
-      | Cop(Ccmpa cmp, [c1; c2], dbg'') ->
-          tag_int
-            (Cop(Ccmpa (negate_integer_comparison cmp), [c1; c2], dbg'')) dbg'
-      | Cop(Ccmpf cmp, [c1; c2], dbg'') ->
-          tag_int
-            (Cop(Ccmpf (negate_float_comparison cmp), [c1; c2], dbg'')) dbg'
-      | _ ->
-        (* 0 -> 3, 1 -> 1 *)
-        Cop(Csubi,
-          [Cconst_int (3, dbg); Cop(Clsl, [c; Cconst_int (1, dbg)], dbg)], dbg)
-    end
-  | Cconst_int (3, _) -> Cconst_int (1, dbg)
-  | Cconst_int (1, _) -> Cconst_int (3, dbg)
-  | c ->
-      (* 1 -> 3, 3 -> 1 *)
-      Cop(Csubi, [Cconst_int (4, dbg); c], dbg)
-
-
-let create_loop body dbg =
-  let cont = next_raise_count () in
-  let call_cont = Cexit (cont, []) in
-  let body = Csequence (body, call_cont) in
-  Ccatch (Recursive, [cont, [], body, dbg], call_cont)
-
-(* Turning integer divisions into multiply-high then shift.
-   The [division_parameters] function is used in module Emit for
-   those target platforms that support this optimization. *)
-
-(* Unsigned comparison between native integers. *)
-
-let ucompare x y = Nativeint.(compare (add x min_int) (add y min_int))
-
-(* Unsigned division and modulus at type nativeint.
-   Algorithm: Hacker's Delight section 9.3 *)
-
-let udivmod n d = Nativeint.(
-  if d < 0n then
-    if ucompare n d < 0 then (0n, n) else (1n, sub n d)
-  else begin
-    let q = shift_left (div (shift_right_logical n 1) d) 1 in
-    let r = sub n (mul q d) in
-    if ucompare r d >= 0 then (succ q, sub r d) else (q, r)
-  end)
-
-(* Compute division parameters.
-   Algorithm: Hacker's Delight chapter 10, fig 10-1. *)
-
-let divimm_parameters d = Nativeint.(
-  assert (d > 0n);
-  let twopsm1 = min_int in (* 2^31 for 32-bit archs, 2^63 for 64-bit archs *)
-  let nc = sub (pred twopsm1) (snd (udivmod twopsm1 d)) in
-  let rec loop p (q1, r1) (q2, r2) =
-    let p = p + 1 in
-    let q1 = shift_left q1 1 and r1 = shift_left r1 1 in
-    let (q1, r1) =
-      if ucompare r1 nc >= 0 then (succ q1, sub r1 nc) else (q1, r1) in
-    let q2 = shift_left q2 1 and r2 = shift_left r2 1 in
-    let (q2, r2) =
-      if ucompare r2 d >= 0 then (succ q2, sub r2 d) else (q2, r2) in
-    let delta = sub d r2 in
-    if ucompare q1 delta < 0 || (q1 = delta && r1 = 0n)
-    then loop p (q1, r1) (q2, r2)
-    else (succ q2, p - size)
-  in loop (size - 1) (udivmod twopsm1 nc) (udivmod twopsm1 d))
-
-(* The result [(m, p)] of [divimm_parameters d] satisfies the following
-   inequality:
-
-      2^(wordsize + p) < m * d <= 2^(wordsize + p) + 2^(p + 1)    (i)
-
-   from which it follows that
-
-      floor(n / d) = floor(n * m / 2^(wordsize+p))
-                              if 0 <= n < 2^(wordsize-1)
-      ceil(n / d) = floor(n * m / 2^(wordsize+p)) + 1
-                              if -2^(wordsize-1) <= n < 0
-
-   The correctness condition (i) above can be checked by the code below.
-   It was exhaustively tested for values of d from 2 to 10^9 in the
-   wordsize = 64 case.
-
-let add2 (xh, xl) (yh, yl) =
-  let zl = add xl yl and zh = add xh yh in
-  ((if ucompare zl xl < 0 then succ zh else zh), zl)
-
-let shl2 (xh, xl) n =
-  assert (0 < n && n < size + size);
-  if n < size
-  then (logor (shift_left xh n) (shift_right_logical xl (size - n)),
-        shift_left xl n)
-  else (shift_left xl (n - size), 0n)
-
-let mul2 x y =
-  let halfsize = size / 2 in
-  let halfmask = pred (shift_left 1n halfsize) in
-  let xl = logand x halfmask and xh = shift_right_logical x halfsize in
-  let yl = logand y halfmask and yh = shift_right_logical y halfsize in
-  add2 (mul xh yh, 0n)
-    (add2 (shl2 (0n, mul xl yh) halfsize)
-       (add2 (shl2 (0n, mul xh yl) halfsize)
-          (0n, mul xl yl)))
-
-let ucompare2 (xh, xl) (yh, yl) =
-  let c = ucompare xh yh in if c = 0 then ucompare xl yl else c
-
-let validate d m p =
-  let md = mul2 m d in
-  let one2 = (0n, 1n) in
-  let twoszp = shl2 one2 (size + p) in
-  let twop1 = shl2 one2 (p + 1) in
-  ucompare2 twoszp md < 0 && ucompare2 md (add2 twoszp twop1) <= 0
-*)
-
-let raise_symbol dbg symb =
-  Cop(Craise Lambda.Raise_regular, [Cconst_symbol (symb, dbg)], dbg)
-
-let rec div_int c1 c2 is_safe dbg =
-  match (c1, c2) with
-    (c1, Cconst_int (0, _)) ->
-      Csequence(c1, raise_symbol dbg "caml_exn_Division_by_zero")
-  | (c1, Cconst_int (1, _)) ->
-      c1
-  | (Cconst_int (n1, _), Cconst_int (n2, _)) ->
-      Cconst_int (n1 / n2, dbg)
-  | (c1, Cconst_int (n, _)) when n <> min_int ->
-      let l = Misc.log2 n in
-      if n = 1 lsl l then
-        (* Algorithm:
-              t = shift-right-signed(c1, l - 1)
-              t = shift-right(t, W - l)
-              t = c1 + t
-              res = shift-right-signed(c1 + t, l)
-        *)
-        Cop(Casr, [bind "dividend" c1 (fun c1 ->
-                     let t = asr_int c1 (Cconst_int (l - 1, dbg)) dbg in
-                     let t =
-                       lsr_int t (Cconst_int (Nativeint.size - l, dbg)) dbg
-                     in
-                     add_int c1 t dbg);
-                   Cconst_int (l, dbg)], dbg)
-      else if n < 0 then
-        sub_int (Cconst_int (0, dbg))
-          (div_int c1 (Cconst_int (-n, dbg)) is_safe dbg)
-          dbg
-      else begin
-        let (m, p) = divimm_parameters (Nativeint.of_int n) in
-        (* Algorithm:
-              t = multiply-high-signed(c1, m)
-              if m < 0, t = t + c1
-              if p > 0, t = shift-right-signed(t, p)
-              res = t + sign-bit(c1)
-        *)
-        bind "dividend" c1 (fun c1 ->
-          let t = Cop(Cmulhi, [c1; Cconst_natint (m, dbg)], dbg) in
-          let t = if m < 0n then Cop(Caddi, [t; c1], dbg) else t in
-          let t =
-            if p > 0 then Cop(Casr, [t; Cconst_int (p, dbg)], dbg) else t
-          in
-          add_int t (lsr_int c1 (Cconst_int (Nativeint.size - 1, dbg)) dbg) dbg)
-      end
-  | (c1, c2) when !Clflags.unsafe || is_safe = Lambda.Unsafe ->
-      Cop(Cdivi, [c1; c2], dbg)
-  | (c1, c2) ->
-      bind "divisor" c2 (fun c2 ->
-        bind "dividend" c1 (fun c1 ->
-          Cifthenelse(c2,
-                      dbg,
-                      Cop(Cdivi, [c1; c2], dbg),
-                      dbg,
-                      raise_symbol dbg "caml_exn_Division_by_zero",
-                      dbg)))
-
-let mod_int c1 c2 is_safe dbg =
-  match (c1, c2) with
-    (c1, Cconst_int (0, _)) ->
-      Csequence(c1, raise_symbol dbg "caml_exn_Division_by_zero")
-  | (c1, Cconst_int ((1 | (-1)), _)) ->
-      Csequence(c1, Cconst_int (0, dbg))
-  | (Cconst_int (n1, _), Cconst_int (n2, _)) ->
-      Cconst_int (n1 mod n2, dbg)
-  | (c1, (Cconst_int (n, _) as c2)) when n <> min_int ->
-      let l = Misc.log2 n in
-      if n = 1 lsl l then
-        (* Algorithm:
-              t = shift-right-signed(c1, l - 1)
-              t = shift-right(t, W - l)
-              t = c1 + t
-              t = bit-and(t, -n)
-              res = c1 - t
-         *)
-        bind "dividend" c1 (fun c1 ->
-          let t = asr_int c1 (Cconst_int (l - 1, dbg)) dbg in
-          let t = lsr_int t (Cconst_int (Nativeint.size - l, dbg)) dbg in
-          let t = add_int c1 t dbg in
-          let t = Cop(Cand, [t; Cconst_int (-n, dbg)], dbg) in
-          sub_int c1 t dbg)
-      else
-        bind "dividend" c1 (fun c1 ->
-          sub_int c1 (mul_int (div_int c1 c2 is_safe dbg) c2 dbg) dbg)
-  | (c1, c2) when !Clflags.unsafe || is_safe = Lambda.Unsafe ->
-      (* Flambda already generates that test *)
-      Cop(Cmodi, [c1; c2], dbg)
-  | (c1, c2) ->
-      bind "divisor" c2 (fun c2 ->
-        bind "dividend" c1 (fun c1 ->
-          Cifthenelse(c2,
-                      dbg,
-                      Cop(Cmodi, [c1; c2], dbg),
-                      dbg,
-                      raise_symbol dbg "caml_exn_Division_by_zero",
-                      dbg)))
-
-(* Division or modulo on boxed integers.  The overflow case min_int / -1
-   can occur, in which case we force x / -1 = -x and x mod -1 = 0. (PR#5513). *)
-
-let is_different_from x = function
-    Cconst_int (n, _) -> n <> x
-  | Cconst_natint (n, _) -> n <> Nativeint.of_int x
-  | _ -> false
-
-let safe_divmod_bi mkop is_safe mkm1 c1 c2 bi dbg =
-  bind "dividend" c1 (fun c1 ->
-  bind "divisor" c2 (fun c2 ->
-    let c = mkop c1 c2 is_safe dbg in
-    if Arch.division_crashes_on_overflow
-    && (size_int = 4 || bi <> Pint32)
-    && not (is_different_from (-1) c2)
-    then
-      Cifthenelse(Cop(Ccmpi Cne, [c2; Cconst_int (-1, dbg)], dbg),
-        dbg, c,
-        dbg, mkm1 c1 dbg,
-        dbg)
-    else
-      c))
-
-let safe_div_bi is_safe =
-  safe_divmod_bi div_int is_safe
-    (fun c1 dbg -> Cop(Csubi, [Cconst_int (0, dbg); c1], dbg))
-
-let safe_mod_bi is_safe =
-  safe_divmod_bi mod_int is_safe (fun _ dbg -> Cconst_int (0, dbg))
-
-(* Bool *)
-
-let test_bool dbg cmm =
-  match cmm with
-  | Cop(Caddi, [Cop(Clsl, [c; Cconst_int (1, _)], _); Cconst_int (1, _)], _) ->
-      c
-  | Cconst_int (n, dbg) ->
-      if n = 1 then
-        Cconst_int (0, dbg)
-      else
-        Cconst_int (1, dbg)
-  | c -> Cop(Ccmpi Cne, [c; Cconst_int (1, dbg)], dbg)
-
-(* Float *)
-
-let box_float dbg c = Cop(Calloc, [alloc_float_header dbg; c], dbg)
-
-let unbox_float dbg =
-  map_tail
-    (function
-      | Cop(Calloc, [Cblockheader (hdr, _); c], _)
-        when Nativeint.equal hdr float_header ->
-          c
-      | Cconst_symbol (s, _dbg) as cmm ->
-          begin match structured_constant_of_sym s with
-          | Some (Uconst_float x) ->
-              Cconst_float (x, dbg) (* or keep _dbg? *)
-          | _ ->
-              Cop(Cload {memory_chunk=Double_u; mutability=Immutable;
-                         is_atomic=false},
-                  [cmm], dbg)
-          end
-      | cmm -> Cop(Cload {memory_chunk=Double_u; mutability=Immutable;
-                         is_atomic=false},
-                   [cmm], dbg)
-    )
-
-(* Complex *)
-
-let box_complex dbg c_re c_im =
-  Cop(Calloc, [alloc_floatarray_header 2 dbg; c_re; c_im], dbg)
-
-let complex_re c dbg = Cop(Cload {memory_chunk=Double_u; mutability=Immutable; is_atomic=false}, [c], dbg)
-let complex_im c dbg = Cop(Cload {memory_chunk=Double_u; mutability=Immutable; is_atomic=false},
-                        [Cop(Cadda, [c; Cconst_int (size_float, dbg)], dbg)],
-                        dbg)
-
-(* Unit *)
-
-let return_unit dbg c = Csequence(c, Cconst_pointer (1, dbg))
-
-let rec remove_unit = function
-    Cconst_pointer (1, _) -> Ctuple []
-  | Csequence(c, Cconst_pointer (1, _)) -> c
-  | Csequence(c1, c2) ->
-      Csequence(c1, remove_unit c2)
-  | Cifthenelse(cond, ifso_dbg, ifso, ifnot_dbg, ifnot, dbg) ->
-      Cifthenelse(cond,
-        ifso_dbg, remove_unit ifso,
-        ifnot_dbg,
-        remove_unit ifnot, dbg)
-  | Cswitch(sel, index, cases, dbg) ->
-      Cswitch(sel, index,
-        Array.map (fun (case, dbg) -> remove_unit case, dbg) cases,
-        dbg)
-  | Ccatch(rec_flag, handlers, body) ->
-      let map_h (n, ids, handler, dbg) = (n, ids, remove_unit handler, dbg) in
-      Ccatch(rec_flag, List.map map_h handlers, remove_unit body)
-  | Ctrywith(body, exn, handler, dbg) ->
-      Ctrywith(remove_unit body, exn, remove_unit handler, dbg)
-  | Clet(id, c1, c2) ->
-      Clet(id, c1, remove_unit c2)
-  | Cop(Capply _mty, args, dbg) ->
-      Cop(Capply typ_void, args, dbg)
-  | Cop(Cextcall(proc, _mty, alloc, label_after), args, dbg) ->
-      Cop(Cextcall(proc, typ_void, alloc, label_after), args, dbg)
-  | Cexit (_,_) as c -> c
-  | Ctuple [] as c -> c
-  | c -> Csequence(c, Ctuple [])
-
-(* Access to block fields *)
-
-let field_address ptr n dbg =
-  if n = 0
-  then ptr
-  else Cop(Cadda, [ptr; Cconst_int(n * size_addr, dbg)], dbg)
-=======
 let mut_from_env env ptr =
   match env.environment_param with
   | None -> Mutable
@@ -699,249 +116,13 @@
       if V.same environment_param ptr then Immutable
       else Mutable
     | _ -> Mutable
->>>>>>> dbd717e8
 
 let get_mut_field ptr n dbg =
   Cop (Cloadmut {is_atomic=false}, [ptr; n], dbg)
 
 let get_field env ptr n dbg =
-<<<<<<< HEAD
-  let mutability =
-    match env.environment_param with
-    | None -> Mutable
-    | Some environment_param ->
-      match ptr with
-      | Cvar ptr ->
-        (* Loads from the current function's closure are immutable. *)
-        if V.same environment_param ptr then Immutable
-        else Mutable
-      | _ -> Mutable
-  in
-  Cop(Cload {memory_chunk=Word_val; mutability; is_atomic=false}, [field_address ptr n dbg], dbg)
-
-let set_field ptr n newval init dbg =
-  Cop(Cstore (Word_val, init), [field_address ptr n dbg; newval], dbg)
-
-let non_profinfo_mask =
-  if Config.profinfo
-  then (1 lsl (64 - Config.profinfo_width)) - 1
-  else 0 (* [non_profinfo_mask] is unused in this case *)
-
-let get_header ptr dbg =
-  (* We cannot deem this as [Immutable] due to the presence of [Obj.truncate]
-     and [Obj.set_tag]. *)
-  Cop(mk_load_mut Word_int,
-    [Cop(Cadda, [ptr; Cconst_int(-size_int, dbg)], dbg)], dbg)
-
-let get_header_without_profinfo ptr dbg =
-  if Config.profinfo then
-    Cop(Cand, [get_header ptr dbg; Cconst_int (non_profinfo_mask, dbg)], dbg)
-  else
-    get_header ptr dbg
-
-let tag_offset =
-  if big_endian then -1 else -size_int
-
-let get_tag ptr dbg =
-  if Proc.word_addressed then           (* If byte loads are slow *)
-    Cop(Cand, [get_header ptr dbg; Cconst_int (255, dbg)], dbg)
-  else                                  (* If byte loads are efficient *)
-    Cop(mk_load_mut Byte_unsigned, (* Same comment as [get_header] above *)
-        [Cop(Cadda, [ptr; Cconst_int(tag_offset, dbg)], dbg)], dbg)
-
-let get_size ptr dbg =
-  Cop(Clsr, [get_header_without_profinfo ptr dbg; Cconst_int (10, dbg)], dbg)
-
-(* Array indexing *)
-
-let log2_size_addr = Misc.log2 size_addr
-let log2_size_float = Misc.log2 size_float
-
-let wordsize_shift = 9
-let numfloat_shift = 9 + log2_size_float - log2_size_addr
-
-let is_addr_array_hdr hdr dbg =
-  Cop(Ccmpi Cne,
-    [Cop(Cand, [hdr; Cconst_int (255, dbg)], dbg); floatarray_tag dbg],
-    dbg)
-
-let is_addr_array_ptr ptr dbg =
-  Cop(Ccmpi Cne, [get_tag ptr dbg; floatarray_tag dbg], dbg)
-
-let addr_array_length hdr dbg =
-  Cop(Clsr, [hdr; Cconst_int (wordsize_shift, dbg)], dbg)
-let float_array_length hdr dbg =
-  Cop(Clsr, [hdr; Cconst_int (numfloat_shift, dbg)], dbg)
-
-let lsl_const c n dbg =
-  if n = 0 then c
-  else Cop(Clsl, [c; Cconst_int (n, dbg)], dbg)
-
-(* Produces a pointer to the element of the array [ptr] on the position [ofs]
-   with the given element [log2size] log2 element size. [ofs] is given as a
-   tagged int expression.
-   The optional ?typ argument is the C-- type of the result.
-   By default, it is Addr, meaning we are constructing a derived pointer
-   into the heap.  If we know the pointer is outside the heap
-   (this is the case for bigarray indexing), we give type Int instead. *)
-
-let array_indexing ?typ log2size ptr ofs dbg =
-  let add =
-    match typ with
-    | None | Some Addr -> Cadda
-    | Some Int -> Caddi
-    | _ -> assert false in
-  match ofs with
-  | Cconst_int (n, _) ->
-      let i = n asr 1 in
-      if i = 0 then ptr
-      else Cop(add, [ptr; Cconst_int(i lsl log2size, dbg)], dbg)
-  | Cop(Caddi,
-        [Cop(Clsl, [c; Cconst_int (1, _)], _); Cconst_int (1, _)], dbg') ->
-      Cop(add, [ptr; lsl_const c log2size dbg], dbg')
-  | Cop(Caddi, [c; Cconst_int (n, _)], dbg') when log2size = 0 ->
-      Cop(add,
-        [Cop(add, [ptr; untag_int c dbg], dbg); Cconst_int (n asr 1, dbg)],
-        dbg')
-  | Cop(Caddi, [c; Cconst_int (n, _)], _) ->
-      Cop(add, [Cop(add, [ptr; lsl_const c (log2size - 1) dbg], dbg);
-                    Cconst_int((n-1) lsl (log2size - 1), dbg)], dbg)
-  | _ when log2size = 0 ->
-      Cop(add, [ptr; untag_int ofs dbg], dbg)
-  | _ ->
-      Cop(add, [Cop(add, [ptr; lsl_const ofs (log2size - 1) dbg], dbg);
-                    Cconst_int((-1) lsl (log2size - 1), dbg)], dbg)
-
-let addr_array_ref arr ofs dbg =
-  Cop(Cloadmut {is_atomic=false}, [arr; untag_int ofs dbg], dbg)
-let int_array_ref arr ofs dbg =
-  Cop(mk_load_mut Word_int,
-    [array_indexing log2_size_addr arr ofs dbg], dbg)
-let unboxed_float_array_ref arr ofs dbg =
-  Cop(mk_load_mut Double_u,
-    [array_indexing log2_size_float arr ofs dbg], dbg)
-let float_array_ref dbg arr ofs =
-  box_float dbg (unboxed_float_array_ref arr ofs dbg)
-
-let addr_array_set arr ofs newval dbg =
-  Cop(Cextcall("caml_modify_field_asm", typ_void, false, None),
-      [arr; untag_int ofs dbg; newval], dbg)
-let addr_array_initialize arr ofs newval dbg =
-  Cop(Cextcall("caml_initialize_field", typ_void, false, None),
-      [arr; untag_int ofs dbg; newval], dbg)
-let int_array_set arr ofs newval dbg =
-  Cop(Cstore (Word_int, Assignment),
-    [array_indexing log2_size_addr arr ofs dbg; newval], dbg)
-let float_array_set arr ofs newval dbg =
-  Cop(Cstore (Double_u, Assignment),
-    [array_indexing log2_size_float arr ofs dbg; newval], dbg)
-
-(* String length *)
-
-(* Length of string block *)
-
-let string_length exp dbg =
-  bind "str" exp (fun str ->
-    let tmp_var = V.create_local "*tmp*" in
-    Clet(VP.create tmp_var,
-         Cop(Csubi,
-             [Cop(Clsl,
-                   [get_size str dbg;
-                     Cconst_int (log2_size_addr, dbg)],
-                   dbg);
-              Cconst_int (1, dbg)],
-             dbg),
-         Cop(Csubi,
-             [Cvar tmp_var;
-               Cop(mk_load_mut Byte_unsigned,
-                     [Cop(Cadda, [str; Cvar tmp_var], dbg)], dbg)], dbg)))
-
-let bigstring_length ba dbg =
-  Cop(mk_load_mut Word_int, [field_address ba 5 dbg], dbg)
-
-(* Message sending *)
-
-let lookup_tag obj tag dbg =
-  bind "tag" tag (fun tag ->
-    Cop(Cextcall("caml_get_public_method", typ_val, false, None),
-        [obj; tag],
-        dbg))
-
-let lookup_label obj lab dbg =
-  bind "lab" lab (fun lab ->
-    let table = Cop (Cloadmut {is_atomic=false}, [obj; Cconst_int (0, dbg)], dbg) in
-                     (* Should this be Cloadmut? *)
-    addr_array_ref table lab dbg)
-
-let call_cached_method obj tag cache pos args dbg =
-  let arity = List.length args in
-  let cache = array_indexing log2_size_addr cache pos dbg in
-  Compilenv.need_send_fun arity;
-  Cop(Capply typ_val,
-      Cconst_symbol("caml_send" ^ Int.to_string arity, dbg) ::
-        obj :: tag :: cache :: args,
-      dbg)
-
-(* Allocation *)
-
-let make_alloc_generic set_fn dbg tag wordsize args =
-  if wordsize <= Config.max_young_wosize then
-    Cop(Calloc, Cblockheader(block_header tag wordsize, dbg) :: args, dbg)
-  else begin
-    let id = V.create_local "*alloc*" in
-    let rec fill_fields idx = function
-      [] -> Cvar id
-    | e1::el -> Csequence(set_fn (Cvar id) (Cconst_int (idx, dbg)) e1 dbg,
-                          fill_fields (idx + 2) el) in
-    Clet(VP.create id,
-         Cop(Cextcall("caml_alloc", typ_val, true, None),
-                 [Cconst_int (wordsize, dbg); Cconst_int (tag, dbg)], dbg),
-         fill_fields 1 args)
-  end
-
-let make_alloc dbg tag args =
-  let addr_array_init arr ofs newval dbg =
-    Cop(Cextcall("caml_initialize_field", typ_void, false, None),
-        [arr; untag_int ofs dbg; newval], dbg)
-  in
-  make_alloc_generic addr_array_init dbg tag (List.length args) args
-
-let make_float_alloc dbg tag args =
-  make_alloc_generic float_array_set dbg tag
-                     (List.length args * size_float / size_addr) args
-
-(* Bounds checking *)
-
-let make_checkbound dbg = function
-  | [Cop(Clsr, [a1; Cconst_int (n, _)], _); Cconst_int (m, _)]
-    when (m lsl n) > n ->
-      Cop(Ccheckbound, [a1; Cconst_int(m lsl n + 1 lsl n - 1, dbg)], dbg)
-  | args ->
-      Cop(Ccheckbound, args, dbg)
-
-(* To compile "let rec" over values *)
-
-let fundecls_size fundecls =
-  let sz = ref (-1) in
-  List.iter
-    (fun f ->
-       let indirect_call_code_pointer_size =
-         match f.arity with
-         | 0 | 1 -> 0
-           (* arity 1 does not need an indirect call handler.
-              arity 0 cannot be indirect called *)
-         | _ -> 1
-           (* For other arities there is an indirect call handler.
-              if arity >= 2 it is caml_curry...
-              if arity < 0 it is caml_tuplify... *)
-       in
-       sz := !sz + 1 + 2 + indirect_call_code_pointer_size)
-    fundecls;
-  !sz
-=======
   let mut = mut_from_env env ptr in
   get_field_gen mut ptr n dbg
->>>>>>> dbd717e8
 
 type rhs_kind =
   | RHS_block of int
@@ -1065,100 +246,7 @@
       Cmmgen_state.add_data_items data_items;
       Cconst_symbol (sym, dbg)
   | _ ->
-<<<<<<< HEAD
-      let arg' =
-        if bi = Pint32 && size_int = 8 && big_endian
-        then Cop(Clsl, [arg; Cconst_int (32, dbg)], dbg)
-        else arg in
-      Cop(Calloc, [alloc_header_boxed_int bi dbg;
-                   Cconst_symbol(operations_boxed_int bi, dbg);
-                   arg'], dbg)
-
-let split_int64_for_32bit_target arg dbg =
-  bind "split_int64" arg (fun arg ->
-    let first = Cop (Cadda, [Cconst_int (size_int, dbg); arg], dbg) in
-    let second = Cop (Cadda, [Cconst_int (2 * size_int, dbg); arg], dbg) in
-    Ctuple [Cop (mk_load_mut Thirtytwo_unsigned, [first], dbg);
-            Cop (mk_load_mut Thirtytwo_unsigned, [second], dbg)])
-
-let alloc_matches_boxed_int bi ~hdr ~ops =
-  match bi, hdr, ops with
-  | Pnativeint, Cblockheader (hdr, _dbg), Cconst_symbol (sym, _) ->
-      Nativeint.equal hdr boxedintnat_header
-        && String.equal sym caml_nativeint_ops
-  | Pint32, Cblockheader (hdr, _dbg), Cconst_symbol (sym, _) ->
-      Nativeint.equal hdr boxedint32_header
-        && String.equal sym caml_int32_ops
-  | Pint64, Cblockheader (hdr, _dbg), Cconst_symbol (sym, _) ->
-      Nativeint.equal hdr boxedint64_header
-        && String.equal sym caml_int64_ops
-  | (Pnativeint | Pint32 | Pint64), _, _ -> false
-
-let unbox_int dbg bi =
-  let default arg =
-    if size_int = 4 && bi = Pint64 then
-      split_int64_for_32bit_target arg dbg
-    else
-      let memory_chunk = if bi = Pint32 then Thirtytwo_signed else Word_int
-      in
-      Cop(
-        Cload {memory_chunk; mutability=Immutable; is_atomic=false},
-        [Cop(Cadda, [arg; Cconst_int (size_addr, dbg)], dbg)], dbg)
-  in
-  map_tail
-    (function
-      | Cop(Calloc,
-            [hdr; ops;
-             Cop(Clsl, [contents; Cconst_int (32, _)], dbg')], _dbg)
-        when bi = Pint32 && size_int = 8 && big_endian
-             && alloc_matches_boxed_int bi ~hdr ~ops ->
-          (* Force sign-extension of low 32 bits *)
-          Cop(Casr, [Cop(Clsl, [contents; Cconst_int (32, dbg)], dbg');
-                     Cconst_int (32, dbg)],
-              dbg)
-      | Cop(Calloc,
-            [hdr; ops; contents], _dbg)
-        when bi = Pint32 && size_int = 8 && not big_endian
-             && alloc_matches_boxed_int bi ~hdr ~ops ->
-          (* Force sign-extension of low 32 bits *)
-          Cop(Casr, [Cop(Clsl, [contents; Cconst_int (32, dbg)], dbg);
-                     Cconst_int (32, dbg)],
-              dbg)
-      | Cop(Calloc, [hdr; ops; contents], _dbg)
-        when alloc_matches_boxed_int bi ~hdr ~ops ->
-          contents
-      | Cconst_symbol (s, _dbg) as cmm ->
-          begin match structured_constant_of_sym s, bi with
-          | Some (Uconst_nativeint n), Pnativeint ->
-              Cconst_natint (n, dbg)
-          | Some (Uconst_int32 n), Pint32 ->
-              Cconst_natint (Nativeint.of_int32 n, dbg)
-          | Some (Uconst_int64 n), Pint64 ->
-              if size_int = 8 then
-                Cconst_natint (Int64.to_nativeint n, dbg)
-              else
-                let low = Int64.to_nativeint n in
-                let high =
-                  Int64.to_nativeint (Int64.shift_right_logical n 32)
-                in
-                if big_endian then
-                  Ctuple [Cconst_natint (high, dbg); Cconst_natint (low, dbg)]
-                else
-                  Ctuple [Cconst_natint (low, dbg); Cconst_natint (high, dbg)]
-          | _ ->
-              default cmm
-          end
-      | cmm ->
-          default cmm
-    )
-
-let make_unsigned_int bi arg dbg =
-  if bi = Pint32 && size_int = 8
-  then Cop(Cand, [arg; Cconst_natint (0xFFFFFFFFn, dbg)], dbg)
-  else arg
-=======
       box_int_gen dbg bi arg
->>>>>>> dbd717e8
 
 (* Boxed numbers *)
 
@@ -1186,660 +274,6 @@
   | Boxed_float _ -> unbox_float dbg arg
   | Boxed_integer (bi, _) -> unbox_int dbg bi arg
 
-<<<<<<< HEAD
-(* Big arrays *)
-
-let bigarray_elt_size = function
-    Pbigarray_unknown -> assert false
-  | Pbigarray_float32 -> 4
-  | Pbigarray_float64 -> 8
-  | Pbigarray_sint8 -> 1
-  | Pbigarray_uint8 -> 1
-  | Pbigarray_sint16 -> 2
-  | Pbigarray_uint16 -> 2
-  | Pbigarray_int32 -> 4
-  | Pbigarray_int64 -> 8
-  | Pbigarray_caml_int -> size_int
-  | Pbigarray_native_int -> size_int
-  | Pbigarray_complex32 -> 8
-  | Pbigarray_complex64 -> 16
-
-(* Produces a pointer to the element of the bigarray [b] on the position
-   [args].  [args] is given as a list of tagged int expressions, one per array
-   dimension. *)
-let bigarray_indexing unsafe elt_kind layout b args dbg =
-  let check_ba_bound bound idx v =
-    Csequence(make_checkbound dbg [bound;idx], v) in
-  (* Validates the given multidimensional offset against the array bounds and
-     transforms it into a one dimensional offset.  The offsets are expressions
-     evaluating to tagged int. *)
-  let rec ba_indexing dim_ofs delta_ofs = function
-    [] -> assert false
-  | [arg] ->
-      if unsafe then arg
-      else
-        bind "idx" arg (fun idx ->
-          (* Load the untagged int bound for the given dimension *)
-          let bound =
-            Cop(mk_load_mut Word_int,[field_address b dim_ofs dbg], dbg)
-          in
-          let idxn = untag_int idx dbg in
-          check_ba_bound bound idxn idx)
-  | arg1 :: argl ->
-      (* The remainder of the list is transformed into a one dimensional offset
-         *)
-      let rem = ba_indexing (dim_ofs + delta_ofs) delta_ofs argl in
-      (* Load the untagged int bound for the given dimension *)
-      let bound =
-        Cop(mk_load_mut Word_int, [field_address b dim_ofs dbg], dbg)
-      in
-      if unsafe then add_int (mul_int (decr_int rem dbg) bound dbg) arg1 dbg
-      else
-        bind "idx" arg1 (fun idx ->
-          bind "bound" bound (fun bound ->
-            let idxn = untag_int idx dbg in
-            (* [offset = rem * (tag_int bound) + idx] *)
-            let offset =
-              add_int (mul_int (decr_int rem dbg) bound dbg) idx dbg
-            in
-            check_ba_bound bound idxn offset)) in
-  (* The offset as an expression evaluating to int *)
-  let offset =
-    match layout with
-      Pbigarray_unknown_layout ->
-        assert false
-    | Pbigarray_c_layout ->
-        ba_indexing (4 + List.length args) (-1) (List.rev args)
-    | Pbigarray_fortran_layout ->
-        ba_indexing 5 1
-          (List.map (fun idx -> sub_int idx (Cconst_int (2, dbg)) dbg) args)
-  and elt_size =
-    bigarray_elt_size elt_kind in
-  (* [array_indexing] can simplify the given expressions *)
-  array_indexing ~typ:Addr (log2 elt_size)
-                 (Cop(mk_load_mut Word_int,
-                    [field_address b 1 dbg], dbg)) offset dbg
-
-let bigarray_word_kind = function
-    Pbigarray_unknown -> assert false
-  | Pbigarray_float32 -> Single
-  | Pbigarray_float64 -> Double
-  | Pbigarray_sint8 -> Byte_signed
-  | Pbigarray_uint8 -> Byte_unsigned
-  | Pbigarray_sint16 -> Sixteen_signed
-  | Pbigarray_uint16 -> Sixteen_unsigned
-  | Pbigarray_int32 -> Thirtytwo_signed
-  | Pbigarray_int64 -> Word_int
-  | Pbigarray_caml_int -> Word_int
-  | Pbigarray_native_int -> Word_int
-  | Pbigarray_complex32 -> Single
-  | Pbigarray_complex64 -> Double
-
-let bigarray_get unsafe elt_kind layout b args dbg =
-  bind "ba" b (fun b ->
-    match elt_kind with
-      Pbigarray_complex32 | Pbigarray_complex64 ->
-        let kind = bigarray_word_kind elt_kind in
-        let sz = bigarray_elt_size elt_kind / 2 in
-        bind "addr"
-          (bigarray_indexing unsafe elt_kind layout b args dbg) (fun addr ->
-            bind "reval"
-              (Cop(mk_load_mut kind, [addr], dbg)) (fun reval ->
-                bind "imval"
-                  (Cop(mk_load_mut kind,
-                       [Cop(Cadda, [addr; Cconst_int (sz, dbg)], dbg)], dbg))
-                  (fun imval -> box_complex dbg reval imval)))
-    | _ ->
-            Cop(mk_load_mut (bigarray_word_kind elt_kind),
-            [bigarray_indexing unsafe elt_kind layout b args dbg],
-            dbg))
-
-let bigarray_set unsafe elt_kind layout b args newval dbg =
-  bind "ba" b (fun b ->
-    match elt_kind with
-      Pbigarray_complex32 | Pbigarray_complex64 ->
-        let kind = bigarray_word_kind elt_kind in
-        let sz = bigarray_elt_size elt_kind / 2 in
-        bind "newval" newval (fun newv ->
-        bind "addr" (bigarray_indexing unsafe elt_kind layout b args dbg)
-          (fun addr ->
-          Csequence(
-            Cop(Cstore (kind, Assignment), [addr; complex_re newv dbg], dbg),
-            Cop(Cstore (kind, Assignment),
-                [Cop(Cadda, [addr; Cconst_int (sz, dbg)], dbg);
-                 complex_im newv dbg],
-                dbg))))
-    | _ ->
-        Cop(Cstore (bigarray_word_kind elt_kind, Assignment),
-            [bigarray_indexing unsafe elt_kind layout b args dbg; newval],
-            dbg))
-
-let unaligned_load_16 ptr idx dbg =
-  if Arch.allow_unaligned_access
-  then Cop(mk_load_mut Sixteen_unsigned, [add_int ptr idx dbg], dbg)
-  else
-    let cconst_int i = Cconst_int (i, dbg) in
-    let v1 = Cop(mk_load_mut Byte_unsigned, [add_int ptr idx dbg], dbg) in
-    let v2 = Cop(mk_load_mut Byte_unsigned,
-                 [add_int (add_int ptr idx dbg) (cconst_int 1) dbg], dbg) in
-    let b1, b2 = if Arch.big_endian then v1, v2 else v2, v1 in
-    Cop(Cor, [lsl_int b1 (cconst_int 8) dbg; b2], dbg)
-
-let unaligned_set_16 ptr idx newval dbg =
-  if Arch.allow_unaligned_access
-  then
-    Cop(Cstore (Sixteen_unsigned, Assignment),
-      [add_int ptr idx dbg; newval], dbg)
-  else
-    let cconst_int i = Cconst_int (i, dbg) in
-    let v1 =
-      Cop(Cand, [Cop(Clsr, [newval; cconst_int 8], dbg);
-        cconst_int 0xFF], dbg)
-    in
-    let v2 = Cop(Cand, [newval; cconst_int 0xFF], dbg) in
-    let b1, b2 = if Arch.big_endian then v1, v2 else v2, v1 in
-    Csequence(
-        Cop(Cstore (Byte_unsigned, Assignment), [add_int ptr idx dbg; b1], dbg),
-        Cop(Cstore (Byte_unsigned, Assignment),
-            [add_int (add_int ptr idx dbg) (cconst_int 1) dbg; b2], dbg))
-
-let unaligned_load_32 ptr idx dbg =
-  if Arch.allow_unaligned_access
-  then Cop(mk_load_mut Thirtytwo_unsigned, [add_int ptr idx dbg], dbg)
-  else
-    let cconst_int i = Cconst_int (i, dbg) in
-    let v1 = Cop(mk_load_mut Byte_unsigned, [add_int ptr idx dbg], dbg) in
-    let v2 = Cop(mk_load_mut Byte_unsigned,
-                 [add_int (add_int ptr idx dbg) (cconst_int 1) dbg], dbg) in
-    let v3 = Cop(mk_load_mut Byte_unsigned,
-                 [add_int (add_int ptr idx dbg) (cconst_int 2) dbg], dbg) in
-    let v4 = Cop(mk_load_mut Byte_unsigned,
-                 [add_int (add_int ptr idx dbg) (cconst_int 3) dbg], dbg) in
-    let b1, b2, b3, b4 =
-      if Arch.big_endian
-      then v1, v2, v3, v4
-      else v4, v3, v2, v1 in
-    Cop(Cor,
-      [Cop(Cor, [lsl_int b1 (cconst_int 24) dbg;
-         lsl_int b2 (cconst_int 16) dbg], dbg);
-       Cop(Cor, [lsl_int b3 (cconst_int 8) dbg; b4], dbg)],
-      dbg)
-
-let unaligned_set_32 ptr idx newval dbg =
-  if Arch.allow_unaligned_access
-  then
-    Cop(Cstore (Thirtytwo_unsigned, Assignment), [add_int ptr idx dbg; newval],
-      dbg)
-  else
-    let cconst_int i = Cconst_int (i, dbg) in
-    let v1 =
-      Cop(Cand, [Cop(Clsr, [newval; cconst_int 24], dbg); cconst_int 0xFF], dbg)
-    in
-    let v2 =
-      Cop(Cand, [Cop(Clsr, [newval; cconst_int 16], dbg); cconst_int 0xFF], dbg)
-    in
-    let v3 =
-      Cop(Cand, [Cop(Clsr, [newval; cconst_int 8], dbg); cconst_int 0xFF], dbg)
-    in
-    let v4 = Cop(Cand, [newval; cconst_int 0xFF], dbg) in
-    let b1, b2, b3, b4 =
-      if Arch.big_endian
-      then v1, v2, v3, v4
-      else v4, v3, v2, v1 in
-    Csequence(
-        Csequence(
-            Cop(Cstore (Byte_unsigned, Assignment),
-                [add_int ptr idx dbg; b1], dbg),
-            Cop(Cstore (Byte_unsigned, Assignment),
-                [add_int (add_int ptr idx dbg) (cconst_int 1) dbg; b2],
-                dbg)),
-        Csequence(
-            Cop(Cstore (Byte_unsigned, Assignment),
-                [add_int (add_int ptr idx dbg) (cconst_int 2) dbg; b3],
-                dbg),
-            Cop(Cstore (Byte_unsigned, Assignment),
-                [add_int (add_int ptr idx dbg) (cconst_int 3) dbg; b4],
-                dbg)))
-
-let unaligned_load_64 ptr idx dbg =
-  assert(size_int = 8);
-  if Arch.allow_unaligned_access
-  then Cop(mk_load_mut Word_int, [add_int ptr idx dbg], dbg)
-  else
-    let cconst_int i = Cconst_int (i, dbg) in
-    let v1 = Cop(mk_load_mut Byte_unsigned, [add_int ptr idx dbg], dbg) in
-    let v2 = Cop(mk_load_mut Byte_unsigned,
-                 [add_int (add_int ptr idx dbg) (cconst_int 1) dbg], dbg) in
-    let v3 = Cop(mk_load_mut Byte_unsigned,
-                 [add_int (add_int ptr idx dbg) (cconst_int 2) dbg], dbg) in
-    let v4 = Cop(mk_load_mut Byte_unsigned,
-                 [add_int (add_int ptr idx dbg) (cconst_int 3) dbg], dbg) in
-    let v5 = Cop(mk_load_mut Byte_unsigned,
-                 [add_int (add_int ptr idx dbg) (cconst_int 4) dbg], dbg) in
-    let v6 = Cop(mk_load_mut Byte_unsigned,
-                 [add_int (add_int ptr idx dbg) (cconst_int 5) dbg], dbg) in
-    let v7 = Cop(mk_load_mut Byte_unsigned,
-                 [add_int (add_int ptr idx dbg) (cconst_int 6) dbg], dbg) in
-    let v8 = Cop(mk_load_mut Byte_unsigned,
-                 [add_int (add_int ptr idx dbg) (cconst_int 7) dbg], dbg) in
-    let b1, b2, b3, b4, b5, b6, b7, b8 =
-      if Arch.big_endian
-      then v1, v2, v3, v4, v5, v6, v7, v8
-      else v8, v7, v6, v5, v4, v3, v2, v1 in
-    Cop(Cor,
-        [Cop(Cor,
-             [Cop(Cor, [lsl_int b1 (cconst_int (8*7)) dbg;
-                        lsl_int b2 (cconst_int (8*6)) dbg], dbg);
-              Cop(Cor, [lsl_int b3 (cconst_int (8*5)) dbg;
-                        lsl_int b4 (cconst_int (8*4)) dbg], dbg)],
-             dbg);
-         Cop(Cor,
-             [Cop(Cor, [lsl_int b5 (cconst_int (8*3)) dbg;
-                        lsl_int b6 (cconst_int (8*2)) dbg], dbg);
-              Cop(Cor, [lsl_int b7 (cconst_int 8) dbg;
-                        b8], dbg)],
-             dbg)], dbg)
-
-let unaligned_set_64 ptr idx newval dbg =
-  assert(size_int = 8);
-  if Arch.allow_unaligned_access
-  then Cop(Cstore (Word_int, Assignment), [add_int ptr idx dbg; newval], dbg)
-  else
-    let cconst_int i = Cconst_int (i, dbg) in
-    let v1 =
-      Cop(Cand, [Cop(Clsr, [newval; cconst_int (8*7)], dbg); cconst_int 0xFF],
-        dbg)
-    in
-    let v2 =
-      Cop(Cand, [Cop(Clsr, [newval; cconst_int (8*6)], dbg); cconst_int 0xFF],
-        dbg)
-    in
-    let v3 =
-      Cop(Cand, [Cop(Clsr, [newval; cconst_int (8*5)], dbg); cconst_int 0xFF],
-        dbg)
-    in
-    let v4 =
-      Cop(Cand, [Cop(Clsr, [newval; cconst_int (8*4)], dbg); cconst_int 0xFF],
-        dbg)
-    in
-    let v5 =
-      Cop(Cand, [Cop(Clsr, [newval; cconst_int (8*3)], dbg); cconst_int 0xFF],
-        dbg)
-    in
-    let v6 =
-      Cop(Cand, [Cop(Clsr, [newval; cconst_int (8*2)], dbg); cconst_int 0xFF],
-        dbg)
-    in
-    let v7 =
-      Cop(Cand, [Cop(Clsr, [newval; cconst_int 8], dbg); cconst_int 0xFF],
-        dbg)
-    in
-    let v8 = Cop(Cand, [newval; cconst_int 0xFF], dbg) in
-    let b1, b2, b3, b4, b5, b6, b7, b8 =
-      if Arch.big_endian
-      then v1, v2, v3, v4, v5, v6, v7, v8
-      else v8, v7, v6, v5, v4, v3, v2, v1 in
-    Csequence(
-        Csequence(
-            Csequence(
-                Cop(Cstore (Byte_unsigned, Assignment),
-                    [add_int ptr idx dbg; b1],
-                    dbg),
-                Cop(Cstore (Byte_unsigned, Assignment),
-                    [add_int (add_int ptr idx dbg) (cconst_int 1) dbg; b2],
-                    dbg)),
-            Csequence(
-                Cop(Cstore (Byte_unsigned, Assignment),
-                    [add_int (add_int ptr idx dbg) (cconst_int 2) dbg; b3],
-                    dbg),
-                Cop(Cstore (Byte_unsigned, Assignment),
-                    [add_int (add_int ptr idx dbg) (cconst_int 3) dbg; b4],
-                    dbg))),
-        Csequence(
-            Csequence(
-                Cop(Cstore (Byte_unsigned, Assignment),
-                    [add_int (add_int ptr idx dbg) (cconst_int 4) dbg; b5],
-                    dbg),
-                Cop(Cstore (Byte_unsigned, Assignment),
-                    [add_int (add_int ptr idx dbg) (cconst_int 5) dbg; b6],
-                    dbg)),
-            Csequence(
-                Cop(Cstore (Byte_unsigned, Assignment),
-                    [add_int (add_int ptr idx dbg) (cconst_int 6) dbg; b7],
-                    dbg),
-                Cop(Cstore (Byte_unsigned, Assignment),
-                    [add_int (add_int ptr idx dbg) (cconst_int 7) dbg; b8],
-                    dbg))))
-
-let max_or_zero a dbg =
-  bind "size" a (fun a ->
-    (* equivalent to
-       Cifthenelse(Cop(Ccmpi Cle, [a; cconst_int 0]), cconst_int 0, a)
-
-       if a is positive, sign is 0 hence sign_negation is full of 1
-                         so sign_negation&a = a
-       if a is negative, sign is full of 1 hence sign_negation is 0
-                         so sign_negation&a = 0 *)
-    let sign = Cop(Casr, [a; Cconst_int (size_int * 8 - 1, dbg)], dbg) in
-    let sign_negation = Cop(Cxor, [sign; Cconst_int (-1, dbg)], dbg) in
-    Cop(Cand, [sign_negation; a], dbg))
-
-let check_bound safety access_size dbg length a2 k =
-  match safety with
-  | Unsafe -> k
-  | Safe ->
-      let offset =
-        match access_size with
-        | Sixteen -> 1
-        | Thirty_two -> 3
-        | Sixty_four -> 7
-      in
-      let a1 =
-        sub_int length (Cconst_int (offset, dbg)) dbg
-      in
-      Csequence(make_checkbound dbg [max_or_zero a1 dbg; a2], k)
-
-let unaligned_set size ptr idx newval dbg =
-  match size with
-  | Sixteen -> unaligned_set_16 ptr idx newval dbg
-  | Thirty_two -> unaligned_set_32 ptr idx newval dbg
-  | Sixty_four -> unaligned_set_64 ptr idx newval dbg
-
-let unaligned_load size ptr idx dbg =
-  match size with
-  | Sixteen -> unaligned_load_16 ptr idx dbg
-  | Thirty_two -> unaligned_load_32 ptr idx dbg
-  | Sixty_four -> unaligned_load_64 ptr idx dbg
-
-let box_sized size dbg exp =
-  match size with
-  | Sixteen -> tag_int exp dbg
-  | Thirty_two -> box_int dbg Pint32 exp
-  | Sixty_four -> box_int dbg Pint64 exp
-
-(* Simplification of some primitives into C calls *)
-
-let default_prim name =
-  Primitive.simple ~name ~arity:0(*ignored*) ~alloc:true
-
-let int64_native_prim name arity ~alloc =
-  let u64 = Unboxed_integer Pint64 in
-  let rec make_args = function 0 -> [] | n -> u64 :: make_args (n - 1) in
-  Primitive.make ~name ~native_name:(name ^ "_native")
-    ~alloc
-    ~native_repr_args:(make_args arity)
-    ~native_repr_res:u64
-
-let simplif_primitive_32bits = function
-    Pbintofint Pint64 -> Pccall (default_prim "caml_int64_of_int")
-  | Pintofbint Pint64 -> Pccall (default_prim "caml_int64_to_int")
-  | Pcvtbint(Pint32, Pint64) -> Pccall (default_prim "caml_int64_of_int32")
-  | Pcvtbint(Pint64, Pint32) -> Pccall (default_prim "caml_int64_to_int32")
-  | Pcvtbint(Pnativeint, Pint64) ->
-      Pccall (default_prim "caml_int64_of_nativeint")
-  | Pcvtbint(Pint64, Pnativeint) ->
-      Pccall (default_prim "caml_int64_to_nativeint")
-  | Pnegbint Pint64 -> Pccall (int64_native_prim "caml_int64_neg" 1
-                                 ~alloc:false)
-  | Paddbint Pint64 -> Pccall (int64_native_prim "caml_int64_add" 2
-                                 ~alloc:false)
-  | Psubbint Pint64 -> Pccall (int64_native_prim "caml_int64_sub" 2
-                                 ~alloc:false)
-  | Pmulbint Pint64 -> Pccall (int64_native_prim "caml_int64_mul" 2
-                                 ~alloc:false)
-  | Pdivbint {size=Pint64} -> Pccall (int64_native_prim "caml_int64_div" 2
-                                        ~alloc:true)
-  | Pmodbint {size=Pint64} -> Pccall (int64_native_prim "caml_int64_mod" 2
-                                        ~alloc:true)
-  | Pandbint Pint64 -> Pccall (int64_native_prim "caml_int64_and" 2
-                                 ~alloc:false)
-  | Porbint Pint64 ->  Pccall (int64_native_prim "caml_int64_or" 2
-                                 ~alloc:false)
-  | Pxorbint Pint64 -> Pccall (int64_native_prim "caml_int64_xor" 2
-                                 ~alloc:false)
-  | Plslbint Pint64 -> Pccall (default_prim "caml_int64_shift_left")
-  | Plsrbint Pint64 -> Pccall (default_prim "caml_int64_shift_right_unsigned")
-  | Pasrbint Pint64 -> Pccall (default_prim "caml_int64_shift_right")
-  | Pbintcomp(Pint64, Lambda.Ceq) -> Pccall (default_prim "caml_equal")
-  | Pbintcomp(Pint64, Lambda.Cne) -> Pccall (default_prim "caml_notequal")
-  | Pbintcomp(Pint64, Lambda.Clt) -> Pccall (default_prim "caml_lessthan")
-  | Pbintcomp(Pint64, Lambda.Cgt) -> Pccall (default_prim "caml_greaterthan")
-  | Pbintcomp(Pint64, Lambda.Cle) -> Pccall (default_prim "caml_lessequal")
-  | Pbintcomp(Pint64, Lambda.Cge) -> Pccall (default_prim "caml_greaterequal")
-  | Pbigarrayref(_unsafe, n, Pbigarray_int64, _layout) ->
-      Pccall (default_prim ("caml_ba_get_" ^ Int.to_string n))
-  | Pbigarrayset(_unsafe, n, Pbigarray_int64, _layout) ->
-      Pccall (default_prim ("caml_ba_set_" ^ Int.to_string n))
-  | Pstring_load(Sixty_four, _) -> Pccall (default_prim "caml_string_get64")
-  | Pbytes_load(Sixty_four, _) -> Pccall (default_prim "caml_bytes_get64")
-  | Pbytes_set(Sixty_four, _) -> Pccall (default_prim "caml_bytes_set64")
-  | Pbigstring_load(Sixty_four,_) -> Pccall (default_prim "caml_ba_uint8_get64")
-  | Pbigstring_set(Sixty_four,_) -> Pccall (default_prim "caml_ba_uint8_set64")
-  | Pbbswap Pint64 -> Pccall (default_prim "caml_int64_bswap")
-  | p -> p
-
-let simplif_primitive p =
-  match p with
-  | Pduprecord _ ->
-      Pccall (default_prim "caml_obj_dup")
-  | Pbigarrayref(_unsafe, n, Pbigarray_unknown, _layout) ->
-      Pccall (default_prim ("caml_ba_get_" ^ Int.to_string n))
-  | Pbigarrayset(_unsafe, n, Pbigarray_unknown, _layout) ->
-      Pccall (default_prim ("caml_ba_set_" ^ Int.to_string n))
-  | Pbigarrayref(_unsafe, n, _kind, Pbigarray_unknown_layout) ->
-      Pccall (default_prim ("caml_ba_get_" ^ Int.to_string n))
-  | Pbigarrayset(_unsafe, n, _kind, Pbigarray_unknown_layout) ->
-      Pccall (default_prim ("caml_ba_set_" ^ Int.to_string n))
-  | p ->
-      if size_int = 8 then p else simplif_primitive_32bits p
-
-(* Build switchers both for constants and blocks *)
-
-let transl_isout h arg dbg = tag_int (Cop(Ccmpa Clt, [h ; arg], dbg)) dbg
-
-(* Build an actual switch (ie jump table) *)
-
-let make_switch arg cases actions dbg =
-  let extract_uconstant =
-    function
-    (* Constant integers loaded from a table should end in 1,
-       so that Cload never produces untagged integers *)
-    | Cconst_int     (n, _), _dbg
-    | Cconst_pointer (n, _), _dbg when (n land 1) = 1 ->
-        Some (Cint (Nativeint.of_int n))
-    | Cconst_natint     (n, _), _dbg
-    | Cconst_natpointer (n, _), _dbg
-      when Nativeint.(to_int (logand n one) = 1) ->
-        Some (Cint n)
-    | Cconst_symbol (s,_), _dbg ->
-        Some (Csymbol_address s)
-    | _ -> None
-  in
-  let extract_affine ~cases ~const_actions =
-    let length = Array.length cases in
-    if length >= 2
-    then begin
-      match const_actions.(cases.(0)), const_actions.(cases.(1)) with
-      | Cint v0, Cint v1 ->
-          let slope = Nativeint.sub v1 v0 in
-          let check i = function
-            | Cint v -> v = Nativeint.(add (mul (of_int i) slope) v0)
-            | _ -> false
-          in
-          if Misc.Stdlib.Array.for_alli
-              (fun i idx -> check i const_actions.(idx)) cases
-          then Some (v0, slope)
-          else None
-      | _, _ ->
-          None
-    end
-    else None
-  in
-  let make_table_lookup ~cases ~const_actions arg dbg =
-    let table = Compilenv.new_const_symbol () in
-    Cmmgen_state.add_constant table (Const_table (Local,
-        Array.to_list (Array.map (fun act ->
-          const_actions.(act)) cases)));
-    addr_array_ref (Cconst_symbol (table, dbg)) (tag_int arg dbg) dbg
-  in
-  let make_affine_computation ~offset ~slope arg dbg =
-    (* In case the resulting integers are an affine function of the index, we
-       don't emit a table, and just compute the result directly *)
-    add_int
-      (mul_int arg (natint_const_untagged dbg slope) dbg)
-      (natint_const_untagged dbg offset)
-      dbg
-  in
-  match Misc.Stdlib.Array.all_somes (Array.map extract_uconstant actions) with
-  | None ->
-      Cswitch (arg,cases,actions,dbg)
-  | Some const_actions ->
-      match extract_affine ~cases ~const_actions with
-      | Some (offset, slope) ->
-          make_affine_computation ~offset ~slope arg dbg
-      | None -> make_table_lookup ~cases ~const_actions arg dbg
-
-module SArgBlocks =
-struct
-  type primitive = operation
-
-  let eqint = Ccmpi Ceq
-  let neint = Ccmpi Cne
-  let leint = Ccmpi Cle
-  let ltint = Ccmpi Clt
-  let geint = Ccmpi Cge
-  let gtint = Ccmpi Cgt
-
-  type act = expression
-
-  (* CR mshinwell: GPR#2294 will fix the Debuginfo here *)
-
-  let make_const i =  Cconst_int (i, Debuginfo.none)
-  let make_prim p args = Cop (p,args, Debuginfo.none)
-  let make_offset arg n = add_const arg n Debuginfo.none
-  let make_isout h arg = Cop (Ccmpa Clt, [h ; arg], Debuginfo.none)
-  let make_isin h arg = Cop (Ccmpa Cge, [h ; arg], Debuginfo.none)
-  let make_if cond ifso ifnot =
-    Cifthenelse (cond, Debuginfo.none, ifso, Debuginfo.none, ifnot,
-      Debuginfo.none)
-  let make_switch loc arg cases actions =
-    let dbg = Debuginfo.from_location loc in
-    let actions = Array.map (fun expr -> expr, dbg) actions in
-    make_switch arg cases actions dbg
-  let bind arg body = bind "switcher" arg body
-
-  let make_catch handler =
-  match handler with
-  | Cexit (i,[]) -> i,fun e -> e
-  | _ ->
-      let dbg = Debuginfo.none in
-      let i = next_raise_count () in
-(*
-      Printf.eprintf  "SHARE CMM: %i\n" i ;
-      Printcmm.expression Format.str_formatter handler ;
-      Printf.eprintf "%s\n" (Format.flush_str_formatter ()) ;
-*)
-      i,
-      (fun body -> match body with
-      | Cexit (j,_) ->
-          if i=j then handler
-          else body
-      | _ ->  ccatch (i,[],body,handler, dbg))
-
-  let make_exit i = Cexit (i,[])
-
-end
-
-(* cmm store, as sharing as normally been detected in previous
-   phases, we only share exits *)
-(* Some specific patterns can lead to switches where several cases
-   point to the same action, but this action is not an exit (see GPR#1370).
-   The addition of the index in the action array as context allows
-   sharing them correctly without duplication. *)
-module StoreExpForSwitch =
-  Switch.CtxStore
-    (struct
-      type t = expression
-      type key = int option * int
-      type context = int
-      let make_key index expr =
-        let continuation =
-          match expr with
-          | Cexit (i,[]) -> Some i
-          | _ -> None
-        in
-        Some (continuation, index)
-      let compare_key (cont, index) (cont', index') =
-        match cont, cont' with
-        | Some i, Some i' when i = i' -> 0
-        | _, _ -> Stdlib.compare index index'
-    end)
-
-(* For string switches, we can use a generic store *)
-module StoreExp =
-  Switch.Store
-    (struct
-      type t = expression
-      type key = int
-      let make_key = function
-        | Cexit (i,[]) -> Some i
-        | _ -> None
-      let compare_key = Stdlib.compare
-    end)
-
-module SwitcherBlocks = Switch.Make(SArgBlocks)
-
-(* Int switcher, arg in [low..high],
-   cases is list of individual cases, and is sorted by first component *)
-
-let transl_int_switch loc arg low high cases default = match cases with
-| [] -> assert false
-| _::_ ->
-    let store = StoreExp.mk_store () in
-    assert (store.Switch.act_store () default = 0) ;
-    let cases =
-      List.map
-        (fun (i,act) -> i,store.Switch.act_store () act)
-        cases in
-    let rec inters plow phigh pact = function
-      | [] ->
-          if phigh = high then [plow,phigh,pact]
-          else [(plow,phigh,pact); (phigh+1,high,0) ]
-      | (i,act)::rem ->
-          if i = phigh+1 then
-            if pact = act then
-              inters plow i pact rem
-            else
-              (plow,phigh,pact)::inters i i act rem
-          else (* insert default *)
-            if pact = 0 then
-              if act = 0 then
-                inters plow i 0 rem
-              else
-                (plow,i-1,pact)::
-                inters i i act rem
-            else (* pact <> 0 *)
-              (plow,phigh,pact)::
-              begin
-                if act = 0 then inters (phigh+1) i 0 rem
-                else (phigh+1,i-1,0)::inters i i act rem
-              end in
-    let inters = match cases with
-    | [] -> assert false
-    | (k0,act0)::rem ->
-        if k0 = low then inters k0 k0 act0 rem
-        else inters low (k0-1) 0 cases in
-    bind "switcher" arg
-      (fun a ->
-        SwitcherBlocks.zyva
-          loc
-          (low,high)
-          a
-          (Array.of_list inters) store)
-
-
-=======
->>>>>>> dbd717e8
 (* Auxiliary functions for optimizing "let" of boxed numbers (floats and
    boxed integers *)
 
@@ -1915,22 +349,6 @@
   aux cmm;
   !r
 
-<<<<<<< HEAD
-(* Helper for compilation of initialization and assignment operations *)
-
-type assignment_kind = Caml_modify | Caml_initialize | Simple
-
-let assignment_kind ptr init =
-  match init, ptr with
-  | Assignment, Pointer -> Caml_modify
-  | Heap_initialization, Pointer
-  | Root_initialization, Pointer -> Caml_initialize
-  | Assignment, Immediate
-  | Heap_initialization, Immediate
-  | Root_initialization, Immediate -> Simple
-
-=======
->>>>>>> dbd717e8
 (* Translate an expression *)
 
 let rec transl env e =
@@ -2355,22 +773,9 @@
       get_field env (transl env arg) n dbg
   | Pfloatfield n ->
       let ptr = transl env arg in
-<<<<<<< HEAD
-      box_float dbg (
-        Cop(mk_load_mut Double_u,
-            [if n = 0 then ptr
-                       else Cop(Cadda, [ptr; Cconst_int(n * size_float, dbg)], dbg)],
-            dbg))
-  | Pint_as_pointer ->
-     Cop(Caddi, [transl env arg; Cconst_int (-1, dbg)], dbg)
-     (* always a pointer outside the heap *)
-  | Ppoll ->
-      Cop(Cpoll, [transl env arg], dbg)
-=======
       box_float dbg (floatfield n ptr dbg)
   | Pint_as_pointer ->
       int_as_pointer (transl env arg) dbg
->>>>>>> dbd717e8
   (* Exceptions *)
   | Praise rkind ->
       raise_prim rkind (transl env arg) dbg
@@ -2380,17 +785,7 @@
   | Poffsetint n ->
       offsetint n (transl env arg) dbg
   | Poffsetref n ->
-<<<<<<< HEAD
-      return_unit dbg
-        (bind "ref" (transl env arg) (fun arg ->
-          Cop(Cstore (Word_int, Assignment),
-              [arg;
-               add_const (Cop(mk_load_mut Word_int, [arg], dbg))
-                 (n lsl 1) dbg],
-              dbg)))
-=======
       offsetref n (transl env arg) dbg
->>>>>>> dbd717e8
   (* Floating-point operations *)
   | Pfloatofint ->
       box_float dbg (Cop(Cfloatofint, [untag_int(transl env arg) dbg], dbg))
@@ -2429,20 +824,20 @@
   | Pbbswap bi ->
       box_int dbg bi (bbswap bi (transl_unbox_int dbg env bi arg) dbg)
   | Pbswap16 ->
-<<<<<<< HEAD
-      tag_int (Cop(Cextcall("caml_bswap16_direct", typ_int, false, None),
-                   [untag_int (transl env arg) dbg],
-                   dbg))
-              dbg
+      tag_int (bswap16 (untag_int (transl env arg) dbg) dbg) dbg
+  | Ppoll ->
+      Cop(Cpoll, [transl env arg], dbg)
   | Patomic_load {immediate_or_pointer} ->
       let ptr = transl env arg
       in
       ( match immediate_or_pointer with
-        | Immediate -> Cop (Cload {memory_chunk=Word_int ; mutability=Mutable ; is_atomic=true} , [ptr], dbg)
-        | Pointer -> Cop (Cloadmut {is_atomic=true}, [ptr; Cconst_int (0, dbg)], dbg) )
-=======
-      tag_int (bswap16 (untag_int (transl env arg) dbg) dbg) dbg
->>>>>>> dbd717e8
+        | Immediate ->
+            Cop (Cload {memory_chunk=Word_int ;
+                        mutability=Mutable ; is_atomic=true},
+                 [ptr], dbg)
+        | Pointer ->
+            Cop (Cloadmut {is_atomic=true},
+                 [ptr; Cconst_int (0, dbg)], dbg))
   | (Pfield_computed | Psequand | Psequor
     | Prunstack | Pperform | Presume | Preperform
     | Patomic_exchange | Patomic_cas | Patomic_fetch_add
@@ -2471,23 +866,7 @@
   | Pfield_computed ->
       addr_array_ref (transl env arg1) (transl env arg2) dbg
   | Psetfield(n, ptr, init) ->
-<<<<<<< HEAD
-      begin match assignment_kind ptr init with
-      | Caml_modify ->
-        return_unit dbg (Cop(Cextcall("caml_modify_field_asm", typ_void, false, None),
-                        [transl env arg1; Cconst_int (n, dbg); transl env arg2],
-                        dbg))
-      | Caml_initialize ->
-        return_unit dbg (Cop(Cextcall("caml_initialize_field", typ_void, false, None),
-                        [transl env arg1; Cconst_int (n, dbg); transl env arg2],
-                        dbg))
-      | Simple ->
-        return_unit dbg
-          (set_field (transl env arg1) n (transl env arg2) init dbg)
-      end
-=======
       setfield n ptr init (transl env arg1) (transl env arg2) dbg
->>>>>>> dbd717e8
   | Psetfloatfield (n, init) ->
       let ptr = transl env arg1 in
       let float_val = transl_unbox_float dbg env arg2 in
@@ -2567,42 +946,13 @@
 
   (* String operations *)
   | Pstringrefu | Pbytesrefu ->
-<<<<<<< HEAD
-      tag_int(Cop(mk_load_mut Byte_unsigned,
-                  [add_int (transl env arg1) (untag_int(transl env arg2) dbg)
-                    dbg],
-                  dbg)) dbg
-  | Pstringrefs | Pbytesrefs ->
-      tag_int
-        (bind "str" (transl env arg1) (fun str ->
-          bind "index" (untag_int (transl env arg2) dbg) (fun idx ->
-            Csequence(
-              make_checkbound dbg [string_length str dbg; idx],
-              Cop(mk_load_mut Byte_unsigned,
-                [add_int str idx dbg], dbg))))) dbg
-
-=======
       stringref_unsafe (transl env arg1) (transl env arg2) dbg
   | Pstringrefs | Pbytesrefs ->
       stringref_safe (transl env arg1) (transl env arg2) dbg
->>>>>>> dbd717e8
   | Pstring_load(size, unsafe) | Pbytes_load(size, unsafe) ->
       string_load size unsafe (transl env arg1) (transl env arg2) dbg
   | Pbigstring_load(size, unsafe) ->
-<<<<<<< HEAD
-      box_sized size dbg
-       (bind "ba" (transl env arg1) (fun ba ->
-        bind "index" (untag_int (transl env arg2) dbg) (fun idx ->
-        bind "ba_data"
-         (Cop(mk_load_mut Word_int, [field_address ba 1 dbg], dbg))
-         (fun ba_data ->
-            check_bound unsafe size dbg
-              (bigstring_length ba dbg)
-              idx
-              (unaligned_load size ba_data idx dbg)))))
-=======
       bigstring_load size unsafe (transl env arg1) (transl env arg2) dbg
->>>>>>> dbd717e8
 
   (* Array operations *)
   | Parrayrefu kind ->
@@ -2718,20 +1068,8 @@
         (transl_unbox_sized size dbg env arg3) dbg
 
   | Pbigstring_set(size, unsafe) ->
-<<<<<<< HEAD
-     return_unit dbg
-       (bind "ba" (transl env arg1) (fun ba ->
-        bind "index" (untag_int (transl env arg2) dbg) (fun idx ->
-        bind "newval" (transl_unbox_sized size dbg env arg3) (fun newval ->
-        bind "ba_data"
-             (Cop(mk_load_mut Word_int, [field_address ba 1 dbg], dbg))
-             (fun ba_data ->
-                check_bound unsafe size dbg (bigstring_length ba dbg)
-                  idx (unaligned_set size ba_data idx newval dbg))))))
-=======
       bigstring_set size unsafe (transl env arg1) (transl env arg2)
         (transl_unbox_sized size dbg env arg3) dbg
->>>>>>> dbd717e8
 
   | Patomic_cas ->
      Cop (Cextcall ("caml_atomic_cas", typ_int, false, None),
@@ -3121,504 +1459,4 @@
   let c3 = transl_all_functions c2 in
   Cmmgen_state.set_structured_constants [];
   let c4 = emit_preallocated_blocks preallocated_blocks c3 in
-<<<<<<< HEAD
-  emit_cmm_data_items_for_constants c4
-
-(*
-CAMLprim value caml_cache_public_method (value meths, value tag, value *cache)
-{
-  int li = 3, hi = Field_imm(meths,0), mi;
-  while (li < hi) { // no need to check the 1st time
-    mi = ((li+hi) >> 1) | 1;
-    if (tag < Field_imm(meths,mi)) hi = mi-2;
-    else li = mi;
-  }
-  *cache = (li-3)*sizeof(value)+1;
-  return Field_imm (meths, li-1);
-}
-*)
-
-let cache_public_method meths tag cache dbg =
-  let raise_num = next_raise_count () in
-  let cconst_int i = Cconst_int (i, dbg) in
-  let li = V.create_local "*li*" and hi = V.create_local "*hi*"
-  and mi = V.create_local "*mi*" and tagged = V.create_local "*tagged*" in
-  Clet (
-  VP.create li, cconst_int 3,
-  Clet (
-  VP.create hi, Cop(mk_load_mut Word_int, [meths], dbg),
-  Csequence(
-  ccatch
-    (raise_num, [],
-     create_loop
-       (Clet(
-        VP.create mi,
-        Cop(Cor,
-            [Cop(Clsr, [Cop(Caddi, [Cvar li; Cvar hi], dbg); cconst_int 1],
-               dbg);
-             cconst_int 1],
-            dbg),
-        Csequence(
-        Cifthenelse
-          (Cop (Ccmpi Clt,
-                [tag;
-                 Cop(mk_load_mut Word_int,
-                     [Cop(Cadda,
-                          [meths; lsl_const (Cvar mi) log2_size_addr dbg],
-                          dbg)],
-                     dbg)], dbg),
-          dbg, Cassign(hi, Cop(Csubi, [Cvar mi; cconst_int 2], dbg)),
-          dbg, Cassign(li, Cvar mi),
-          dbg),
-        Cifthenelse
-          (Cop(Ccmpi Cge, [Cvar li; Cvar hi], dbg),
-           dbg, Cexit (raise_num, []),
-           dbg, Ctuple [],
-           dbg))))
-       dbg,
-     Ctuple [],
-     dbg),
-  Clet (
-    VP.create tagged,
-      Cop(Cadda, [lsl_const (Cvar li) log2_size_addr dbg;
-        cconst_int(1 - 3 * size_addr)], dbg),
-    Csequence(Cop (Cstore (Word_int, Assignment), [cache; Cvar tagged], dbg),
-              Cvar tagged)))))
-
-(* CR mshinwell: These will be filled in by later pull requests. *)
-let placeholder_dbg () = Debuginfo.none
-let placeholder_fun_dbg ~human_name:_ = Debuginfo.none
-
-(* Generate an application function:
-     (defun caml_applyN (a1 ... aN clos)
-       (if (= clos.arity N)
-         (app clos.direct a1 ... aN clos)
-         (let (clos1 (app clos.code a1 clos)
-               clos2 (app clos1.code a2 clos)
-               ...
-               closN-1 (app closN-2.code aN-1 closN-2))
-           (app closN-1.code aN closN-1))))
-*)
-
-let apply_function_body arity =
-  let dbg = placeholder_dbg in
-  let arg = Array.make arity (V.create_local "arg") in
-  for i = 1 to arity - 1 do arg.(i) <- V.create_local "arg" done;
-  let clos = V.create_local "clos" in
-  let env = empty_env in
-  let rec app_fun clos n =
-    if n = arity-1 then
-      Cop(Capply typ_val,
-          [get_field env (Cvar clos) 0 (dbg ()); Cvar arg.(n); Cvar clos],
-          dbg ())
-    else begin
-      let newclos = V.create_local "clos" in
-      Clet(VP.create newclos,
-           Cop(Capply typ_val,
-               [get_field env (Cvar clos) 0 (dbg ()); Cvar arg.(n); Cvar clos],
-               dbg ()),
-           app_fun newclos (n+1))
-    end in
-  let args = Array.to_list arg in
-  let all_args = args @ [clos] in
-  (args, clos,
-   if arity = 1 then app_fun clos 0 else
-   Cifthenelse(
-   Cop(Ccmpi Ceq,
-     [get_field env (Cvar clos) 1 (dbg ()); int_const (dbg ()) arity], dbg ()),
-   dbg (),
-   Cop(Capply typ_val,
-       get_field env (Cvar clos) 2 (dbg ())
-         :: List.map (fun s -> Cvar s) all_args,
-       dbg ()),
-   dbg (),
-   app_fun clos 0,
-   dbg ()))
-
-let send_function arity =
-  let dbg = placeholder_dbg in
-  let cconst_int i = Cconst_int (i, dbg ()) in
-  let (args, clos', body) = apply_function_body (1+arity) in
-  let cache = V.create_local "cache"
-  and obj = List.hd args
-  and tag = V.create_local "tag" in
-  let clos =
-    let cache = Cvar cache and obj = Cvar obj and tag = Cvar tag in
-    let meths = V.create_local "meths" and cached = V.create_local "cached" in
-    let real = V.create_local "real" in
-    let mask = get_mut_field (Cvar meths) (cconst_int (1)) (dbg ()) in
-    let cached_pos = Cvar cached in
-    let tag_pos = Cop(Cadda, [Cop (Cadda, [cached_pos; Cvar meths], dbg ());
-                              cconst_int(3*size_addr-1)], dbg ()) in
-    let tag' = Cop(mk_load_mut Word_int, [tag_pos], dbg ()) in
-    Clet (
-    VP.create meths, get_mut_field obj (cconst_int (0)) (dbg ()),
-    Clet (
-    VP.create cached,
-      Cop(Cand, [Cop(mk_load_mut Word_int, [cache], dbg ()); mask],
-          dbg ()),
-    Clet (
-    VP.create real,
-      Cifthenelse(Cop(Ccmpa Cne, [tag'; tag], dbg ()),
-                dbg (),
-                cache_public_method (Cvar meths) tag cache (dbg ()),
-                dbg (),
-                cached_pos,
-                dbg ()),
-      get_mut_field
-                (Cvar meths)
-                (Cop(Casr, [Cop (Cadda, [Cvar real;
-                                           cconst_int (2*size_addr - 1)], dbg ());
-                              cconst_int log2_size_addr], dbg ())) (dbg ()))))
-  in
-  let body = Clet(VP.create clos', clos, body) in
-  let cache = cache in
-  let fun_name = "caml_send" ^ Int.to_string arity in
-  let fun_args =
-    [obj, typ_val; tag, typ_int; cache, typ_val]
-    @ List.map (fun id -> (id, typ_val)) (List.tl args) in
-  let fun_dbg = placeholder_fun_dbg ~human_name:fun_name in
-  Cfunction
-   {fun_name;
-    fun_args = List.map (fun (arg, ty) -> VP.create arg, ty) fun_args;
-    fun_body = body;
-    fun_codegen_options = [];
-    fun_dbg;
-   }
-
-let apply_function arity =
-  let (args, clos, body) = apply_function_body arity in
-  let all_args = args @ [clos] in
-  let fun_name = "caml_apply" ^ Int.to_string arity in
-  let fun_dbg = placeholder_fun_dbg ~human_name:fun_name in
-  Cfunction
-   {fun_name;
-    fun_args = List.map (fun arg -> (VP.create arg, typ_val)) all_args;
-    fun_body = body;
-    fun_codegen_options = [];
-    fun_dbg;
-   }
-
-(* Generate tuplifying functions:
-      (defun caml_tuplifyN (arg clos)
-        (app clos.direct #0(arg) ... #N-1(arg) clos)) *)
-
-let tuplify_function arity =
-  let dbg = placeholder_dbg in
-  let arg = V.create_local "arg" in
-  let clos = V.create_local "clos" in
-  let env = empty_env in
-  let rec access_components i =
-    if i >= arity
-    then []
-    else get_field env (Cvar arg) i (dbg ()) :: access_components(i+1) in
-  let fun_name = "caml_tuplify" ^ Int.to_string arity in
-  let fun_dbg = placeholder_fun_dbg ~human_name:fun_name in
-  Cfunction
-   {fun_name;
-    fun_args = [VP.create arg, typ_val; VP.create clos, typ_val];
-    fun_body =
-      Cop(Capply typ_val,
-          get_field env (Cvar clos) 2 (dbg ())
-            :: access_components 0 @ [Cvar clos],
-          dbg ());
-    fun_codegen_options = [];
-    fun_dbg;
-   }
-
-(* Generate currying functions:
-      (defun caml_curryN (arg clos)
-         (alloc HDR caml_curryN_1 <arity (N-1)> caml_curry_N_1_app arg clos))
-      (defun caml_curryN_1 (arg clos)
-         (alloc HDR caml_curryN_2 <arity (N-2)> caml_curry_N_2_app arg clos))
-      ...
-      (defun caml_curryN_N-1 (arg clos)
-         (let (closN-2 clos.vars[1]
-               closN-3 closN-2.vars[1]
-               ...
-               clos1 clos2.vars[1]
-               clos clos1.vars[1])
-           (app clos.direct
-                clos1.vars[0] ... closN-2.vars[0] clos.vars[0] arg clos)))
-
-    Special "shortcut" functions are also generated to handle the
-    case where a partially applied function is applied to all remaining
-    arguments in one go.  For instance:
-      (defun caml_curry_N_1_app (arg2 ... argN clos)
-        (let clos' clos.vars[1]
-           (app clos'.direct clos.vars[0] arg2 ... argN clos')))
-
-    Those shortcuts may lead to a quadratic number of application
-    primitives being generated in the worst case, which resulted in
-    linking time blowup in practice (PR#5933), so we only generate and
-    use them when below a fixed arity 'max_arity_optimized'.
-*)
-
-let max_arity_optimized = 15
-let final_curry_function arity =
-  let dbg = placeholder_dbg in
-  let last_arg = V.create_local "arg" in
-  let last_clos = V.create_local "clos" in
-  let env = empty_env in
-  let rec curry_fun args clos n =
-    if n = 0 then
-      Cop(Capply typ_val,
-          get_field env (Cvar clos) 2 (dbg ()) ::
-            args @ [Cvar last_arg; Cvar clos],
-          dbg ())
-    else
-      if n = arity - 1 || arity > max_arity_optimized then
-        begin
-      let newclos = V.create_local "clos" in
-      Clet(VP.create newclos,
-           get_field env (Cvar clos) 3 (dbg ()),
-           curry_fun (get_field env (Cvar clos) 2 (dbg ()) :: args)
-             newclos (n-1))
-        end else
-        begin
-          let newclos = V.create_local "clos" in
-          Clet(VP.create newclos,
-               get_field env (Cvar clos) 4 (dbg ()),
-               curry_fun (get_field env (Cvar clos) 3 (dbg ()) :: args)
-                         newclos (n-1))
-    end in
-  let fun_name =
-    "caml_curry" ^ Int.to_string arity ^ "_" ^ Int.to_string (arity-1)
-  in
-  let fun_dbg = placeholder_fun_dbg ~human_name:fun_name in
-  Cfunction
-   {fun_name;
-    fun_args = [VP.create last_arg, typ_val; VP.create last_clos, typ_val];
-    fun_body = curry_fun [] last_clos (arity-1);
-    fun_codegen_options = [];
-    fun_dbg;
-   }
-
-let rec intermediate_curry_functions arity num =
-  let dbg = placeholder_dbg in
-  let env = empty_env in
-  if num = arity - 1 then
-    [final_curry_function arity]
-  else begin
-    let name1 = "caml_curry" ^ Int.to_string arity in
-    let name2 = if num = 0 then name1 else name1 ^ "_" ^ Int.to_string num in
-    let arg = V.create_local "arg" and clos = V.create_local "clos" in
-    let fun_dbg = placeholder_fun_dbg ~human_name:name2 in
-    Cfunction
-     {fun_name = name2;
-      fun_args = [VP.create arg, typ_val; VP.create clos, typ_val];
-      fun_body =
-         if arity - num > 2 && arity <= max_arity_optimized then
-           Cop(Calloc,
-               [alloc_closure_header 5 Debuginfo.none;
-                Cconst_symbol(name1 ^ "_" ^ Int.to_string (num+1), dbg ());
-                int_const (dbg ()) (arity - num - 1);
-                Cconst_symbol(name1 ^ "_" ^ Int.to_string (num+1) ^ "_app",
-                  dbg ());
-                Cvar arg; Cvar clos],
-               dbg ())
-         else
-           Cop(Calloc,
-                [alloc_closure_header 4 (dbg ());
-                 Cconst_symbol(name1 ^ "_" ^ Int.to_string (num+1), dbg ());
-                 int_const (dbg ()) 1; Cvar arg; Cvar clos],
-                dbg ());
-      fun_codegen_options = [];
-      fun_dbg;
-     }
-    ::
-      (if arity <= max_arity_optimized && arity - num > 2 then
-          let rec iter i =
-            if i <= arity then
-              let arg = V.create_local (Printf.sprintf "arg%d" i) in
-              (arg, typ_val) :: iter (i+1)
-            else []
-          in
-          let direct_args = iter (num+2) in
-          let rec iter i args clos =
-            if i = 0 then
-              Cop(Capply typ_val,
-                  (get_field env (Cvar clos) 2 (dbg ())) :: args @ [Cvar clos],
-                  dbg ())
-            else
-              let newclos = V.create_local "clos" in
-              Clet(VP.create newclos,
-                   get_field env (Cvar clos) 4 (dbg ()),
-                   iter (i-1) (get_field env (Cvar clos) 3 (dbg ()) :: args)
-                     newclos)
-          in
-          let fun_args =
-            List.map (fun (arg, ty) -> VP.create arg, ty)
-              (direct_args @ [clos, typ_val])
-          in
-          let fun_name = name1 ^ "_" ^ Int.to_string (num+1) ^ "_app" in
-          let fun_dbg = placeholder_fun_dbg ~human_name:fun_name in
-          let cf =
-            Cfunction
-              {fun_name;
-               fun_args;
-               fun_body = iter (num+1)
-                  (List.map (fun (arg,_) -> Cvar arg) direct_args) clos;
-               fun_codegen_options = [];
-               fun_dbg;
-              }
-          in
-          cf :: intermediate_curry_functions arity (num+1)
-       else
-          intermediate_curry_functions arity (num+1))
-  end
-
-let curry_function arity =
-  assert(arity <> 0);
-  (* Functions with arity = 0 does not have a curry_function *)
-  if arity > 0
-  then intermediate_curry_functions arity 0
-  else [tuplify_function (-arity)]
-
-module Int = Numbers.Int
-
-let default_apply = Int.Set.add 2 (Int.Set.add 3 Int.Set.empty)
-  (* These apply funs are always present in the main program because
-     the run-time system needs them (cf. runtime/<arch>.S) . *)
-
-let generic_functions shared units =
-  let (apply,send,curry) =
-    List.fold_left
-      (fun (apply,send,curry) ui ->
-         List.fold_right Int.Set.add ui.ui_apply_fun apply,
-         List.fold_right Int.Set.add ui.ui_send_fun send,
-         List.fold_right Int.Set.add ui.ui_curry_fun curry)
-      (Int.Set.empty,Int.Set.empty,Int.Set.empty)
-      units in
-  let apply = if shared then apply else Int.Set.union apply default_apply in
-  let accu = Int.Set.fold (fun n accu -> apply_function n :: accu) apply [] in
-  let accu = Int.Set.fold (fun n accu -> send_function n :: accu) send accu in
-  Int.Set.fold (fun n accu -> curry_function n @ accu) curry accu
-
-(* Generate the entry point *)
-
-let entry_point namelist =
-  let dbg = placeholder_dbg in
-  let cconst_int i = Cconst_int (i, dbg ()) in
-  let cconst_symbol sym = Cconst_symbol (sym, dbg ()) in
-  let incr_global_inited () =
-    Cop(Cstore (Word_int, Assignment),
-        [cconst_symbol "caml_globals_inited";
-         Cop(Caddi, [Cop(mk_load_mut Word_int,
-                       [cconst_symbol "caml_globals_inited"], dbg ());
-                     cconst_int 1], dbg ())], dbg ()) in
-  let body =
-    List.fold_right
-      (fun name next ->
-        let entry_sym = Compilenv.make_symbol ~unitname:name (Some "entry") in
-        Csequence(Cop(Capply typ_void,
-                         [cconst_symbol entry_sym], dbg ()),
-                  Csequence(incr_global_inited (), next)))
-      namelist (cconst_int 1) in
-  let fun_name = "caml_program" in
-  let fun_dbg = placeholder_fun_dbg ~human_name:fun_name in
-  Cfunction {fun_name;
-             fun_args = [];
-             fun_body = body;
-             fun_codegen_options = [Reduce_code_size];
-             fun_dbg;
-            }
-
-(* Generate the table of globals *)
-
-let cint_zero = Cint 0n
-
-let global_table namelist =
-  let mksym name =
-    Csymbol_address (Compilenv.make_symbol ~unitname:name (Some "gc_roots"))
-  in
-  Cdata(Cglobal_symbol "caml_globals" ::
-        Cdefine_symbol "caml_globals" ::
-        List.map mksym namelist @
-        [cint_zero])
-
-let reference_symbols namelist =
-  let mksym name = Csymbol_address name in
-  Cdata(List.map mksym namelist)
-
-let global_data name v =
-  Cdata(emit_structured_constant (name, Global)
-          (Uconst_string (Marshal.to_string v [])) [])
-
-let globals_map v = global_data "caml_globals_map" v
-
-(* Generate the master table of frame descriptors *)
-
-let frame_table namelist =
-  let mksym name =
-    Csymbol_address (Compilenv.make_symbol ~unitname:name (Some "frametable"))
-  in
-  Cdata(Cglobal_symbol "caml_frametable" ::
-        Cdefine_symbol "caml_frametable" ::
-        List.map mksym namelist
-        @ [cint_zero])
-
-(* Generate the master table of Spacetime shapes *)
-
-let spacetime_shapes namelist =
-  let mksym name =
-    Csymbol_address (
-      Compilenv.make_symbol ~unitname:name (Some "spacetime_shapes"))
-  in
-  Cdata(Cglobal_symbol "caml_spacetime_shapes" ::
-        Cdefine_symbol "caml_spacetime_shapes" ::
-        List.map mksym namelist
-        @ [cint_zero])
-
-(* Generate the table of module data and code segments *)
-
-let segment_table namelist symbol begname endname =
-  let addsyms name lst =
-    Csymbol_address (Compilenv.make_symbol ~unitname:name (Some begname)) ::
-    Csymbol_address (Compilenv.make_symbol ~unitname:name (Some endname)) ::
-    lst
-  in
-  Cdata(Cglobal_symbol symbol ::
-        Cdefine_symbol symbol ::
-        List.fold_right addsyms namelist [cint_zero])
-
-let data_segment_table namelist =
-  segment_table namelist "caml_data_segments" "data_begin" "data_end"
-
-let code_segment_table namelist =
-  segment_table namelist "caml_code_segments" "code_begin" "code_end"
-
-(* Initialize a predefined exception *)
-
-let predef_exception i name =
-  let name_sym = Compilenv.new_const_symbol () in
-  let data_items =
-    emit_block name_sym Local (string_header (String.length name))
-      (emit_string_constant name [])
-  in
-  let exn_sym = "caml_exn_" ^ name in
-  let tag = Obj.object_tag in
-  let size = 2 in
-  let fields =
-    (Csymbol_address name_sym)
-      :: (cint_const (-i - 1))
-      :: data_items
-  in
-  let data_items = emit_block exn_sym Global (block_header tag size) fields in
-  Cdata data_items
-
-(* Header for a plugin *)
-
-let plugin_header units =
-  let mk (ui,crc) =
-    { dynu_name = ui.ui_name;
-      dynu_crc = crc;
-      dynu_imports_cmi = ui.ui_imports_cmi;
-      dynu_imports_cmx = ui.ui_imports_cmx;
-      dynu_defines = ui.ui_defines
-    } in
-  global_data "caml_plugin_header"
-    { dynu_magic = Config.cmxs_magic_number; dynu_units = List.map mk units }
-=======
-  emit_cmm_data_items_for_constants c4
->>>>>>> dbd717e8
+  emit_cmm_data_items_for_constants c4